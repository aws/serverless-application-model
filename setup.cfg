[metadata]
<<<<<<< HEAD
description_file = README.md
=======
description-file = README.md
license_files =
    LICENSE*
    NOTICE*
    THIRD_PARTY_LICENSES
>>>>>>> 802d0065
<|MERGE_RESOLUTION|>--- conflicted
+++ resolved
@@ -1,10 +1,6 @@
 [metadata]
-<<<<<<< HEAD
 description_file = README.md
-=======
-description-file = README.md
 license_files =
     LICENSE*
     NOTICE*
-    THIRD_PARTY_LICENSES
->>>>>>> 802d0065
+    THIRD_PARTY_LICENSES