--- conflicted
+++ resolved
@@ -36,12 +36,8 @@
 	$(shell eval "$$(pyenv init -)" && eval "$$(pyenv virtualenv-init -)" && pyenv activate $(NAME) && pyenv local $(NAME))
 	
 init:
-<<<<<<< HEAD
-	pip install -r requirements/dev.txt -r requirements/base.txt
-=======
 	$(info [*] Install requirements...)
-	@pip install -r requirements-dev.txt -r requirements.txt
->>>>>>> 4c29f5ae
+	@pip install -r requirements/dev.txt -r requirements/base.txt
 
 test:
 	$(info [*] Run the unit test with minimum code coverage of $(CODE_COVERAGE)%...)
