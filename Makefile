--- conflicted
+++ resolved
@@ -37,11 +37,7 @@
 	
 init:
 	$(info [*] Install requirements...)
-<<<<<<< HEAD
-	@pip install -r requirements-dev.txt -r requirements.txt
-=======
 	@pip install -r requirements/dev.txt -r requirements/base.txt
->>>>>>> 76aec5f6
 
 test:
 	$(info [*] Run the unit test with minimum code coverage of $(CODE_COVERAGE)%...)
