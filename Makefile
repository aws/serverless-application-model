--- conflicted
+++ resolved
@@ -12,17 +12,10 @@
 	pytest --no-cov tests_integ/*
 
 black:
-<<<<<<< HEAD
-	black setup.py samtranslator/* tests/* tests_integ/* bin/*
-
-black-check:
-	black --check setup.py samtranslator/* tests/* tests_integ/* bin/*
-=======
 	black setup.py samtranslator/* tests/* tests_integ/* bin/*.py
 
 black-check:
 	black --check setup.py samtranslator/* tests/* tests_integ/* bin/*.py
->>>>>>> e7bdf6c2
 
 # Command to run everytime you make changes to verify everything works
 dev: test
