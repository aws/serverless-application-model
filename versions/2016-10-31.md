# AWS Serverless Application Model (SAM)

#### Version 2016-10-31

The key words "MUST", "MUST NOT", "REQUIRED", "SHALL", "SHALL NOT", "SHOULD", "SHOULD NOT", "RECOMMENDED", "MAY", and "OPTIONAL" in this document are to be interpreted as described in [RFC 2119](http://www.ietf.org/rfc/rfc2119.txt).

The AWS Serverless Application Model (SAM) is licensed under [The Apache License, Version 2.0](http://www.apache.org/licenses/LICENSE-2.0.html).

## Table of contents
* [Introduction](#introduction)
* [Specification](#specification)
  * [Format](#format)
  * [Example: AWS SAM template](#example-aws-sam-template)
  * [Globals Section](#globals-section)
  * [Resource types](#resource-types)
  * [Event source types](#event-source-types)
  * [Property types](#property-types)
  * [Data types](#data-types)
  * [Referable properties of SAM resources](#referable-properties-of-sam-resources)


## Introduction
NOTE: SAM specification documentation is in process of being migrated to official [AWS SAM docs](https://docs.aws.amazon.com/serverless-application-model/latest/developerguide/what-is-sam.html) page, please take a look at the [SAM specification](https://docs.aws.amazon.com/serverless-application-model/latest/developerguide/sam-specification.html) there.

[AWS SAM](https://docs.aws.amazon.com/serverless-application-model/latest/developerguide/sam-specification.html) is a model used to define serverless applications on AWS.

Serverless applications are applications composed of functions triggered by events. A typical serverless application consists of one or more AWS Lambda functions triggered by events such as object uploads to [Amazon S3](https://aws.amazon.com/s3), [Amazon SNS](https://aws.amazon.com/sns) notifications, and API actions. Those functions can stand alone or leverage other resources such as [Amazon DynamoDB](https://aws.amazon.com/dynamodb) tables or S3 buckets. The most basic serverless application is simply a function.

AWS SAM is based on [AWS CloudFormation](https://aws.amazon.com/cloudformation/). A serverless application is defined in a [CloudFormation template](http://docs.aws.amazon.com/AWSCloudFormation/latest/UserGuide/gettingstarted.templatebasics.html) and deployed as a [CloudFormation stack](http://docs.aws.amazon.com/AWSCloudFormation/latest/UserGuide/updating.stacks.walkthrough.html). An AWS SAM template is a CloudFormation template.

AWS SAM defines a set of objects which can be included in a CloudFormation template to describe common components of serverless applications easily.


## Specification

### Format

The files describing a serverless application in accordance with AWS SAM are [JSON](http://www.json.org/) or [YAML](http://yaml.org/spec/1.1/) formatted text files. These files are [CloudFormation templates](http://docs.aws.amazon.com/AWSCloudFormation/latest/UserGuide/template-guide.html).

AWS SAM introduces several new resources and property types that can be embedded into the [Resources](http://docs.aws.amazon.com/AWSCloudFormation/latest/UserGuide/resources-section-structure.html) section of the template. The templates may include all other template sections and use [CloudFormation intrinsic functions](http://docs.aws.amazon.com/AWSCloudFormation/latest/UserGuide/intrinsic-function-reference.html) to access properties available only at runtime.

In order to include objects defined by AWS SAM within a CloudFormation template, the template must include a `Transform` section in the document root with a value of `AWS::Serverless-2016-10-31`.

 - [Resource types](#resource-types)
 - [Event source types](#event-source-types)
 - [Property types](#property-types)
 - [Globals Section](#globals-section)


### Example: AWS SAM template

```yaml
AWSTemplateFormatVersion: '2010-09-09'
Transform: 'AWS::Serverless-2016-10-31'
Resources:
  MyFunction:
    Type: 'AWS::Serverless::Function'
    Properties:
      Handler: index.handler
      Runtime: nodejs6.10
      CodeUri: 's3://my-bucket/function.zip'
```

All property names in AWS SAM are **case sensitive**.

### Globals Section
Globals is a section in your SAM template to define properties common to all your Serverless Function and APIs. All the `AWS::Serverless::Function` and
`AWS::Serverless::Api` resources will inherit the properties defined here.

Read the [Globals Guide](../docs/globals.rst) for more detailed information.

Example:

```yaml
Globals:
  Function:
    Runtime: nodejs6.10
    Timeout: 180
    Handler: index.handler
    Environment:
      Variables:
        TABLE_NAME: data-table
  Api:
    EndpointConfiguration: REGIONAL
    Cors: "'www.example.com'"
    Domain:
      DomainName: www.my-domain.com
      CertificateArn: my-valid-cert-arn
      EndpointConfiguration: EDGE

  SimpleTable:
    SSESpecification:
      SSEEnabled: true
```


### Resource types
 - [AWS::Serverless::Function](#awsserverlessfunction)
 - [AWS::Serverless::Api](#awsserverlessapi)
 - [AWS::Serverless::HttpApi](#awsserverlesshttpapi)
 - [AWS::Serverless::Application](#awsserverlessapplication)
 - [AWS::Serverless::SimpleTable](#awsserverlesssimpletable)
 - [AWS::Serverless::LayerVersion](#awsserverlesslayerversion)

#### AWS::Serverless::Function

Creates a Lambda function, IAM execution role, and event source mappings which trigger the function.

##### Properties

Property Name | Type | Description
---|:---:|---
Handler | `string` | **Required.** Function within your code that is called to begin execution.
Runtime | `string` | **Required.** The runtime environment.
CodeUri | `string` <span>&#124;</span> [S3 Location Object](#s3-location-object) | **Either CodeUri or InlineCode must be specified.** S3 Uri or location to the function code. The S3 object this Uri references MUST be a [Lambda deployment package](http://docs.aws.amazon.com/lambda/latest/dg/deployment-package-v2.html).
InlineCode | `string` | **Either CodeUri or InlineCode must be specified.** The inline code for the lambda.
FunctionName | `string` | A name for the function. If you don't specify a name, a unique name will be generated for you. [More Info](http://docs.aws.amazon.com/AWSCloudFormation/latest/UserGuide/aws-resource-lambda-function.html#cfn-lambda-function-functionname)
Description | `string` | Description of the function.
MemorySize | `integer` | Size of the memory allocated per invocation of the function in MB. Defaults to 128.
Timeout | `integer` | Maximum time that the function can run before it is killed in seconds. Defaults to 3.
Role | `string` | ARN of an IAM role to use as this function's execution role. If omitted, a default role is created for this function.
AssumeRolePolicyDocument | [IAM policy document object](http://docs.aws.amazon.com/IAM/latest/UserGuide/reference_policies.html) | AssumeRolePolicyDocument of the default created role for this function.
Policies | `string` <span>&#124;</span> List of `string` <span>&#124;</span> [IAM policy document object](http://docs.aws.amazon.com/IAM/latest/UserGuide/reference_policies.html) <span>&#124;</span> List of [IAM policy document object](http://docs.aws.amazon.com/IAM/latest/UserGuide/reference_policies.html) <span>&#124;</span> List of [SAM Policy Templates](../docs/policy_templates.rst) | Names of AWS managed IAM policies or IAM policy documents or SAM Policy Templates that this function needs, which should be appended to the default role for this function. If the Role property is set, this property has no meaning.
PermissionsBoundary | `string` | ARN of a permissions boundary to use for this function's execution role.
Environment | [Function environment object](#environment-object) | Configuration for the runtime environment.
VpcConfig | [VPC config object](http://docs.aws.amazon.com/AWSCloudFormation/latest/UserGuide/aws-properties-lambda-function-vpcconfig.html) | Configuration to enable this function to access private resources within your VPC.
Events | Map of `string` to [Event source object](#event-source-object) | A map (string to [Event source object](#event-source-object)) that defines the events that trigger this function. Keys are limited to alphanumeric characters.
Tags | Map of `string` to `string` | A map (string to string) that specifies the tags to be added to this function. Keys and values are limited to alphanumeric characters. Keys can be 1 to 127 Unicode characters in length and cannot be prefixed with `aws:`. Values can be 1 to 255 Unicode characters in length. When the stack is created, SAM will automatically add a `lambda:createdBy:SAM` tag to this Lambda function. Tags will also be applied to default roles generated by the function.
Tracing | `string` | String that specifies the function's [X-Ray tracing mode](http://docs.aws.amazon.com/lambda/latest/dg/lambda-x-ray.html). Accepted values are `Active` and `PassThrough`
KmsKeyArn | `string` | The Amazon Resource Name (ARN) of an AWS Key Management Service (AWS KMS) key that Lambda uses to encrypt and decrypt your function's environment variables.
DeadLetterQueue | `map` <span>&#124;</span> [DeadLetterQueue Object](#deadletterqueue-object) | Configures SNS topic or SQS queue where Lambda sends events that it can't process.
DeploymentPreference | [DeploymentPreference Object](#deploymentpreference-object) | Settings to enable Safe Lambda Deployments. Read the [usage guide](../docs/safe_lambda_deployments.rst) for detailed information.
Layers | list of `string` | List of LayerVersion ARNs that should be used by this function. The order specified here is the order that they will be imported when running the Lambda function.
AutoPublishAlias | `string` | Name of the Alias. Read [AutoPublishAlias Guide](../docs/safe_lambda_deployments.rst#instant-traffic-shifting-using-lambda-aliases) for how it works
VersionDescription | `string` | A string that specifies the Description field which will be added on the new lambda version
ReservedConcurrentExecutions | `integer` | The maximum of concurrent executions you want to reserve for the function. For more information see [AWS Documentation on managing concurrency](https://docs.aws.amazon.com/lambda/latest/dg/concurrent-executions.html)
ProvisionedConcurrencyConfig | [ProvisionedConcurrencyConfig Object](#provisioned-concurrency-config-object) | Configure provisioned capacity for a number of concurrent executions on Lambda Alias property.
EventInvokeConfig | [EventInvokeConfig object](#event-invoke-config-object) | Configure options for [asynchronous invocation](https://docs.aws.amazon.com/lambda/latest/dg/invocation-async.html) on the function.

##### Return values

###### Ref

When the logical ID of this resource is provided to the [Ref](http://docs.aws.amazon.com/AWSCloudFormation/latest/UserGuide/intrinsic-function-reference-ref.html) intrinsic function, it returns the resource name of the underlying Lambda function.

###### Fn::GetAtt

When the logical ID of this resource is provided to the [Fn::GetAtt](http://docs.aws.amazon.com/AWSCloudFormation/latest/UserGuide/intrinsic-function-reference-getatt.html) intrinsic function, it returns a value for a specified attribute of this type. This section lists the available attributes.

Attribute Name | Description
---|---
Arn | The ARN of the Lambda function.

###### Referencing Lambda Version & Alias resources

When you use `AutoPublishAlias` property, SAM will generate a Lambda Version and Alias resource for you. If you want to refer to these properties in an intrinsic function such as Ref or Fn::GetAtt, you can append `.Version` or `.Alias` suffix to the function's Logical ID. SAM will convert it to the correct Logical ID of the auto-generated Version or Alias resource respectively.

Example:

Assume the following Serverless Function

```yaml
Resources:
  MyLambdaFunction:
    Type: AWS::Serverless::Function
    Properties:
      ...
      AutoPublishAlias: live
      ...
```

Version can be referenced as:
```yaml
"Ref": "MyLambdaFunction.Version"
```

Alias can be referenced as:
```yaml
"Ref": "MyLambdaFunction.Alias"
```

This can be used with other intrinsic functions such as "Fn::GetAtt" or "Fn::Sub" or "Fn::Join" as well.

###### Example: AWS::Serverless::Function

```yaml
Handler: index.js
Runtime: nodejs6.10
CodeUri: 's3://my-code-bucket/my-function.zip'
Description: Creates thumbnails of uploaded images
MemorySize: 1024
Timeout: 15
Policies:
 - AWSLambdaExecute # Managed Policy
 - Version: '2012-10-17' # Policy Document
   Statement:
     - Effect: Allow
       Action:
         - s3:GetObject
         - s3:GetObjectACL
       Resource: 'arn:aws:s3:::my-bucket/*'
Environment:
  Variables:
    TABLE_NAME: my-table
Events:
  PhotoUpload:
    Type: S3
    Properties:
      Bucket: my-photo-bucket # bucket must be created in the same template
Tags:
  AppNameTag: ThumbnailApp
  DepartmentNameTag: ThumbnailDepartment
Layers:
  - !Sub arn:${AWS::Partition}:lambda:${AWS::Region}:123456789012:layer:MyLayer:1
```

#### AWS::Serverless::Api

Creates a collection of Amazon API Gateway resources and methods that can be invoked through HTTPS endpoints.

An `AWS::Serverless::Api` resource need not be explicitly added to a AWS Serverless Application Model template. A resource of this type is implicitly created from the union of [Api](#api) events defined on `AWS::Serverless::Function` resources defined in the template that do not refer to an `AWS::Serverless::Api` resource. An `AWS::Serverless::Api` resource should be used to define and document the API using [OpenAPI](https://github.com/OAI/OpenAPI-Specification), which provides more ability to configure the underlying Amazon API Gateway resources.

##### Properties

Property Name | Type | Description
---|:---:|---
Name | `string` | A name for the API Gateway RestApi resource.
StageName | `string` | **Required** The name of the stage, which API Gateway uses as the first path segment in the invoke Uniform Resource Identifier (URI).
DefinitionUri | `string` <span>&#124;</span> [S3 Location Object](#s3-location-object) | S3 URI or location to the OpenAPI document describing the API. If neither `DefinitionUri` nor `DefinitionBody` are specified, SAM will generate a `DefinitionBody` for you based on your template configuration. **Note** Intrinsic functions are not supported in external OpenAPI files, instead use DefinitionBody to define OpenAPI definition.
DefinitionBody | `JSON or YAML Object` | OpenAPI specification that describes your API. If neither `DefinitionUri` nor `DefinitionBody` are specified, SAM will generate a `DefinitionBody` for you based on your template configuration.
CacheClusterEnabled | `boolean` | Indicates whether cache clustering is enabled for the stage.
CacheClusterSize | `string` | The stage's cache cluster size.
Variables | Map of `string` to `string` | A map (string to string map) that defines the stage variables, where the variable name is the key and the variable value is the value. Variable names are limited to alphanumeric characters. Values must match the following regular expression: `[A-Za-z0-9._~:/?#&amp;=,-]+`.
MethodSettings | List of [CloudFormation MethodSettings property](https://docs.aws.amazon.com/AWSCloudFormation/latest/UserGuide/aws-properties-apitgateway-stage-methodsetting.html) | Configures all settings for API stage including Logging, Metrics, CacheTTL, Throttling. This value is passed through to CloudFormation. So any values supported by CloudFormation ``MethodSettings`` property can be used here.
Tags | Map of `string` to `string` | A map (string to string) that specifies the tags to be added to this API Stage. Keys and values are limited to alphanumeric characters.
EndpointConfiguration | `string` | Specify the type of endpoint for API endpoint. Value is either `REGIONAL`, `EDGE`, or `PRIVATE`.
BinaryMediaTypes | List of `string` |  List of MIME types that your API could return. Use this to enable binary support for APIs. Use `~1` instead of `/` in the mime types (See examples in [template.yaml](../examples/2016-10-31/implicit_api_settings/template.yaml)).
MinimumCompressionSize | `int` | Allow compression of response bodies based on client's Accept-Encoding header. Compression is triggered when response body size is greater than or equal to your configured threshold. The maximum body size threshold is 10 MB (10,485,760 Bytes). The following compression types are supported: gzip, deflate, and identity.
Cors | `string` or [Cors Configuration](#cors-configuration) | Enable CORS for all your APIs. Specify the domain to allow as a string or specify a dictionary with additional [Cors Configuration](#cors-configuration). NOTE: Cors requires SAM to modify your OpenAPI definition. Hence it works only inline OpenAPI defined with `DefinitionBody`.
Auth | [API Auth Object](#api-auth-object) | Auth configuration for this API. Define Lambda and Cognito `Authorizers` and specify a `DefaultAuthorizer` for this API. Can specify default ApiKey restriction using `ApiKeyRequired`. Also define `ResourcePolicy` and specify `CustomStatements` which is a list of policy statements that will be added to the resource policies on the API. To whitelist specific AWS accounts, add `AwsAccountWhitelist: [<list of account ids>]` under ResourcePolicy. Similarly, `AwsAccountBlacklist`, `IpRangeWhitelist`, `IpRangeBlacklist`, `SourceVpcWhitelist`, `SourceVpcBlacklist` are also supported.
GatewayResponses | Map of [Gateway Response Type](https://docs.aws.amazon.com/apigateway/api-reference/resource/gateway-response/) to [Gateway Response Object](#gateway-response-object) | Configures Gateway Reponses for an API. Gateway Responses are responses returned by API Gateway, either directly or through the use of Lambda Authorizers. Keys for this object are passed through to Api Gateway, so any value supported by `GatewayResponse.responseType` is supported here.
AccessLogSetting | [CloudFormation AccessLogSetting property](https://docs.aws.amazon.com/AWSCloudFormation/latest/UserGuide/aws-properties-apigateway-stage-accesslogsetting.html) | Configures Access Log Setting for a stage. This value is passed through to CloudFormation, so any value supported by `AccessLogSetting` is supported here.
CanarySetting | [CloudFormation CanarySetting property](https://docs.aws.amazon.com/AWSCloudFormation/latest/UserGuide/aws-properties-apigateway-stage-canarysetting.html) | Configure a Canary Setting to a Stage of a regular deployment. This value is passed through to Cloudformation, so any value supported by `CanarySetting` is supported here.
TracingEnabled | `boolean` | Indicates whether active tracing with X-Ray is enabled for the stage.
Models | `List of JSON or YAML objects` | JSON schemas that describes the models to be used by API methods.
Domain | [Domain Configuration Object](#domain-configuration-object) | Configuration settings for custom domains on API. Must contain `DomainName` and `CertificateArn`
OpenApiVersion | `string` | Version of OpenApi to use. This can either be `'2.0'` for the swagger spec or one of the OpenApi 3.0 versions, like `'3.0.1'`. Setting this property to any valid value will also remove the stage `Stage` that SAM creates.

##### Return values

###### Ref

When the logical ID of this resource is provided to the [Ref intrinsic function](http://docs.aws.amazon.com/AWSCloudFormation/latest/UserGuide/intrinsic-function-reference-ref.html), it returns the resource name of the underlying API Gateway RestApi.

##### Example: AWS::Serverless::Api

```yaml
StageName: prod
DefinitionUri: openapi.yml
```

###### Referencing generated resources - Stage & Deployment

SAM will generate an API Gateway Stage and API Gateway Deployment for every `AWS::Serverless::Api` resource. If you want to refer to these properties with the intrinsic function !Ref, you can append `.Stage` and `.Deployment` suffix to the API's Logical ID. SAM will convert it to the correct Logical ID of the auto-generated Stage or Deployment resource respectively.

#### AWS::Serverless::HttpApi

Creates a collection of Amazon API Gateway resources and methods that can be invoked through HTTPS endpoints.

An `AWS::Serverless::HttpApi` resource need not be explicitly added to a AWS Serverless Application Model template. A resource of this type is implicitly created from the union of [HttpApi](#httpapi) events defined on `AWS::Serverless::Function` resources defined in the template that do not refer to an `AWS::Serverless::HttpApi` resource. An `AWS::Serverless::HttpApi` resource should be used to define and document the API using OpenApi 3.0, which provides more ability to configure the underlying Amazon API Gateway resources.

For complete documentation about this new feature and examples, see the [HTTP API SAM Documentation](https://docs.aws.amazon.com/serverless-application-model/latest/developerguide/sam-resource-httpapi.html)

##### Properties

Property Name | Type | Description
---|:---:|---
StageName | `string` | The name of the API stage. If a name is not given, SAM will use the `$default` stage from Api Gateway.
DefinitionUri | `string` <span>&#124;</span> [S3 Location Object](#s3-location-object) | S3 URI or location to the Swagger document describing the API. If neither `DefinitionUri` nor `DefinitionBody` are specified, SAM will generate a `DefinitionBody` for you based on your template configuration. **Note** Intrinsic functions are not supported in external OpenApi files, instead use DefinitionBody to define OpenApi definition.
DefinitionBody | `JSON or YAML Object` | OpenApi specification that describes your API. If neither `DefinitionUri` nor `DefinitionBody` are specified, SAM will generate a `DefinitionBody` for you based on your template configuration.
Auth | [HTTP API Auth Object](https://docs.aws.amazon.com/serverless-application-model/latest/developerguide/sam-property-httpapi-httpapiauth.html) | Configure authorization to control access to your API Gateway API.
Tags | Map of `string` to `string` | A map (string to string) that specifies the [tags](https://docs.aws.amazon.com/AWSCloudFormation/latest/UserGuide/aws-properties-resource-tags.html) to be added to this HTTP API. When the stack is created, SAM will automatically add the following tag: `httpapi:createdBy: SAM`.
AccessLogSettings | [AccessLogSettings](https://docs.aws.amazon.com/AWSCloudFormation/latest/UserGuide/aws-properties-apigatewayv2-stage-accesslogsettings.html) | Settings for logging access in a stage.
CorsConfiguration | `boolean` or [CorsConfiguration Object](#cors-configuration-object) | Enable CORS for all your Http APIs. Specify `true` for adding Cors with domain '*' to your Http APIs or specify a dictionary with additional [CorsConfiguration-Object](#cors-configuration-object). SAM adds `x-amazon-apigateway-cors` header in open api definition for your Http API when this property is defined. NOTE: Cors requires SAM to modify your OpenAPI definition. Hence it works only inline OpenAPI defined with `DefinitionBody`.
DefaultRouteSettings | [RouteSettings](https://docs.aws.amazon.com/AWSCloudFormation/latest/UserGuide/aws-properties-apigatewayv2-stage-routesettings.html) | The default route settings for this HTTP API.

##### Return values

###### Ref

When the logical ID of this resource is provided to the [Ref intrinsic function](http://docs.aws.amazon.com/AWSCloudFormation/latest/UserGuide/intrinsic-function-reference-ref.html), it returns the resource name of the underlying API Gateway Api.

#### AWS::Serverless::Application

Embeds a serverless application from the [AWS Serverless Application Repository](https://serverlessrepo.aws.amazon.com/) or from an Amazon S3 bucket as a nested application. Nested applications are deployed as nested stacks, which can contain multiple other resources, including other `AWS::Serverless::Application` resources.

##### Properties

Property Name | Type | Description
---|:---:|---
Location | `string` or [Application Location Object](#application-location-object) | **Required** Template URL or location of nested application. If a template URL is given, it must follow the format specified in the [CloudFormation TemplateUrl documentation](https://docs.aws.amazon.com/AWSCloudFormation/latest/UserGuide/aws-properties-stack.html#cfn-cloudformation-stack-templateurl) and contain a valid CloudFormation or SAM template.
Parameters | Map of `string` to `string` | Application parameter values.
NotificationARNs | List of `string` |  A list of existing Amazon SNS topics where notifications about stack events are sent.
Tags | Map of `string` to `string` | A map (string to string) that specifies the [tags](https://docs.aws.amazon.com/AWSCloudFormation/latest/UserGuide/aws-properties-resource-tags.html) to be added to this application. When the stack is created, SAM will automatically add the following tags: lambda:createdBy:SAM, serverlessrepo:applicationId:\<applicationId>, serverlessrepo:semanticVersion:\<semanticVersion>.
TimeoutInMinutes | `integer` | The length of time, in minutes, that AWS CloudFormation waits for the nested stack to reach the CREATE_COMPLETE state. The default is no timeout. When AWS CloudFormation detects that the nested stack has reached the CREATE_COMPLETE state, it marks the nested stack resource as CREATE_COMPLETE in the parent stack and resumes creating the parent stack. If the timeout period expires before the nested stack reaches CREATE_COMPLETE, AWS CloudFormation marks the nested stack as failed and rolls back both the nested stack and parent stack.

Other provided top-level resource attributes, e.g., Condition, DependsOn, etc, are automatically passed through to the underlying AWS::CloudFormation::Stack resource.


##### Return values

###### Ref

When the logical ID of this resource is provided to the [Ref intrinsic function](http://docs.aws.amazon.com/AWSCloudFormation/latest/UserGuide/intrinsic-function-reference-ref.html), it returns the resource name of the underlying CloudFormation nested stack.

###### Fn::GetAtt

When the logical ID of this resource is provided to the [Fn::GetAtt intrinsic function](https://docs.aws.amazon.com/AWSCloudFormation/latest/UserGuide/intrinsic-function-reference-getatt.html), it returns a value for a specified attribute of this type. This section lists the available attributes.

Attribute Name | Description
---|---
Outputs.*ApplicationOutputName* | The value of the stack output with name *ApplicationOutputName*.

##### Example: AWS::Serverless::Application

```yaml
Resources:
  MyApplication:
    Type: AWS::Serverless::Application
    Properties:
      Location:
        ApplicationId: 'arn:aws:serverlessrepo:us-east-1:012345678901:applications/my-application'
        SemanticVersion: 1.0.0
      Parameters:
        StringParameter: parameter-value
        IntegerParameter: 2
  MyOtherApplication:
    Type: AWS::Serverless::Application
    Properties:
      Location: https://s3.amazonaws.com/demo-bucket/template.yaml
Outputs:
  MyNestedApplicationOutput:
    Value: !GetAtt MyApplication.Outputs.ApplicationOutputName
    Description: Example nested application output
```

#### AWS::Serverless::SimpleTable

The `AWS::Serverless::SimpleTable` resource creates a DynamoDB table with a single attribute primary key. It is useful when data only needs to be accessed via a primary key. To use the more advanced functionality of DynamoDB, use an [AWS::DynamoDB::Table](http://docs.aws.amazon.com/AWSCloudFormation/latest/UserGuide/aws-resource-dynamodb-table.html) resource instead.

##### Properties

Property Name | Type | Description
---|:---:|---
PrimaryKey | [Primary Key Object](#primary-key-object) | Attribute name and type to be used as the table's primary key. **This cannot be modified without replacing the resource.** Defaults to `String` attribute named `id`.
ProvisionedThroughput | [Provisioned Throughput Object](http://docs.aws.amazon.com/AWSCloudFormation/latest/UserGuide/aws-properties-dynamodb-provisionedthroughput.html) | Read and write throughput provisioning information. If ProvisionedThroughput is not specified BillingMode will be specified as PAY_PER_REQUEST
Tags | Map of `string` to `string` | A map (string to string) that specifies the tags to be added to this table. Keys and values are limited to alphanumeric characters.
TableName | `string` | Name for the DynamoDB Table
SSESpecification | [DynamoDB SSESpecification](https://docs.aws.amazon.com/AWSCloudFormation/latest/UserGuide/aws-properties-dynamodb-table-ssespecification.html) | Specifies the settings to enable server-side encryption.

##### Return values

###### Ref

When the logical ID of this resource is provided to the [Ref](http://docs.aws.amazon.com/AWSCloudFormation/latest/UserGuide/intrinsic-function-reference-ref.html) intrinsic function, it returns the resource name of the underlying DynamoDB table.

##### Example: AWS::Serverless::SimpleTable

```yaml
Properties:
  TableName: my-table
  PrimaryKey:
    Name: id
    Type: String
  ProvisionedThroughput:
    ReadCapacityUnits: 5
    WriteCapacityUnits: 5
  Tags:
    Department: Engineering
    AppType: Serverless
  SSESpecification:
    SSEEnabled: true
```

#### AWS::Serverless::LayerVersion

Creates a Lambda LayerVersion that contains library or runtime code needed by a Lambda Function. When a Serverless LayerVersion is transformed, SAM also transforms the logical id of the resource so that old LayerVersions are not automatically deleted by CloudFormation when the resource is updated.

Property Name | Type | Description
---|:---:|---
LayerName | `string` | Name of this layer. If you don't specify a name, the logical id of the resource will be used as the name.
Description | `string` | Description of this layer.
ContentUri | `string` <span>&#124;</span> [S3 Location Object](#s3-location-object) | **Required.** S3 Uri or location for the layer code.
CompatibleRuntimes | List of `string`| List of runtimes compatible with this LayerVersion.
LicenseInfo | `string` | Information about the license for this LayerVersion.
RetentionPolicy | `string` | Options are `Retain` and `Delete`. Defaults to `Retain`. When `Retain` is set, SAM adds `DeletionPolicy: Retain` to the transformed resource so CloudFormation does not delete old versions after an update.

##### Return values

###### Ref

When the logical ID of this resource is provided to the [Ref](http://docs.aws.amazon.com/AWSCloudFormation/latest/UserGuide/intrinsic-function-reference-ref.html) intrinsic function, it returns the resource ARN of the underlying Lambda LayerVersion.

##### Example: AWS::Serverless::LayerVersion

```yaml
Properties:
  LayerName: MyLayer
  Description: Layer description
  ContentUri: 's3://my-bucket/my-layer.zip'
  CompatibleRuntimes:
    - nodejs6.10
    - nodejs8.10
  LicenseInfo: 'Available under the MIT-0 license.'
  RetentionPolicy: Retain
```


### Event source types
 - [S3](#s3)
 - [SNS](#sns)
 - [Kinesis](#kinesis)
 - [DynamoDB](#dynamodb)
 - [SQS](#sqs)
 - [Api](#api)
 - [Schedule](#schedule)
 - [CloudWatchEvent](#cloudwatchevent)
 - [EventBridgeRule](#eventbridgerule)
 - [CloudWatchLogs](#cloudwatchlogs)
 - [IoTRule](#iotrule)
 - [AlexaSkill](#alexaskill)
 - [Cognito](#cognito)

#### S3

The object describing an event source with type `S3`.

##### Properties

Property Name | Type | Description
---|:---:|---
Bucket | `string` | **Required.** S3 bucket name.
Events | `string` <span>&#124;</span> List of `string` | **Required.** See [Amazon S3 supported event types](http://docs.aws.amazon.com/AmazonS3/latest/dev/NotificationHowTo.html#supported-notification-event-types) for valid values.
Filter | [Amazon S3 notification filter](http://docs.aws.amazon.com/AWSCloudFormation/latest/UserGuide/aws-properties-s3-bucket-notificationconfiguration-config-filter.html) | Rules to filter events on.

NOTE: To specify an S3 bucket as an event source for a Lambda function, both resources have to be declared in the same template. AWS SAM does not support specifying an existing bucket as an event source.

##### Example: S3 event source object

```yaml
Type: S3
Properties:
  Bucket: my-photo-bucket # bucket must be created in the same template
  Events: s3:ObjectCreated:*
  Filter:
    S3Key:
      Rules:
        - Name: prefix|suffix
          Value: my-prefix|my-suffix
```

#### SNS

The object describing an event source with type `SNS`.

##### Properties

Property Name | Type | Description
---|:---:|---
Topic | `string` | **Required.** Topic ARN.
Region | `string` | Region.
FilterPolicy | [Amazon SNS filter policy](https://docs.aws.amazon.com/sns/latest/dg/message-filtering.html) | Policy assigned to the topic subscription in order to receive only a subset of the messages.
SqsSubscription | `boolean` | Set to `true` to enable batching SNS topic notifications in an SQS queue.

##### Example: SNS event source object

```yaml
Type: SNS
Properties:
  Topic: arn:aws:sns:us-east-1:123456789012:my_topic
  FilterPolicy:
    store:
      - example_corp
    price_usd:
      - numeric:
          - ">="
          - 100
```

#### Kinesis

The object describing an event source with type `Kinesis`.

##### Properties

Property Name | Type | Description
---|:---:|---
Stream | `string` | **Required.** ARN of the Amazon Kinesis stream.
StartingPosition | `string` | **Required.** One of `TRIM_HORIZON` or `LATEST`.
BatchSize | `integer` | Maximum number of stream records to process per function invocation.
Enabled | `boolean` | Indicates whether Lambda begins polling the event source.
MaximumBatchingWindowInSeconds | `integer` | The maximum amount of time to gather records before invoking the function.
MaximumRetryAttempts | `integer` | The number of times to retry a record before it is bypassed. If an `OnFailure` destination is set, metadata describing the records will be sent to the destination. If no destination is set, the records will be bypassed
BisectBatchOnFunctionError | `boolean` | A boolean flag which determines whether a failed batch will be split in two after a failed invoke.
MaximumRecordAgeInSeconds | `integer` | The maximum age of a record that will be invoked by Lambda. If an `OnFailure` destination is set, metadata describing the records will be sent to the destination. If no destination is set, the records will be bypassed
DestinationConfig | [Destination Config Object](#destination-config-object) | Expired record metadata/retries and exhausted metadata is sent to this destination after they have passed the defined limits.
ParallelizationFactor | `integer` | Allocates multiple virtual shards, increasing the Lambda invokes by the given factor and speeding up the stream processing.

**NOTE:** `SQSSendMessagePolicy` or `SNSPublishMessagePolicy` needs to be added in `Policies` for publishing messages to the `SQS` or `SNS` resource mentioned in `OnFailure` property


##### Example: Kinesis event source object

```yaml
Type: Kinesis
Properties:
  Stream: arn:aws:kinesis:us-east-1:123456789012:stream/my-stream
  StartingPosition: TRIM_HORIZON
  BatchSize: 10
  MaximumBatchingWindowInSeconds: 10
  Enabled: true
  ParallelizationFactor: 8
  MaximumRetryAttempts: 100
  BisectBatchOnFunctionError: true
  MaximumRecordAgeInSeconds: 604800
  DestinationConfig:
    OnFailure:
      Type: SQS
      Destination: !GetAtt MySqsQueue.Arn
```

#### DynamoDB

The object describing an event source with type `DynamoDB`.

##### Properties

Property Name | Type | Description
---|:---:|---
Stream | `string` | **Required.** ARN of the DynamoDB stream.
StartingPosition | `string` | **Required.** One of `TRIM_HORIZON` or `LATEST`.
BatchSize | `integer` | Maximum number of stream records to process per function invocation.
Enabled | `boolean` | Indicates whether Lambda begins polling the event source.
MaximumBatchingWindowInSeconds | `integer` | The maximum amount of time to gather records before invoking the function.
MaximumRetryAttempts | `integer` | The number of times to retry a record before it is bypassed. If an `OnFailure` destination is set, metadata describing the records will be sent to the destination. If no destination is set, the records will be bypassed
BisectBatchOnFunctionError | `boolean` | A boolean flag which determines whether a failed batch will be split in two after a failed invoke.
MaximumRecordAgeInSeconds | `integer` | The maximum age of a record that will be invoked by Lambda. If an `OnFailure` destination is set, metadata describing the records will be sent to the destination. If no destination is set, the records will be bypassed
DestinationConfig | [DestinationConfig Object](#destination-config-object) | Expired record metadata/retries and exhausted metadata is sent to this destination after they have passed the defined limits.
ParallelizationFactor | `integer` | Allocates multiple virtual shards, increasing the Lambda invokes by the given factor and speeding up the stream processing.

##### Example: DynamoDB event source object

```yaml
Type: DynamoDB
Properties:
  Stream: arn:aws:dynamodb:us-east-1:123456789012:table/TestTable/stream/2016-08-11T21:21:33.291
  StartingPosition: TRIM_HORIZON
  BatchSize: 10
  MaximumBatchingWindowInSeconds: 10
  Enabled: false
  ParallelizationFactor: 8
  MaximumRetryAttempts: 100
  BisectBatchOnFunctionError: true
  MaximumRecordAgeInSeconds: 86400
  DestinationConfig:
    OnFailure:
      Type: SQS
      Destination: !GetAtt MySqsQueue.Arn
```

#### SQS

The object describing an event source with type `SQS`.

##### Properties

Property Name | Type | Description
---|:---:|---
Queue | `string` | **Required.** ARN of the SQS queue.
BatchSize | `integer` | Maximum number of messages to process per function invocation.
Enabled | `boolean` | Indicates whether Lambda begins polling the event source.

##### Example: SQS event source object

```yaml
Type: SQS
Properties:
  Queue: arn:aws:sqs:us-west-2:012345678901:my-queue
  BatchSize: 10
  Enabled: false
```

#### Destination Config Object

Expired record metatadata/retries exhausted metadata is sent to this destination after they have passed the defined limits.

##### Properties
Property Name | Type | Description
---|:---:|---
DestinationConfig | [OnFailure Object](#onfailure-object) | On failure all the messages get redirected to the given destination arn.

#### OnFailure Object
Property Name | Type | Description
---|:---:|---
Destination | `string` | Destination arn to redirect to either a SQS or a SNS resource
Type | `string` | This field accepts either `SQS` or `SNS` as input. This sets the required policies for sending or publishing messages to SQS or SNS resource on failure


##### Example
```yaml
  DestinationConfig:
    OnFailure:
      Type: SQS # or SNS. this is optional. If this is not added then `SQSSendMessagePolicy` or `SNSPublishMessagePolicy` needs to be added in `Policies` for publishing messages to the `SQS` or `SNS` resource mentioned in `OnFailure` property
      Destination: arn:aws:sqs:us-west-2:012345678901:my-queue # required
```

#### Api

The object describing an event source with type `Api`.

If an [AWS::Serverless::Api](#aws-serverless-api) resource is defined, the path and method values MUST correspond to an operation in the OpenAPI definition of the API. If no [AWS::Serverless::Api](#aws-serverless-api) is defined, the function input and output are a representation of the HTTP request and HTTP response. For example, using the JavaScript API, the status code and body of the response can be controlled by returning an object with the keys `statusCode` and `body`.

##### Properties

Property Name | Type | Description
---|:---:|---
Path | `string` | **Required.** Uri path for which this function is invoked. MUST start with `/`.
Method | `string` | **Required.** HTTP method for which this function is invoked.
RestApiId | `string` | Identifier of a RestApi resource which MUST contain an operation with the given path and method. Typically, this is set to [reference](http://docs.aws.amazon.com/AWSCloudFormation/latest/UserGuide/intrinsic-function-reference-ref.html) an `AWS::Serverless::Api` resource defined in this template. If not defined, a default `AWS::Serverless::Api` resource is created using a generated Swagger document containing a union of all paths and methods defined by `Api` events defined in this template that do not specify a RestApiId.
Auth | [Function Auth Object](#function-auth-object) | Auth configuration for this specific Api+Path+Method. Useful for overriding the API's `DefaultAuthorizer` setting auth config on an individual path when no `DefaultAuthorizer` is specified or overriding the default `ApiKeyRequired` setting.
RequestModel | [Function Request Model Object](#function-request-model-object) | Request model configuration for this specific Api+Path+Method.
RequestParameters | List of `string` <span>&#124;</span> List of [Function Request Parameter Object](#function-request-parameter-object) | Request parameters configuration for this specific Api+Path+Method. All parameter names must start with `method.request` and must be limited to `method.request.header`, `method.request.querystring`, or `method.request.path`. If a parameter is a `string` and NOT a [Function Request Parameter Object](#function-request-parameter-object) then `Required` and `Caching` will default to `False`.

##### Example: Api event source object

```yaml
Type: Api
Properties:
  Path: /photos
  Method: post
```

#### HttpApi

The object describing an event source with type `HttpApi`.

If an [AWS::Serverless::HttpApi](#aws-serverless-httpapi) resource is defined, the path and method values MUST correspond to an operation in the Swagger definition of the API. If no [AWS::Serverless::HttpApi](#aws-serverless-httpapi) is defined, the function input and output are a representation of the HTTP request and HTTP response. For example, using the JavaScript API, the status code and body of the response can be controlled by returning an object with the keys `statusCode` and `body`.

See the [AWS SAM Documentation](https://docs.aws.amazon.com/serverless-application-model/latest/developerguide/sam-property-function-httpapi.html) for full information about this feature.

##### Properties

Property Name | Type | Description
---|:---:|---
Path | `string` | Uri path for which this function is invoked. MUST start with `/`.
Method | `string` | HTTP method for which this function is invoked.
ApiId | `string` | Identifier of a HttpApi resource which MUST contain an operation with the given path and method. Typically, this is set to [reference](http://docs.aws.amazon.com/AWSCloudFormation/latest/UserGuide/intrinsic-function-reference-ref.html) an `AWS::Serverless::HttpApi` resource defined in this template. If not defined, a default `AWS::Serverless::HttpApi` resource is created using a generated OpenApi document contains a union of all paths and methods defined by `HttpApi` events defined in this template that do not specify an ApiId.
Auth | [Function Auth Object](https://docs.aws.amazon.com/serverless-application-model/latest/developerguide/sam-property-function-httpapifunctionauth.html) | Auth configuration for this specific Api+Path+Method. Useful for overriding the API's `DefaultAuthorizer` setting auth config on an individual path when no `DefaultAuthorizer` is specified.
TimeoutInMillis | `int` | Custom timeout between 50 and 29,000 milliseconds. The default value is 5,000 milliseconds, or 5 seconds for HTTP APIs.

##### Example: HttpApi event source object

```yaml
Type: HttpApi
Properties:
  Path: /photos
  Method: post
```

#### Schedule

The object describing an event source with type `Schedule`.

##### Properties

Property Name | Type | Description
---|:---:|---
Schedule | `string` | **Required.** Schedule expression, which MUST follow the [schedule expression syntax rules](http://docs.aws.amazon.com/AmazonCloudWatch/latest/events/ScheduledEvents.html).
Input | `string` | JSON-formatted string to pass to the function as the event body.
Name | `string` | A name for the Schedule. If you don't specify a name, a unique name will be generated.
Description | `string` | Description of Schedule.
Enabled | `boolean` | Indicated whether the Schedule is enabled.

##### Example: Schedule event source object

```yaml
Type: Schedule
Properties:
  Schedule: rate(5 minutes)
  Name: my-schedule
  Description: Example schedule
  Enabled: True
```

#### CloudWatchEvent

The object describing an event source with type `CloudWatchEvent`.

The CloudWatch Events service has been re-launched as Amazon EventBridge with full backwards compatibility. Please see the subsequent [EventBridgeRule](#eventbridgerule) section.

##### Properties

Property Name | Type | Description
---|:---:|---
Pattern | [Event Pattern Object](http://docs.aws.amazon.com/AmazonCloudWatch/latest/events/CloudWatchEventsandEventPatterns.html) | **Required.** Pattern describing which CloudWatch events trigger the function. Only matching events trigger the function.
EventBusName | `string` | The event bus to associate with this rule. If you omit this, the default event bus is used.
Input | `string` | JSON-formatted string to pass to the function as the event body. This value overrides the matched event.
InputPath | `string` | JSONPath describing the part of the event to pass to the function.

##### Example: CloudWatchEvent event source object

```yaml
Type: CloudWatchEvent
Properties:
  Pattern:
    detail:
      state:
        - terminated
```

#### EventBridgeRule

The object describing an event source with type `EventBridgeRule`.

##### Properties

Property Name | Type | Description
---|:---:|---
Pattern | [Event Pattern Object](https://docs.aws.amazon.com/eventbridge/latest/userguide/eventbridge-and-event-patterns.html) | **Required.** Pattern describing which EventBridge events trigger the function. Only matching events trigger the function.
EventBusName | `string` | The event bus to associate with this rule. If you omit this, the default event bus is used.
Input | `string` | JSON-formatted string to pass to the function as the event body. This value overrides the matched event.
InputPath | `string` | JSONPath describing the part of the event to pass to the function.

##### Example: EventBridge event source object

```yaml
Type: EventBridgeRule
Properties:
  Pattern:
    detail:
      state:
        - terminated
```

#### CloudWatchLogs

The object describing an event source with type `CloudWatchLogs`.

##### Properties

Property Name | Type | Description
---|:---:|---
LogGroupName | `string` | **Required.** Name of the CloudWatch Log Group from which to process logs.
FilterPattern | `string` | **Required.** A CloudWatch Logs [FilterPattern](https://docs.aws.amazon.com/AmazonCloudWatch/latest/logs/FilterAndPatternSyntax.html) to specify which logs in the Log Group to process.

##### Example: CloudWatchLogs event source object

```yaml
Type: CloudWatchLogs
Properties:
  LogGroupName: MyLogGroup
  FilterPattern: Error
```

#### IoTRule

The object describing an event source with type `IoTRule`.

##### Properties

Property Name | Type | Description
---|:---:|---
Sql | `string` | **Required.** The SQL statement that queries the topic. For more information, see [Rules for AWS IoT](http://docs.aws.amazon.com/iot/latest/developerguide/iot-rules.html#aws-iot-sql-reference) in the *AWS IoT Developer Guide*.
AwsIotSqlVersion | `string` | The version of the SQL rules engine to use when evaluating the rule.

##### Example: IoTRule event source object

```yaml
Type: IoTRule
Properties:
  Sql: "SELECT * FROM 'iot/test'"
```

#### AlexaSkill

The object describing an event source with type `AlexaSkill`.

Specifying `AlexaSkill` event creates a resource policy that allows the Amazon Alexa service to call your Lambda function. To configure the Alexa service to work with your Lambda function, go to the Alexa Developer portal.

### Property types
 - [Environment object](#environment-object)
 - [Event source object](#event-source-object)
 - [Primary key object](#primary-key-object)

#### Environment object

The object describing the environment properties of a function.

##### Properties

Property Name | Type | Description
---|:---:|---
Variables | Map of `string` to `string` | A map (string to string map) that defines the environment variables, where the variable name is the key and the variable value is the value. Variable names are limited to alphanumeric characters and the first character must be a letter. Values are limited to alphanumeric characters and the following special characters `_(){}[]$*+-\/"#',;.@!?`.

##### Example: Environment object

```yaml
Variables:
  TABLE_NAME: my-table
  STAGE: prod
```

#### Cognito

The object describing an event source with type `Cognito`.

##### Properties

Property Name | Type | Description
---|:---:|---
UserPool | `string` | **Required.** Reference to UserPool in the same template
Trigger | `string` <span>&#124;</span> List of `string` | **Required.** See [Amazon S3 supported event types](https://docs.aws.amazon.com/AWSCloudFormation/latest/UserGuide/aws-properties-cognito-userpool-lambdaconfig.html) for valid values.

NOTE: To specify a Cognito UserPool as an event source for a Lambda function, both resources have to be declared in the same template. AWS SAM does not support specifying an existing UserPool as an event source.

##### Example: Cognito event source object

```yaml
Type: Cognito
Properties:
  UserPool: Ref: MyUserPool
  Trigger: PreSignUp
```

#### Event source object

The object describing the source of events which trigger the function.

##### Properties

Property Name | Type | Description
---|:---:|---
Type | `string` | **Required.** Event type. Event source types include '[S3](#s3), '[SNS](#sns)', '[Kinesis](#kinesis)', '[DynamoDB](#dynamodb)', '[SQS](#sqs)', '[Api](#api)', '[Schedule](#schedule)', '[CloudWatchEvent](#cloudwatchevent)', '[CloudWatchLogs](#cloudwatchlogs)', '[IoTRule](#iotrule)', '[AlexaSkill](#alexaskill)'. For more information about the types, see [Event source types](#event-source-types).
Properties | * | **Required.** Object describing properties of this event mapping. Must conform to the defined `Type`. For more information about all types, see [Event source types](#event-source-types).

##### Example: Event source object

```yaml
Type: S3
Properties:
  Bucket: my-photo-bucket # bucket must be created in the same template
```

```yaml
Type: AlexaSkill
```

#### Provisioned Concurrency Config object

The object describing provisioned concurrency settings on a Lambda Alias

##### Properties
Property Name | Type | Description
---|:---:|---
ProvisionedConcurrentExecutions | `string` | Number of concurrent executions to be provisioned for the Lambda function. Required parameter.

#### Event Invoke Config object

The object describing event invoke config on a Lambda function.

```yaml
  MyFunction:
    Type: 'AWS::Serverless::Function'
    Properties:
      EventInvokeConfig:
        MaximumEventAgeInSeconds: Integer (Min: 60, Max: 21600)
        MaximumRetryAttempts: Integer (Min: 0, Max: 2)
        DestinationConfig:
          OnSuccess:
            Type: [SQS | SNS | EventBridge | Function]
            Destination: ARN of [SQS | SNS | EventBridge | Function]
          OnFailure:
            Type: [SQS | SNS | EventBridge | Function]
            Destination: ARN of [SQS | SNS | EventBridge | Function]
```

##### Properties
Property Name | Type | Description
---|:---:|---
MaximumEventAgeInSeconds | `integer` | The maximum age of a request that Lambda sends to a function for processing. Optional parameter.
MaximumRetryAttempts | `integer` | The maximum number of times to retry when the function returns an error. Optional parameter.
DestinationConfig | [Destination Config Object](#event-invoke-destination-config-object) | A destination for events after they have been sent to a function for processing. Optional parameter.

#### Event Invoke Destination Config object
The object describing destination config for Event Invoke Config.

##### Properties
Property Name | Type | Description
---|:---:|---
OnSuccess | [Destination Config OnSuccess Object](#event-invoke-destination-config-destination-object) | A destination for events that succeeded processing.
OnFailure | [Destination Config OnFailure Object](#event-invoke-destination-config-destination-object) | A destination for events that failed processing.

#### Event Invoke Destination Config Destination object
The object describing destination config for Event Invoke Config.

##### Properties
Property Name | Type | Description
---|:---:|---
Type | `string` | Type of the Resource to be invoked. Values could be [SQS | SNS | EventBridge | Lambda]
Destination | `string` | ARN of the resource to be invoked. Fn::If and Ref is supported on this property.

The corresponding policies for the resource are generated in SAM.
Destination Property is required if Type is EventBridge and Lambda. If Type is SQS or SNS, and Destination is None, SAM auto creates these resources in the template.

##### Generated Resources
Property Name | Type | Alias to Ref the Auto-Created Resource
---|:---:|---
SQS | `AWS::SQS::Queue` | `<FunctionLogicalName>.DestinationQueue`
SNS | `AWS::SNS::Topic` | `<FunctionLogicalName>.DestinationTopic`

#### Primary key object

The object describing the properties of a primary key.

##### Properties

Property Name | Type | Description
---|:---:|---
Name | `string` | Attribute name of the primary key. Defaults to `id`.
Type | `string` | Attribute type of the primary key. MUST be one of `String`, `Number`, or `Binary`. Defaults to `String`.

##### Example: Primary key object

```yaml
Properties:
  PrimaryKey:
    Name: id
    Type: String
```

### Data Types

- [S3 Location Object](#s3-location-object)
- [Application Location Object](#application-id-object)
- [DeadLetterQueue Object](#deadletterqueue-object)
- [Cors Configuration](#cors-configuration)
- [API Auth Object](#api-auth-object)
- [Function Auth Object](#function-auth-object)
- [Function Request Model Object](#function-request-model-object)
- [Function Request Parameter Object](#function-request-parameter-object)
- [Gateway Response Object](#gateway-response-object)
- [CorsConfiguration Object](#cors-configuration-object)

#### S3 Location Object

Specifies the location of an S3 object as a dictionary containing `Bucket`, `Key`, and optional `Version` properties.

Example:

```yaml
CodeUri:
  Bucket: mybucket-name
  Key: code.zip
  Version: 121212
```

#### Application Location Object

Specifies the location of an application hosted in the [AWS Serverless Application Repository](https://aws.amazon.com/serverless/serverlessrepo/) as a dictionary containing ApplicationId and SemanticVersion properties.

Example:

```yaml
Location: # Both parameters are required
  ApplicationId: 'arn:aws:serverlessrepo:us-east-1:012345678901:applications/my-application'
  SemanticVersion: 1.0.0
```

#### DeadLetterQueue Object
Specifies an SQS queue or SNS topic that AWS Lambda (Lambda) sends events to when it can't process them. For more information about DLQ functionality, refer to the official documentation at http://docs.aws.amazon.com/lambda/latest/dg/dlq.html. SAM will automatically add appropriate permission to your Lambda function execution role to give Lambda service access to the resource. `sqs:SendMessage` will be added for SQS queues and `sns:Publish` for SNS topics.

Syntax:

```yaml
DeadLetterQueue:
  Type: `SQS` or `SNS`
  TargetArn: ARN of the SQS queue or SNS topic to use as DLQ.
```

#### DeploymentPreference Object
Specifies the configurations to enable Safe Lambda Deployments. Read the [usage guide](../docs/safe_lambda_deployments.rst) for detailed information. The following shows all available properties of this object.
TriggerConfigurations takes a list of [TriggerConfig](https://docs.aws.amazon.com/codedeploy/latest/APIReference/API_TriggerConfig.html) objects.

```yaml
DeploymentPreference:
  Enabled: True # Set to False to disable. Supports all intrinsics.
  Type: Linear10PercentEvery10Minutes
  Alarms:
    # A list of alarms that you want to monitor
    - !Ref AliasErrorMetricGreaterThanZeroAlarm
    - !Ref LatestVersionErrorMetricGreaterThanZeroAlarm
  Hooks:
    # Validation Lambda functions that are run before & after traffic shifting
    PreTraffic: !Ref PreTrafficLambdaFunction
    PostTraffic: !Ref PostTrafficLambdaFunction
  TriggerConfigurations:
    # A list of trigger configurations you want to associate with the deployment group. Used to notify an SNS topic on
    # lifecycle events.
    - TriggerEvents:
      # A list of events to trigger on.
      - DeploymentSuccess
      - DeploymentFailure
      TriggerName: TestTrigger
      TriggerTargetArn: !Ref MySNSTopic
```

#### Cors Configuration
Enable and configure CORS for the APIs. Enabling CORS will allow your API to be called from other domains. Assume your API is served from 'www.example.com' and you want to allow.

```yaml
Cors:
  AllowMethods: Optional. String containing the HTTP methods to allow.
  # For example, "'GET,POST,DELETE'". If you omit this property, then SAM will automatically allow all the methods configured for each API.
  # Checkout [HTTP Spec](https://developer.mozilla.org/en-US/docs/Web/HTTP/Headers/Access-Control-Allow-Methods) more details on the value.

  AllowHeaders: Optional. String of headers to allow.
  # For example, "'X-Forwarded-For'". Checkout [HTTP Spec](https://developer.mozilla.org/en-US/docs/Web/HTTP/Headers/Access-Control-Allow-Headers) for more details on the value

  AllowOrigin: Required. String of origin to allow.
  # For example, "'www.example.com'". Checkout [HTTP Spec](https://developer.mozilla.org/en-US/docs/Web/HTTP/Headers/Access-Control-Allow-Origin) for more details on this value.

  MaxAge: Optional. String containing the number of seconds to cache CORS Preflight request.
  # For example, "'600'" will cache request for 600 seconds. Checkout [HTTP Spec](https://developer.mozilla.org/en-US/docs/Web/HTTP/Headers/Access-Control-Max-Age) for more details on this value

  AllowCredentials: Optional. Boolean indicating whether request is allowed to contain credentials.
  # Header is omitted when false. Checkout [HTTP Spec](https://developer.mozilla.org/en-US/docs/Web/HTTP/Headers/Access-Control-Allow-Credentials) for more details on this value.
```

> NOTE: API Gateway requires literal values to be a quoted string, so don't forget the additional quotes in the  `Allow___` values. ie. "'www.example.com'" is correct whereas "www.example.com" is wrong.

#### API Auth Object

Configure Auth on APIs.


```yaml
Auth:
  ApiKeyRequired: true # OPTIONAL
  UsagePlan: # OPTIONAL
    CreateUsagePlan: PER_API # REQUIRED if UsagePlan property is set. accepted values: PER_API, SHARED, NONE
  DefaultAuthorizer: MyCognitoAuth # OPTIONAL, if you use IAM permissions, specify AWS_IAM.
  AddDefaultAuthorizerToCorsPreflight: false # OPTIONAL; Default: true
  ResourcePolicy:
    CustomStatements:
      - Effect: Allow
        Principal: *
        Action: execute-api:Invoke
        ...
    AwsAccountWhitelist: [<list of account ids>]
    AwsAccountBlacklist: [<list of account ids>]
    IpRangeWhitelist: [<list of ip ranges>]
    IpRangeBlacklist: [<list of ip ranges>]
    SourceVpcWhitelist: [<list of vpc/vpce endpoint ids>]
    SourceVpcBlacklist: [<list of vpc/vpce endpoint ids>]
  # For AWS_IAM:
  # DefaultAuthorizer: AWS_IAM
  # InvokeRole: NONE # CALLER_CREDENTIALS by default unless overridden
    Authorizers: [<list of authorizers, see below >]
```

**Authorizers:**
Define Lambda and Cognito `Authorizers` and specify a `DefaultAuthorizer`. If you use IAM permission, only specify `AWS_IAM` to a `DefaultAuthorizer`. For more information, see the documentation on [Lambda Authorizers](https://docs.aws.amazon.com/apigateway/latest/developerguide/apigateway-use-lambda-authorizer.html) and [Amazon Cognito User Pool Authorizers](https://docs.aws.amazon.com/apigateway/latest/developerguide/apigateway-integrate-with-cognito.html) and [IAM Permissions](https://docs.aws.amazon.com/apigateway/latest/developerguide/permissions.html).
  
```yaml
Auth:
  Authorizers:
    MyCognitoAuth:
      UserPoolArn: !GetAtt MyCognitoUserPool.Arn # Can also accept an array
      AuthorizationScopes:
        - scope1 # List of authorization scopes
      Identity: # OPTIONAL
        Header: MyAuthorizationHeader # OPTIONAL; Default: 'Authorization'
        ValidationExpression: myauthvalidationexpression # OPTIONAL

    MyLambdaTokenAuth:
      FunctionPayloadType: TOKEN # OPTIONAL; Defaults to 'TOKEN' when `FunctionArn` is specified
      FunctionArn: !GetAtt MyAuthFunction.Arn
      FunctionInvokeRole: arn:aws:iam::123456789012:role/S3Access # OPTIONAL
      Identity:
        Header: MyCustomAuthHeader # OPTIONAL; Default: 'Authorization'
        ValidationExpression: mycustomauthexpression # OPTIONAL
        ReauthorizeEvery: 20 # OPTIONAL; Service Default: 300

    MyLambdaRequestAuth:
      FunctionPayloadType: REQUEST
      FunctionArn: !GetAtt MyAuthFunction.Arn
      FunctionInvokeRole: arn:aws:iam::123456789012:role/S3Access # OPTIONAL
      Identity:
        # Must specify at least one of Headers, QueryStrings, StageVariables, or Context
        Headers: # OPTIONAL
          - Authorization1
        QueryStrings: # OPTIONAL
          - Authorization2
        StageVariables: # OPTIONAL
          - Authorization3
        Context: # OPTIONAL
          - Authorization4
        ReauthorizeEvery: 0 # OPTIONAL; Service Default: 300
```

**ApiKey:** Configure ApiKey restriction for all methods and paths on an API.  This setting can be overriden on individual `AWS::Serverless::Function` using the [Function Auth Object](#function-auth-object).  Typically this would be used to require ApiKey on all methods and then override it on select methods that you want to be public.

```yaml
Auth:
  ApiKeyRequired: true
```

**ResourcePolicy:**
Configure Resource Policy for all methods and paths on an API. This setting can also be defined on individual `AWS::Serverless::Function` using the [Function Auth Object](#function-auth-object). This is required for APIs with `EndpointConfiguration: PRIVATE`.


```yaml
Auth:
  ResourcePolicy:
    CustomStatements: # Supports Ref and Fn::If conditions, does not work with AWS::NoValue in policy statements
      - Effect: Allow
        Principal: *
        Action: execute-api:Invoke
        ...
    AwsAccountWhitelist: [<list of account ids>] # Supports Ref
    AwsAccountBlacklist: [<list of account ids>] # Supports Ref
    IpRangeWhitelist: [<list of ip ranges>] # Supports Ref
    IpRangeBlacklist: [<list of ip ranges>] # Supports Ref
    SourceVpcWhitelist: [<list of vpc/vpce endpoint ids>] # Supports Ref
    SourceVpcBlacklist: [<list of vpc/vpce endpoint ids>] # Supports Ref

```

**UsagePlan:**
Create Usage Plan for API Auth. Usage Plans can be set in Globals level as well for RestApis. 
SAM creates a single Usage Plan, Api Key and Usage Plan Api Key resources if `CreateUsagePlan` is `SHARED` and a Usage Plan, Api Key and Usage Plan Api Key resources per Api when `CreateUsagePlan` is `PER_API`. 

```yaml
    Auth:
      UsagePlan:  
        CreateUsagePlan: PER_API # Required  supported values: SHARED | NONE | PER_API
```
#### Function Auth Object

Configure Auth for a specific Api+Path+Method.

```yaml
Auth:
  Authorizer: MyCognitoAuth # OPTIONAL, if you use IAM permissions in each functions, specify AWS_IAM.
  AuthorizationScopes: # OPTIONAL
    - scope1
    - scope2
```

If you have specified a Global Authorizer on the API and want to make a specific Function public, override with the following:

```yaml
Auth:
  Authorizer: 'NONE'
```

Require api keys for a specific Api+Path+Method.

```yaml
Auth:
  ApiKeyRequired: true
```

If you have specified `ApiKeyRequired: true` globally on the API and want to make a specific Function public, override with the following:

```yaml
Auth:
  ApiKeyRequired: false
```

#### Function Request Model Object

Configure Request Model for a specific Api+Path+Method.

```yaml
RequestModel:
  Model: User # REQUIRED; must match the name of a model defined in the Models property of the AWS::Serverless::API
  Required: true # OPTIONAL; boolean
```

#### Function Request Parameter Object

Configure Request Parameter for a specific Api+Path+Method.

```yaml
- method.request.header.Authorization:
    Required: true
    Caching: true
```

#### Gateway Response Object

Configure Gateway Responses on APIs. These are associated with the ID of a Gateway Response [response type][].
For more information, see the documentation on [`AWS::ApiGateway::GatewayResponse`][].

```yaml
GatewayResponses:
  UNAUTHORIZED:
    StatusCode: 401 # Even though this is the default value for UNAUTHORIZED.
    ResponseTemplates:
      "application/json": '{ "message": $context.error.messageString }'
    ResponseParameters:
      Paths:
        path-key: "'value'"
      QueryStrings:
        query-string-key: "'value'"
      Headers:
        Access-Control-Expose-Headers: "'WWW-Authenticate'"
        Access-Control-Allow-Origin: "'*'"
        WWW-Authenticate: >-
          'Bearer realm="admin"'
```

All properties of a Gateway Response object are optional. API Gateway has knowledge of default status codes to associate with Gateway Responses, so – for example – `StatusCode` is only used in order to override this value.

> NOTE: API Gateway spec allows values under the `ResponseParameters` and `ResponseTemplates` properties to be templates. In order to send constant values, don't forget the additional quotes. ie. "'WWW-Authenticate'" is correct whereas "WWW-Authenticate" is wrong.

[response type]: https://docs.aws.amazon.com/apigateway/api-reference/resource/gateway-response/
[`AWS::ApiGateway::GatewayResponse`]: https://docs.aws.amazon.com/AWSCloudFormation/latest/UserGuide/aws-resource-apigateway-gatewayresponse.html

### Domain Configuration object
Enable custom domains to be configured with your Api. Currently only supports Creating Api gateway resources for custom domains.

```yaml
Domain:
  DomainName: String # REQUIRED | custom domain name being configured on the api, "www.example.com"
  CertificateARN: String # REQUIRED | Must be a valid [certificate ARN](https://docs.aws.amazon.com/AWSCloudFormation/latest/UserGuide/aws-resource-certificatemanager-certificate.html), and for EDGE endpoint configuration the certificate must be in us-east-1
  EndpointConfiguration: "EDGE" # optional | Default value is REGIONAL | Accepted values are EDGE | REGIONAL
  BasePath:
    - String # optional | Default value is '/' | List of basepaths to be configured with the ApiGateway Domain Name
  Route53: # optional | Default behavior is to treat as None - does not create Route53 resources | Enable these settings to create Route53 Recordsets
    HostedZoneId: String # ONE OF `HostedZoneId`, `HostedZoneName` REQUIRED | Must be a hostedzoneid value of a [`AWS::Route53::HostedZone`](https://docs.aws.amazon.com/AWSCloudFormation/latest/UserGuide/aws-resource-route53-hostedzone.html) resource
    HostedZoneName: String # ONE OF `HostedZoneId`, `HostedZoneName` REQUIRED | Must be the `Name` of an [`AWS::Route53::HostedZone`](https://docs.aws.amazon.com/AWSCloudFormation/latest/UserGuide/aws-resource-route53-hostedzone.html) resource
    EvaluateTargetHealth: Boolean # optional | default value is false
    DistributionDomainName: String # OPTIONAL if the EndpointConfiguration is EDGE | Default points to Api Gateway Distribution | Domain name of a [cloudfront distribution](https://docs.aws.amazon.com/AWSCloudFormation/latest/UserGuide/aws-resource-cloudfront-distribution.html)
```

<<<<<<< HEAD
### Referable properties of SAM resources
- [AWS::Serverless::Function](#referable-properties-of-serverless-function)
- [AWS::Serverless::Api](#referable-properties-of-serverless-RestApi)
- [AWS::Serverless::HttpApi](#referable-properties-of-serverless-HttpApi)

#### Referable properties of Serverless Function
Property Name | Reference | LogicalId | Description
---|:---:|---|---
Alias | `function-logical-id`.Alias | `function-logical-id`Alias`alias-name` | SAM generates an `AWS::Lambda::Alias` resource when `AutoPublishAlias` property is set. This resource can be referenced in intrinsic functions by using the resource logical ID or  `function-logical-id`.Alias
Version | `function-logical-id`.Version | `function-logical-id`Version`sha` | SAM generates an `AWS::Lambda::Version` resource when `AutoPublishAlias` property is set. This resource can be referenced in intrinsic functions by using the resource logical ID or  `function-logical-id`.Version
Destination (for SNS Topic) | `function-logical-id`.DestinationTopic |`function-logical-id`EventInvokeConfig`OnSuccess/OnFailure`Topic| SAM auto creates an `AWS::SNS::Topic` resource when `Destination` property of `DestinationConfig` property in `EventInvokeConfig` property is not specified. This generated resource can be referenced by using `function-logical-id`.DestinationTopic
Destination (for SQS Queue) | `function-logical-id`.DestinationQueue |`function-logical-id`EventInvokeConfig`OnSuccess/OnFailure`Queue | SAM auto creates an `AWS::SQS::Queue` resource when `Destination` property of `DestinationConfig` property in `EventInvokeConfig` property is not specified. This generated resource can be referenced by using `function-logical-id`.DestinationQueue

#### Referable properties of Serverless RestApi

Property Name | Reference | LogicalId | Description
---|:---:|---|---
Stage | `restapi-logical-id`.Stage | `restapi-logical-id` `StageName`Stage | SAM generates `AWS::ApiGateway::Stage` resource when `AWS::Serverless::Api` resource is defined. This resource can be referenced in intrinsic function using the resource logical id or `restapi-logical-id`.Stage
Deployment | `restapi-logical-id`.Deployment | `restapi-logical-id`Deployment`sha` | SAM generates `AWS::ApiGateway::Deployment` resource when `AWS::Serverless::Api` resource is defined. This resource can be referenced in intrinsic function using the resource logical id or `restapi-logical-id`.Deployment
DomainName | `restapi-logical-id`.DomainName | `domain-logical-id` | `AWS::ApiGateway::DomainName` resource can be referenced by using the resource logical id or `restapi-logical-id`.DomainName when `DomainName` resource is defined in `Domain` property of `AWS::Serverless::Api`
UsagePlan | `restapi-logical-id`.UsagePlan | `restapi-logical-id`UsagePlan | SAM generates UsagePlan, UsagePlanKey and ApiKey resources when `UsagePlan` property is set. UsagePlan resource can be referenced in intrinsic function using the resource logical id or `restapi-logical-id`.UsagePlan
UsagePlanKey | `restapi-logical-id`.UsagePlanKey |`restapi-logical-id`UsagePlanKey | SAM generates UsagePlan, UsagePlanKey and ApiKey resources when `UsagePlan` property is set. UsagePlanKey resource can be referenced in intrinsic function using the resource logical id or `restapi-logical-id`.UsagePlanKey
ApiKey | `restapi-logical-id`.ApiKey |`restapi-logical-id`ApiKey | SAM generates UsagePlan, UsagePlanKey and ApiKey resources when `UsagePlan` property is set. ApiKey resource can be referenced in intrinsic function using the resource logical id or `restapi-logical-id`.ApiKey
        
#### Referable properties of Serverless HttpApi

Property Name | Reference | LogicalId | Description
---|:---:|---|---
Stage | `httpapi-logical-id`.Stage | `httpapi-logical-id`ApiGatewayDefaultStage or `httpapi-logical-id` `StageName`Stage | SAM generates `AWS::ApiGatewayV2::Stage` resource with `httpapi-logical-id`ApiGatewayDefaultStage logical id if `StageName` property is not defined. If an explicit `StageName` property is defined them SAM generates `AWS::ApiGatewayV2::Stage` resource with `httpapi-logical-id` `StageName`Stage logicalId. This resource can be referenced in intrinsic functions using `httpapi-logical-id`.Stage
DomainName | `httpapi-logical-id`.DomainName | `domain-logical-id` | `AWS::ApiGatewayV2::DomainName` resource can be referenced by using the resource logical id or `restapi-logical-id`.DomainName when `DomainName` resource is defined in `Domain` property of `AWS::Serverless::Api`
=======
#### Cors Configuration Object
Enable and configure CORS for the HttpAPIs. Enabling CORS will allow your Http API to be called from other domains.
It set to `true` SAM adds '*' for the allowed origins.
When CorsConfiguration is set at property level and also in OpenApi, SAM merges them by overriding the header values in OpenApi with the `CorsConfiguration` property values
When intrinsic functions are used either set the CORS configuration as a property or define CORS in OpenApi definition.
Checkout [HTTPAPI Gateway Developer guide](https://docs.aws.amazon.com/apigateway/latest/developerguide/http-api-cors.html) for more details on these values
```yaml
CorsConfiguration:
  AllowMethods: Optional. List containing the HTTP methods to allow for the HttpApi.  
  AllowHeaders: Optional. List of headers to allow. 
  AllowOrigins: Optional. List of origins to allow. 
  MaxAge: Optional. Integer containing the number of seconds to cache CORS Preflight request. 
  # For example, 600 will cache request for 600 seconds.
  AllowCredentials: Optional. Boolean indicating whether request is allowed to contain credentials.
  ExposeHeaders: Optional. List of allowed headers
```

##### Example
```yaml
    CorsConfiguration: #true
      AllowHeaders:
        - "*"
      AllowMethods:
        - "GET"
      AllowOrigins:
        - "https://www.example.com"
      ExposeHeaders:
        - "*"
```
>>>>>>> c5221fcf
<|MERGE_RESOLUTION|>--- conflicted
+++ resolved
@@ -1245,7 +1245,36 @@
     DistributionDomainName: String # OPTIONAL if the EndpointConfiguration is EDGE | Default points to Api Gateway Distribution | Domain name of a [cloudfront distribution](https://docs.aws.amazon.com/AWSCloudFormation/latest/UserGuide/aws-resource-cloudfront-distribution.html)
 ```
 
-<<<<<<< HEAD
+#### Cors Configuration Object
+Enable and configure CORS for the HttpAPIs. Enabling CORS will allow your Http API to be called from other domains.
+It set to `true` SAM adds '*' for the allowed origins.
+When CorsConfiguration is set at property level and also in OpenApi, SAM merges them by overriding the header values in OpenApi with the `CorsConfiguration` property values
+When intrinsic functions are used either set the CORS configuration as a property or define CORS in OpenApi definition.
+Checkout [HTTPAPI Gateway Developer guide](https://docs.aws.amazon.com/apigateway/latest/developerguide/http-api-cors.html) for more details on these values
+```yaml
+CorsConfiguration:
+  AllowMethods: Optional. List containing the HTTP methods to allow for the HttpApi.  
+  AllowHeaders: Optional. List of headers to allow. 
+  AllowOrigins: Optional. List of origins to allow. 
+  MaxAge: Optional. Integer containing the number of seconds to cache CORS Preflight request. 
+  # For example, 600 will cache request for 600 seconds.
+  AllowCredentials: Optional. Boolean indicating whether request is allowed to contain credentials.
+  ExposeHeaders: Optional. List of allowed headers
+```
+
+##### Example
+```yaml
+    CorsConfiguration: #true
+      AllowHeaders:
+        - "*"
+      AllowMethods:
+        - "GET"
+      AllowOrigins:
+        - "https://www.example.com"
+      ExposeHeaders:
+        - "*"
+```
+
 ### Referable properties of SAM resources
 - [AWS::Serverless::Function](#referable-properties-of-serverless-function)
 - [AWS::Serverless::Api](#referable-properties-of-serverless-RestApi)
@@ -1275,35 +1304,4 @@
 Property Name | Reference | LogicalId | Description
 ---|:---:|---|---
 Stage | `httpapi-logical-id`.Stage | `httpapi-logical-id`ApiGatewayDefaultStage or `httpapi-logical-id` `StageName`Stage | SAM generates `AWS::ApiGatewayV2::Stage` resource with `httpapi-logical-id`ApiGatewayDefaultStage logical id if `StageName` property is not defined. If an explicit `StageName` property is defined them SAM generates `AWS::ApiGatewayV2::Stage` resource with `httpapi-logical-id` `StageName`Stage logicalId. This resource can be referenced in intrinsic functions using `httpapi-logical-id`.Stage
-DomainName | `httpapi-logical-id`.DomainName | `domain-logical-id` | `AWS::ApiGatewayV2::DomainName` resource can be referenced by using the resource logical id or `restapi-logical-id`.DomainName when `DomainName` resource is defined in `Domain` property of `AWS::Serverless::Api`
-=======
-#### Cors Configuration Object
-Enable and configure CORS for the HttpAPIs. Enabling CORS will allow your Http API to be called from other domains.
-It set to `true` SAM adds '*' for the allowed origins.
-When CorsConfiguration is set at property level and also in OpenApi, SAM merges them by overriding the header values in OpenApi with the `CorsConfiguration` property values
-When intrinsic functions are used either set the CORS configuration as a property or define CORS in OpenApi definition.
-Checkout [HTTPAPI Gateway Developer guide](https://docs.aws.amazon.com/apigateway/latest/developerguide/http-api-cors.html) for more details on these values
-```yaml
-CorsConfiguration:
-  AllowMethods: Optional. List containing the HTTP methods to allow for the HttpApi.  
-  AllowHeaders: Optional. List of headers to allow. 
-  AllowOrigins: Optional. List of origins to allow. 
-  MaxAge: Optional. Integer containing the number of seconds to cache CORS Preflight request. 
-  # For example, 600 will cache request for 600 seconds.
-  AllowCredentials: Optional. Boolean indicating whether request is allowed to contain credentials.
-  ExposeHeaders: Optional. List of allowed headers
-```
-
-##### Example
-```yaml
-    CorsConfiguration: #true
-      AllowHeaders:
-        - "*"
-      AllowMethods:
-        - "GET"
-      AllowOrigins:
-        - "https://www.example.com"
-      ExposeHeaders:
-        - "*"
-```
->>>>>>> c5221fcf
+DomainName | `httpapi-logical-id`.DomainName | `domain-logical-id` | `AWS::ApiGatewayV2::DomainName` resource can be referenced by using the resource logical id or `restapi-logical-id`.DomainName when `DomainName` resource is defined in `Domain` property of `AWS::Serverless::Api`