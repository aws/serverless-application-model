# AWS Serverless Application Model (SAM)

#### Version 2016-10-31

The key words "MUST", "MUST NOT", "REQUIRED", "SHALL", "SHALL NOT", "SHOULD", "SHOULD NOT", "RECOMMENDED", "MAY", and "OPTIONAL" in this document are to be interpreted as described in [RFC 2119](http://www.ietf.org/rfc/rfc2119.txt).

The AWS Serverless Application Model (SAM) is licensed under [The Apache License, Version 2.0](http://www.apache.org/licenses/LICENSE-2.0.html).

## Table of contents
* [Introduction](#introduction)
* [Specification](#specification)
  * [Format](#format)
  * [Example: AWS SAM template](#example-aws-sam-template)
  * [Globals Section](#globals-section)
  * [Resource types](#resource-types)
  * [Event source types](#event-source-types)
  * [Property types](#property-types)
  * [Data types](#data-types)


## Introduction
NOTE: SAM specification documentation is in process of being migrated to official [AWS SAM docs](https://docs.aws.amazon.com/serverless-application-model/latest/developerguide/what-is-sam.html) page, please take a look at the [SAM specification](https://docs.aws.amazon.com/serverless-application-model/latest/developerguide/sam-specification.html) there.

[AWS SAM](https://docs.aws.amazon.com/serverless-application-model/latest/developerguide/sam-specification.html) is a model used to define serverless applications on AWS.

Serverless applications are applications composed of functions triggered by events. A typical serverless application consists of one or more AWS Lambda functions triggered by events such as object uploads to [Amazon S3](https://aws.amazon.com/s3), [Amazon SNS](https://aws.amazon.com/sns) notifications, and API actions. Those functions can stand alone or leverage other resources such as [Amazon DynamoDB](https://aws.amazon.com/dynamodb) tables or S3 buckets. The most basic serverless application is simply a function.

AWS SAM is based on [AWS CloudFormation](https://aws.amazon.com/cloudformation/). A serverless application is defined in a [CloudFormation template](http://docs.aws.amazon.com/AWSCloudFormation/latest/UserGuide/gettingstarted.templatebasics.html) and deployed as a [CloudFormation stack](http://docs.aws.amazon.com/AWSCloudFormation/latest/UserGuide/updating.stacks.walkthrough.html). An AWS SAM template is a CloudFormation template.

AWS SAM defines a set of objects which can be included in a CloudFormation template to describe common components of serverless applications easily.


## Specification

### Format

The files describing a serverless application in accordance with AWS SAM are [JSON](http://www.json.org/) or [YAML](http://yaml.org/spec/1.1/) formatted text files. These files are [CloudFormation templates](http://docs.aws.amazon.com/AWSCloudFormation/latest/UserGuide/template-guide.html).

AWS SAM introduces several new resources and property types that can be embedded into the [Resources](http://docs.aws.amazon.com/AWSCloudFormation/latest/UserGuide/resources-section-structure.html) section of the template. The templates may include all other template sections and use [CloudFormation intrinsic functions](http://docs.aws.amazon.com/AWSCloudFormation/latest/UserGuide/intrinsic-function-reference.html) to access properties available only at runtime.

In order to include objects defined by AWS SAM within a CloudFormation template, the template must include a `Transform` section in the document root with a value of `AWS::Serverless-2016-10-31`.

 - [Resource types](#resource-types)
 - [Event source types](#event-source-types)
 - [Property types](#property-types)
 - [Globals Section](#globals-section)


### Example: AWS SAM template

```yaml
AWSTemplateFormatVersion: '2010-09-09'
Transform: 'AWS::Serverless-2016-10-31'
Resources:
  MyFunction:
    Type: 'AWS::Serverless::Function'
    Properties:
      Handler: index.handler
      Runtime: nodejs6.10
      CodeUri: 's3://my-bucket/function.zip'
```

All property names in AWS SAM are **case sensitive**.

### Globals Section
Globals is a section in your SAM template to define properties common to all your Serverless Function and APIs. All the `AWS::Serverless::Function` and
`AWS::Serverless::Api` resources will inherit the properties defined here.

Read the [Globals Guide](../docs/globals.rst) for more detailed information.

Example:

```yaml
Globals:
  Function:
    Runtime: nodejs6.10
    Timeout: 180
    Handler: index.handler
    Environment:
      Variables:
        TABLE_NAME: data-table
  Api:
    EndpointConfiguration: REGIONAL
    Cors: "'www.example.com'"
    Domain:
      DomainName: www.my-domain.com
      CertificateArn: my-valid-cert-arn
      EndpointConfiguration: EDGE

  SimpleTable:
    SSESpecification:
      SSEEnabled: true
```


### Resource types
 - [AWS::Serverless::Function](#awsserverlessfunction)
 - [AWS::Serverless::Api](#awsserverlessapi)
 - [AWS::Serverless::HttpApi](#awsserverlesshttpapi)
 - [AWS::Serverless::Application](#awsserverlessapplication)
 - [AWS::Serverless::SimpleTable](#awsserverlesssimpletable)
 - [AWS::Serverless::LayerVersion](#awsserverlesslayerversion)

#### AWS::Serverless::Function

Creates a Lambda function, IAM execution role, and event source mappings which trigger the function.

##### Properties

Property Name | Type | Description
---|:---:|---
Handler | `string` | **Required.** Function within your code that is called to begin execution.
Runtime | `string` | **Required.** The runtime environment.
CodeUri | `string` <span>&#124;</span> [S3 Location Object](#s3-location-object) | **Either CodeUri or InlineCode must be specified.** S3 Uri or location to the function code. The S3 object this Uri references MUST be a [Lambda deployment package](http://docs.aws.amazon.com/lambda/latest/dg/deployment-package-v2.html).
InlineCode | `string` | **Either CodeUri or InlineCode must be specified.** The inline code for the lambda.
FunctionName | `string` | A name for the function. If you don't specify a name, a unique name will be generated for you. [More Info](http://docs.aws.amazon.com/AWSCloudFormation/latest/UserGuide/aws-resource-lambda-function.html#cfn-lambda-function-functionname)
Description | `string` | Description of the function.
MemorySize | `integer` | Size of the memory allocated per invocation of the function in MB. Defaults to 128.
Timeout | `integer` | Maximum time that the function can run before it is killed in seconds. Defaults to 3.
Role | `string` | ARN of an IAM role to use as this function's execution role. If omitted, a default role is created for this function.
AssumeRolePolicyDocument | [IAM policy document object](http://docs.aws.amazon.com/IAM/latest/UserGuide/reference_policies.html) | AssumeRolePolicyDocument of the default created role for this function.
Policies | `string` <span>&#124;</span> List of `string` <span>&#124;</span> [IAM policy document object](http://docs.aws.amazon.com/IAM/latest/UserGuide/reference_policies.html) <span>&#124;</span> List of [IAM policy document object](http://docs.aws.amazon.com/IAM/latest/UserGuide/reference_policies.html) <span>&#124;</span> List of [SAM Policy Templates](../docs/policy_templates.rst) | Names of AWS managed IAM policies or IAM policy documents or SAM Policy Templates that this function needs, which should be appended to the default role for this function. If the Role property is set, this property has no meaning.
PermissionsBoundary | `string` | ARN of a permissions boundary to use for this function's execution role.
Environment | [Function environment object](#environment-object) | Configuration for the runtime environment.
VpcConfig | [VPC config object](http://docs.aws.amazon.com/AWSCloudFormation/latest/UserGuide/aws-properties-lambda-function-vpcconfig.html) | Configuration to enable this function to access private resources within your VPC.
Events | Map of `string` to [Event source object](#event-source-object) | A map (string to [Event source object](#event-source-object)) that defines the events that trigger this function. Keys are limited to alphanumeric characters.
Tags | Map of `string` to `string` | A map (string to string) that specifies the tags to be added to this function. Keys and values are limited to alphanumeric characters. Keys can be 1 to 127 Unicode characters in length and cannot be prefixed with `aws:`. Values can be 1 to 255 Unicode characters in length. When the stack is created, SAM will automatically add a `lambda:createdBy:SAM` tag to this Lambda function. Tags will also be applied to default roles generated by the function.
Tracing | `string` | String that specifies the function's [X-Ray tracing mode](http://docs.aws.amazon.com/lambda/latest/dg/lambda-x-ray.html). Accepted values are `Active` and `PassThrough`
KmsKeyArn | `string` | The Amazon Resource Name (ARN) of an AWS Key Management Service (AWS KMS) key that Lambda uses to encrypt and decrypt your function's environment variables.
DeadLetterQueue | `map` <span>&#124;</span> [DeadLetterQueue Object](#deadletterqueue-object) | Configures SNS topic or SQS queue where Lambda sends events that it can't process.
DeploymentPreference | [DeploymentPreference Object](#deploymentpreference-object) | Settings to enable Safe Lambda Deployments. Read the [usage guide](../docs/safe_lambda_deployments.rst) for detailed information.
Layers | list of `string` | List of LayerVersion ARNs that should be used by this function. The order specified here is the order that they will be imported when running the Lambda function.
AutoPublishAlias | `string` | Name of the Alias. Read [AutoPublishAlias Guide](../docs/safe_lambda_deployments.rst#instant-traffic-shifting-using-lambda-aliases) for how it works
VersionDescription | `string` | A string that specifies the Description field which will be added on the new lambda version
ReservedConcurrentExecutions | `integer` | The maximum of concurrent executions you want to reserve for the function. For more information see [AWS Documentation on managing concurrency](https://docs.aws.amazon.com/lambda/latest/dg/concurrent-executions.html)
ProvisionedConcurrencyConfig | [ProvisionedConcurrencyConfig Object](#provisioned-concurrency-config-object) | Configure provisioned capacity for a number of concurrent executions on Lambda Alias property.
EventInvokeConfig | [EventInvokeConfig object](#event-invoke-config-object) | Configure options for [asynchronous invocation](https://docs.aws.amazon.com/lambda/latest/dg/invocation-async.html) on the function.

##### Return values

###### Ref

When the logical ID of this resource is provided to the [Ref](http://docs.aws.amazon.com/AWSCloudFormation/latest/UserGuide/intrinsic-function-reference-ref.html) intrinsic function, it returns the resource name of the underlying Lambda function.

###### Fn::GetAtt

When the logical ID of this resource is provided to the [Fn::GetAtt](http://docs.aws.amazon.com/AWSCloudFormation/latest/UserGuide/intrinsic-function-reference-getatt.html) intrinsic function, it returns a value for a specified attribute of this type. This section lists the available attributes.

Attribute Name | Description
---|---
Arn | The ARN of the Lambda function.

###### Referencing Lambda Version & Alias resources

When you use `AutoPublishAlias` property, SAM will generate a Lambda Version and Alias resource for you. If you want to refer to these properties in an intrinsic function such as Ref or Fn::GetAtt, you can append `.Version` or `.Alias` suffix to the function's Logical ID. SAM will convert it to the correct Logical ID of the auto-generated Version or Alias resource respectively.

Example:

Assume the following Serverless Function

```yaml
Resources:
  MyLambdaFunction:
    Type: AWS::Serverless::Function
    Properties:
      ...
      AutoPublishAlias: live
      ...
```

Version can be referenced as:
```yaml
"Ref": "MyLambdaFunction.Version"
```

Alias can be referenced as:
```yaml
"Ref": "MyLambdaFunction.Alias"
```

This can be used with other intrinsic functions such as "Fn::GetAtt" or "Fn::Sub" or "Fn::Join" as well.

###### Example: AWS::Serverless::Function

```yaml
Handler: index.js
Runtime: nodejs6.10
CodeUri: 's3://my-code-bucket/my-function.zip'
Description: Creates thumbnails of uploaded images
MemorySize: 1024
Timeout: 15
Policies:
 - AWSLambdaExecute # Managed Policy
 - Version: '2012-10-17' # Policy Document
   Statement:
     - Effect: Allow
       Action:
         - s3:GetObject
         - s3:GetObjectACL
       Resource: 'arn:aws:s3:::my-bucket/*'
Environment:
  Variables:
    TABLE_NAME: my-table
Events:
  PhotoUpload:
    Type: S3
    Properties:
      Bucket: my-photo-bucket # bucket must be created in the same template
Tags:
  AppNameTag: ThumbnailApp
  DepartmentNameTag: ThumbnailDepartment
Layers:
  - !Sub arn:${AWS::Partition}:lambda:${AWS::Region}:123456789012:layer:MyLayer:1
```

#### AWS::Serverless::Api

Creates a collection of Amazon API Gateway resources and methods that can be invoked through HTTPS endpoints.

An `AWS::Serverless::Api` resource need not be explicitly added to a AWS Serverless Application Model template. A resource of this type is implicitly created from the union of [Api](#api) events defined on `AWS::Serverless::Function` resources defined in the template that do not refer to an `AWS::Serverless::Api` resource. An `AWS::Serverless::Api` resource should be used to define and document the API using [OpenAPI](https://github.com/OAI/OpenAPI-Specification), which provides more ability to configure the underlying Amazon API Gateway resources.

##### Properties

Property Name | Type | Description
---|:---:|---
Name | `string` | A name for the API Gateway RestApi resource.
StageName | `string` | **Required** The name of the stage, which API Gateway uses as the first path segment in the invoke Uniform Resource Identifier (URI).
DefinitionUri | `string` <span>&#124;</span> [S3 Location Object](#s3-location-object) | S3 URI or location to the OpenAPI document describing the API. If neither `DefinitionUri` nor `DefinitionBody` are specified, SAM will generate a `DefinitionBody` for you based on your template configuration. **Note** Intrinsic functions are not supported in external OpenAPI files, instead use DefinitionBody to define OpenAPI definition.
DefinitionBody | `JSON or YAML Object` | OpenAPI specification that describes your API. If neither `DefinitionUri` nor `DefinitionBody` are specified, SAM will generate a `DefinitionBody` for you based on your template configuration.
CacheClusterEnabled | `boolean` | Indicates whether cache clustering is enabled for the stage.
CacheClusterSize | `string` | The stage's cache cluster size.
Variables | Map of `string` to `string` | A map (string to string map) that defines the stage variables, where the variable name is the key and the variable value is the value. Variable names are limited to alphanumeric characters. Values must match the following regular expression: `[A-Za-z0-9._~:/?#&amp;=,-]+`.
MethodSettings | List of [CloudFormation MethodSettings property](https://docs.aws.amazon.com/AWSCloudFormation/latest/UserGuide/aws-properties-apitgateway-stage-methodsetting.html) | Configures all settings for API stage including Logging, Metrics, CacheTTL, Throttling. This value is passed through to CloudFormation. So any values supported by CloudFormation ``MethodSettings`` property can be used here.
Tags | Map of `string` to `string` | A map (string to string) that specifies the tags to be added to this API Stage. Keys and values are limited to alphanumeric characters.
EndpointConfiguration | `string` | Specify the type of endpoint for API endpoint. Value is either `REGIONAL`, `EDGE`, or `PRIVATE`.
BinaryMediaTypes | List of `string` |  List of MIME types that your API could return. Use this to enable binary support for APIs. Use `~1` instead of `/` in the mime types (See examples in [template.yaml](../examples/2016-10-31/implicit_api_settings/template.yaml)).
MinimumCompressionSize | `int` | Allow compression of response bodies based on client's Accept-Encoding header. Compression is triggered when response body size is greater than or equal to your configured threshold. The maximum body size threshold is 10 MB (10,485,760 Bytes). The following compression types are supported: gzip, deflate, and identity.
Cors | `string` or [Cors Configuration](#cors-configuration) | Enable CORS for all your APIs. Specify the domain to allow as a string or specify a dictionary with additional [Cors Configuration](#cors-configuration). NOTE: Cors requires SAM to modify your OpenAPI definition. Hence it works only inline OpenAPI defined with `DefinitionBody`.
Auth | [API Auth Object](#api-auth-object) | Auth configuration for this API. Define Lambda and Cognito `Authorizers` and specify a `DefaultAuthorizer` for this API. Can specify default ApiKey restriction using `ApiKeyRequired`. Also define `ResourcePolicy` and specify `CustomStatements` which is a list of policy statements that will be added to the resource policies on the API. To whitelist specific AWS accounts, add `AwsAccountWhitelist: [<list of account ids>]` under ResourcePolicy. Similarly, `AwsAccountBlacklist`, `IpRangeWhitelist`, `IpRangeBlacklist`, `SourceVpcWhitelist`, `SourceVpcBlacklist` are also supported.
GatewayResponses | Map of [Gateway Response Type](https://docs.aws.amazon.com/apigateway/api-reference/resource/gateway-response/) to [Gateway Response Object](#gateway-response-object) | Configures Gateway Reponses for an API. Gateway Responses are responses returned by API Gateway, either directly or through the use of Lambda Authorizers. Keys for this object are passed through to Api Gateway, so any value supported by `GatewayResponse.responseType` is supported here.
AccessLogSetting | [CloudFormation AccessLogSetting property](https://docs.aws.amazon.com/AWSCloudFormation/latest/UserGuide/aws-properties-apigateway-stage-accesslogsetting.html) | Configures Access Log Setting for a stage. This value is passed through to CloudFormation, so any value supported by `AccessLogSetting` is supported here.
CanarySetting | [CloudFormation CanarySetting property](https://docs.aws.amazon.com/AWSCloudFormation/latest/UserGuide/aws-properties-apigateway-stage-canarysetting.html) | Configure a Canary Setting to a Stage of a regular deployment. This value is passed through to Cloudformation, so any value supported by `CanarySetting` is supported here.
TracingEnabled | `boolean` | Indicates whether active tracing with X-Ray is enabled for the stage.
Models | `List of JSON or YAML objects` | JSON schemas that describes the models to be used by API methods.
Domain | [Domain Configuration Object](#domain-configuration-object) | Configuration settings for custom domains on API. Must contain `DomainName` and `CertificateArn`
OpenApiVersion | `string` | Version of OpenApi to use. This can either be `'2.0'` for the swagger spec or one of the OpenApi 3.0 versions, like `'3.0.1'`. Setting this property to any valid value will also remove the stage `Stage` that SAM creates.

##### Return values

###### Ref

When the logical ID of this resource is provided to the [Ref intrinsic function](http://docs.aws.amazon.com/AWSCloudFormation/latest/UserGuide/intrinsic-function-reference-ref.html), it returns the resource name of the underlying API Gateway RestApi.

##### Example: AWS::Serverless::Api

```yaml
StageName: prod
DefinitionUri: openapi.yml
```

###### Referencing generated resources - Stage & Deployment

SAM will generate an API Gateway Stage and API Gateway Deployment for every `AWS::Serverless::Api` resource. If you want to refer to these properties with the intrinsic function !Ref, you can append `.Stage` and `.Deployment` suffix to the API's Logical ID. SAM will convert it to the correct Logical ID of the auto-generated Stage or Deployment resource respectively.

#### AWS::Serverless::HttpApi

Creates a collection of Amazon API Gateway resources and methods that can be invoked through HTTPS endpoints.

An `AWS::Serverless::HttpApi` resource need not be explicitly added to a AWS Serverless Application Model template. A resource of this type is implicitly created from the union of [HttpApi](#httpapi) events defined on `AWS::Serverless::Function` resources defined in the template that do not refer to an `AWS::Serverless::HttpApi` resource. An `AWS::Serverless::HttpApi` resource should be used to define and document the API using OpenApi 3.0, which provides more ability to configure the underlying Amazon API Gateway resources.

For complete documentation about this new feature and examples, see the [HTTP API SAM Documentation](https://docs.aws.amazon.com/serverless-application-model/latest/developerguide/sam-resource-httpapi.html)

##### Properties

Property Name | Type | Description
---|:---:|---
StageName | `string` | The name of the API stage. If a name is not given, SAM will use the `$default` stage from Api Gateway.
DefinitionUri | `string` <span>&#124;</span> [S3 Location Object](#s3-location-object) | S3 URI or location to the Swagger document describing the API. If neither `DefinitionUri` nor `DefinitionBody` are specified, SAM will generate a `DefinitionBody` for you based on your template configuration. **Note** Intrinsic functions are not supported in external OpenApi files, instead use DefinitionBody to define OpenApi definition.
DefinitionBody | `JSON or YAML Object` | OpenApi specification that describes your API. If neither `DefinitionUri` nor `DefinitionBody` are specified, SAM will generate a `DefinitionBody` for you based on your template configuration.
Auth | [HTTP API Auth Object](https://docs.aws.amazon.com/serverless-application-model/latest/developerguide/sam-property-httpapi-httpapiauth.html) | Configure authorization to control access to your API Gateway API.
Tags | Map of `string` to `string` | A map (string to string) that specifies the [tags](https://docs.aws.amazon.com/AWSCloudFormation/latest/UserGuide/aws-properties-resource-tags.html) to be added to this HTTP API. When the stack is created, SAM will automatically add the following tag: `httpapi:createdBy: SAM`.
AccessLogSettings | [AccessLogSettings](https://docs.aws.amazon.com/AWSCloudFormation/latest/UserGuide/aws-properties-apigatewayv2-stage-accesslogsettings.html) | Settings for logging access in a stage.
<<<<<<< HEAD
CorsConfiguration | `boolean` or [CorsConfiguration Object](#cors-configuration-object) | Enable CORS for all your Http APIs. Specify `true` for adding Cors with domain '*' to your Http APIs or specify a dictionary with additional [CorsConfiguration-Object](#cors-configuration-object). SAM adds `x-amazon-apigateway-cors` header in open api definition for your Http API when this property is defined. NOTE: Cors requires SAM to modify your OpenAPI definition. Hence it works only inline OpenAPI defined with `DefinitionBody`.
=======
DefaultRouteSettings | [RouteSettings](https://docs.aws.amazon.com/AWSCloudFormation/latest/UserGuide/aws-properties-apigatewayv2-stage-routesettings.html) | The default route settings for this HTTP API.
>>>>>>> b834f89a

##### Return values

###### Ref

When the logical ID of this resource is provided to the [Ref intrinsic function](http://docs.aws.amazon.com/AWSCloudFormation/latest/UserGuide/intrinsic-function-reference-ref.html), it returns the resource name of the underlying API Gateway Api.

#### AWS::Serverless::Application

Embeds a serverless application from the [AWS Serverless Application Repository](https://serverlessrepo.aws.amazon.com/) or from an Amazon S3 bucket as a nested application. Nested applications are deployed as nested stacks, which can contain multiple other resources, including other `AWS::Serverless::Application` resources.

##### Properties

Property Name | Type | Description
---|:---:|---
Location | `string` or [Application Location Object](#application-location-object) | **Required** Template URL or location of nested application. If a template URL is given, it must follow the format specified in the [CloudFormation TemplateUrl documentation](https://docs.aws.amazon.com/AWSCloudFormation/latest/UserGuide/aws-properties-stack.html#cfn-cloudformation-stack-templateurl) and contain a valid CloudFormation or SAM template.
Parameters | Map of `string` to `string` | Application parameter values.
NotificationARNs | List of `string` |  A list of existing Amazon SNS topics where notifications about stack events are sent.
Tags | Map of `string` to `string` | A map (string to string) that specifies the [tags](https://docs.aws.amazon.com/AWSCloudFormation/latest/UserGuide/aws-properties-resource-tags.html) to be added to this application. When the stack is created, SAM will automatically add the following tags: lambda:createdBy:SAM, serverlessrepo:applicationId:\<applicationId>, serverlessrepo:semanticVersion:\<semanticVersion>.
TimeoutInMinutes | `integer` | The length of time, in minutes, that AWS CloudFormation waits for the nested stack to reach the CREATE_COMPLETE state. The default is no timeout. When AWS CloudFormation detects that the nested stack has reached the CREATE_COMPLETE state, it marks the nested stack resource as CREATE_COMPLETE in the parent stack and resumes creating the parent stack. If the timeout period expires before the nested stack reaches CREATE_COMPLETE, AWS CloudFormation marks the nested stack as failed and rolls back both the nested stack and parent stack.

Other provided top-level resource attributes, e.g., Condition, DependsOn, etc, are automatically passed through to the underlying AWS::CloudFormation::Stack resource.


##### Return values

###### Ref

When the logical ID of this resource is provided to the [Ref intrinsic function](http://docs.aws.amazon.com/AWSCloudFormation/latest/UserGuide/intrinsic-function-reference-ref.html), it returns the resource name of the underlying CloudFormation nested stack.

###### Fn::GetAtt

When the logical ID of this resource is provided to the [Fn::GetAtt intrinsic function](https://docs.aws.amazon.com/AWSCloudFormation/latest/UserGuide/intrinsic-function-reference-getatt.html), it returns a value for a specified attribute of this type. This section lists the available attributes.

Attribute Name | Description
---|---
Outputs.*ApplicationOutputName* | The value of the stack output with name *ApplicationOutputName*.

##### Example: AWS::Serverless::Application

```yaml
Resources:
  MyApplication:
    Type: AWS::Serverless::Application
    Properties:
      Location:
        ApplicationId: 'arn:aws:serverlessrepo:us-east-1:012345678901:applications/my-application'
        SemanticVersion: 1.0.0
      Parameters:
        StringParameter: parameter-value
        IntegerParameter: 2
  MyOtherApplication:
    Type: AWS::Serverless::Application
    Properties:
      Location: https://s3.amazonaws.com/demo-bucket/template.yaml
Outputs:
  MyNestedApplicationOutput:
    Value: !GetAtt MyApplication.Outputs.ApplicationOutputName
    Description: Example nested application output
```

#### AWS::Serverless::SimpleTable

The `AWS::Serverless::SimpleTable` resource creates a DynamoDB table with a single attribute primary key. It is useful when data only needs to be accessed via a primary key. To use the more advanced functionality of DynamoDB, use an [AWS::DynamoDB::Table](http://docs.aws.amazon.com/AWSCloudFormation/latest/UserGuide/aws-resource-dynamodb-table.html) resource instead.

##### Properties

Property Name | Type | Description
---|:---:|---
PrimaryKey | [Primary Key Object](#primary-key-object) | Attribute name and type to be used as the table's primary key. **This cannot be modified without replacing the resource.** Defaults to `String` attribute named `id`.
ProvisionedThroughput | [Provisioned Throughput Object](http://docs.aws.amazon.com/AWSCloudFormation/latest/UserGuide/aws-properties-dynamodb-provisionedthroughput.html) | Read and write throughput provisioning information. If ProvisionedThroughput is not specified BillingMode will be specified as PAY_PER_REQUEST
Tags | Map of `string` to `string` | A map (string to string) that specifies the tags to be added to this table. Keys and values are limited to alphanumeric characters.
TableName | `string` | Name for the DynamoDB Table
SSESpecification | [DynamoDB SSESpecification](https://docs.aws.amazon.com/AWSCloudFormation/latest/UserGuide/aws-properties-dynamodb-table-ssespecification.html) | Specifies the settings to enable server-side encryption.

##### Return values

###### Ref

When the logical ID of this resource is provided to the [Ref](http://docs.aws.amazon.com/AWSCloudFormation/latest/UserGuide/intrinsic-function-reference-ref.html) intrinsic function, it returns the resource name of the underlying DynamoDB table.

##### Example: AWS::Serverless::SimpleTable

```yaml
Properties:
  TableName: my-table
  PrimaryKey:
    Name: id
    Type: String
  ProvisionedThroughput:
    ReadCapacityUnits: 5
    WriteCapacityUnits: 5
  Tags:
    Department: Engineering
    AppType: Serverless
  SSESpecification:
    SSEEnabled: true
```

#### AWS::Serverless::LayerVersion

Creates a Lambda LayerVersion that contains library or runtime code needed by a Lambda Function. When a Serverless LayerVersion is transformed, SAM also transforms the logical id of the resource so that old LayerVersions are not automatically deleted by CloudFormation when the resource is updated.

Property Name | Type | Description
---|:---:|---
LayerName | `string` | Name of this layer. If you don't specify a name, the logical id of the resource will be used as the name.
Description | `string` | Description of this layer.
ContentUri | `string` <span>&#124;</span> [S3 Location Object](#s3-location-object) | **Required.** S3 Uri or location for the layer code.
CompatibleRuntimes | List of `string`| List of runtimes compatible with this LayerVersion.
LicenseInfo | `string` | Information about the license for this LayerVersion.
RetentionPolicy | `string` | Options are `Retain` and `Delete`. Defaults to `Retain`. When `Retain` is set, SAM adds `DeletionPolicy: Retain` to the transformed resource so CloudFormation does not delete old versions after an update.

##### Return values

###### Ref

When the logical ID of this resource is provided to the [Ref](http://docs.aws.amazon.com/AWSCloudFormation/latest/UserGuide/intrinsic-function-reference-ref.html) intrinsic function, it returns the resource ARN of the underlying Lambda LayerVersion.

##### Example: AWS::Serverless::LayerVersion

```yaml
Properties:
  LayerName: MyLayer
  Description: Layer description
  ContentUri: 's3://my-bucket/my-layer.zip'
  CompatibleRuntimes:
    - nodejs6.10
    - nodejs8.10
  LicenseInfo: 'Available under the MIT-0 license.'
  RetentionPolicy: Retain
```


### Event source types
 - [S3](#s3)
 - [SNS](#sns)
 - [Kinesis](#kinesis)
 - [DynamoDB](#dynamodb)
 - [SQS](#sqs)
 - [Api](#api)
 - [Schedule](#schedule)
 - [CloudWatchEvent](#cloudwatchevent)
 - [EventBridgeRule](#eventbridgerule)
 - [CloudWatchLogs](#cloudwatchlogs)
 - [IoTRule](#iotrule)
 - [AlexaSkill](#alexaskill)
 - [Cognito](#cognito)

#### S3

The object describing an event source with type `S3`.

##### Properties

Property Name | Type | Description
---|:---:|---
Bucket | `string` | **Required.** S3 bucket name.
Events | `string` <span>&#124;</span> List of `string` | **Required.** See [Amazon S3 supported event types](http://docs.aws.amazon.com/AmazonS3/latest/dev/NotificationHowTo.html#supported-notification-event-types) for valid values.
Filter | [Amazon S3 notification filter](http://docs.aws.amazon.com/AWSCloudFormation/latest/UserGuide/aws-properties-s3-bucket-notificationconfiguration-config-filter.html) | Rules to filter events on.

NOTE: To specify an S3 bucket as an event source for a Lambda function, both resources have to be declared in the same template. AWS SAM does not support specifying an existing bucket as an event source.

##### Example: S3 event source object

```yaml
Type: S3
Properties:
  Bucket: my-photo-bucket # bucket must be created in the same template
  Events: s3:ObjectCreated:*
  Filter:
    S3Key:
      Rules:
        - Name: prefix|suffix
          Value: my-prefix|my-suffix
```

#### SNS

The object describing an event source with type `SNS`.

##### Properties

Property Name | Type | Description
---|:---:|---
Topic | `string` | **Required.** Topic ARN.
Region | `string` | Region.
FilterPolicy | [Amazon SNS filter policy](https://docs.aws.amazon.com/sns/latest/dg/message-filtering.html) | Policy assigned to the topic subscription in order to receive only a subset of the messages.
SqsSubscription | `boolean` | Set to `true` to enable batching SNS topic notifications in an SQS queue.

##### Example: SNS event source object

```yaml
Type: SNS
Properties:
  Topic: arn:aws:sns:us-east-1:123456789012:my_topic
  FilterPolicy:
    store:
      - example_corp
    price_usd:
      - numeric:
          - ">="
          - 100
```

#### Kinesis

The object describing an event source with type `Kinesis`.

##### Properties

Property Name | Type | Description
---|:---:|---
Stream | `string` | **Required.** ARN of the Amazon Kinesis stream.
StartingPosition | `string` | **Required.** One of `TRIM_HORIZON` or `LATEST`.
BatchSize | `integer` | Maximum number of stream records to process per function invocation.
Enabled | `boolean` | Indicates whether Lambda begins polling the event source.
MaximumBatchingWindowInSeconds | `integer` | The maximum amount of time to gather records before invoking the function.
MaximumRetryAttempts | `integer` | The number of times to retry a record before it is bypassed. If an `OnFailure` destination is set, metadata describing the records will be sent to the destination. If no destination is set, the records will be bypassed
BisectBatchOnFunctionError | `boolean` | A boolean flag which determines whether a failed batch will be split in two after a failed invoke.
MaximumRecordAgeInSeconds | `integer` | The maximum age of a record that will be invoked by Lambda. If an `OnFailure` destination is set, metadata describing the records will be sent to the destination. If no destination is set, the records will be bypassed
DestinationConfig | [Destination Config Object](#destination-config-object) | Expired record metadata/retries and exhausted metadata is sent to this destination after they have passed the defined limits.
ParallelizationFactor | `integer` | Allocates multiple virtual shards, increasing the Lambda invokes by the given factor and speeding up the stream processing.

**NOTE:** `SQSSendMessagePolicy` or `SNSPublishMessagePolicy` needs to be added in `Policies` for publishing messages to the `SQS` or `SNS` resource mentioned in `OnFailure` property


##### Example: Kinesis event source object

```yaml
Type: Kinesis
Properties:
  Stream: arn:aws:kinesis:us-east-1:123456789012:stream/my-stream
  StartingPosition: TRIM_HORIZON
  BatchSize: 10
  MaximumBatchingWindowInSeconds: 10
  Enabled: true
  ParallelizationFactor: 8
  MaximumRetryAttempts: 100
  BisectBatchOnFunctionError: true
  MaximumRecordAgeInSeconds: 604800
  DestinationConfig:
    OnFailure:
      Type: SQS
      Destination: !GetAtt MySqsQueue.Arn
```

#### DynamoDB

The object describing an event source with type `DynamoDB`.

##### Properties

Property Name | Type | Description
---|:---:|---
Stream | `string` | **Required.** ARN of the DynamoDB stream.
StartingPosition | `string` | **Required.** One of `TRIM_HORIZON` or `LATEST`.
BatchSize | `integer` | Maximum number of stream records to process per function invocation.
Enabled | `boolean` | Indicates whether Lambda begins polling the event source.
MaximumBatchingWindowInSeconds | `integer` | The maximum amount of time to gather records before invoking the function.
MaximumRetryAttempts | `integer` | The number of times to retry a record before it is bypassed. If an `OnFailure` destination is set, metadata describing the records will be sent to the destination. If no destination is set, the records will be bypassed
BisectBatchOnFunctionError | `boolean` | A boolean flag which determines whether a failed batch will be split in two after a failed invoke.
MaximumRecordAgeInSeconds | `integer` | The maximum age of a record that will be invoked by Lambda. If an `OnFailure` destination is set, metadata describing the records will be sent to the destination. If no destination is set, the records will be bypassed
DestinationConfig | [DestinationConfig Object](#destination-config-object) | Expired record metadata/retries and exhausted metadata is sent to this destination after they have passed the defined limits.
ParallelizationFactor | `integer` | Allocates multiple virtual shards, increasing the Lambda invokes by the given factor and speeding up the stream processing.

##### Example: DynamoDB event source object

```yaml
Type: DynamoDB
Properties:
  Stream: arn:aws:dynamodb:us-east-1:123456789012:table/TestTable/stream/2016-08-11T21:21:33.291
  StartingPosition: TRIM_HORIZON
  BatchSize: 10
  MaximumBatchingWindowInSeconds: 10
  Enabled: false
  ParallelizationFactor: 8
  MaximumRetryAttempts: 100
  BisectBatchOnFunctionError: true
  MaximumRecordAgeInSeconds: 86400
  DestinationConfig:
    OnFailure:
      Type: SQS
      Destination: !GetAtt MySqsQueue.Arn
```

#### SQS

The object describing an event source with type `SQS`.

##### Properties

Property Name | Type | Description
---|:---:|---
Queue | `string` | **Required.** ARN of the SQS queue.
BatchSize | `integer` | Maximum number of messages to process per function invocation.
Enabled | `boolean` | Indicates whether Lambda begins polling the event source.

##### Example: SQS event source object

```yaml
Type: SQS
Properties:
  Queue: arn:aws:sqs:us-west-2:012345678901:my-queue
  BatchSize: 10
  Enabled: false
```

#### Destination Config Object

Expired record metatadata/retries exhausted metadata is sent to this destination after they have passed the defined limits.

##### Properties
Property Name | Type | Description
---|:---:|---
DestinationConfig | [OnFailure Object](#onfailure-object) | On failure all the messages get redirected to the given destination arn.

#### OnFailure Object
Property Name | Type | Description
---|:---:|---
Destination | `string` | Destination arn to redirect to either a SQS or a SNS resource
Type | `string` | This field accepts either `SQS` or `SNS` as input. This sets the required policies for sending or publishing messages to SQS or SNS resource on failure


##### Example
```yaml
  DestinationConfig:
    OnFailure:
      Type: SQS # or SNS. this is optional. If this is not added then `SQSSendMessagePolicy` or `SNSPublishMessagePolicy` needs to be added in `Policies` for publishing messages to the `SQS` or `SNS` resource mentioned in `OnFailure` property
      Destination: arn:aws:sqs:us-west-2:012345678901:my-queue # required
```

#### Api

The object describing an event source with type `Api`.

If an [AWS::Serverless::Api](#aws-serverless-api) resource is defined, the path and method values MUST correspond to an operation in the OpenAPI definition of the API. If no [AWS::Serverless::Api](#aws-serverless-api) is defined, the function input and output are a representation of the HTTP request and HTTP response. For example, using the JavaScript API, the status code and body of the response can be controlled by returning an object with the keys `statusCode` and `body`.

##### Properties

Property Name | Type | Description
---|:---:|---
Path | `string` | **Required.** Uri path for which this function is invoked. MUST start with `/`.
Method | `string` | **Required.** HTTP method for which this function is invoked.
RestApiId | `string` | Identifier of a RestApi resource which MUST contain an operation with the given path and method. Typically, this is set to [reference](http://docs.aws.amazon.com/AWSCloudFormation/latest/UserGuide/intrinsic-function-reference-ref.html) an `AWS::Serverless::Api` resource defined in this template. If not defined, a default `AWS::Serverless::Api` resource is created using a generated Swagger document containing a union of all paths and methods defined by `Api` events defined in this template that do not specify a RestApiId.
Auth | [Function Auth Object](#function-auth-object) | Auth configuration for this specific Api+Path+Method. Useful for overriding the API's `DefaultAuthorizer` setting auth config on an individual path when no `DefaultAuthorizer` is specified or overriding the default `ApiKeyRequired` setting.
RequestModel | [Function Request Model Object](#function-request-model-object) | Request model configuration for this specific Api+Path+Method.
RequestParameters | List of `string` <span>&#124;</span> List of [Function Request Parameter Object](#function-request-parameter-object) | Request parameters configuration for this specific Api+Path+Method. All parameter names must start with `method.request` and must be limited to `method.request.header`, `method.request.querystring`, or `method.request.path`. If a parameter is a `string` and NOT a [Function Request Parameter Object](#function-request-parameter-object) then `Required` and `Caching` will default to `False`.

##### Example: Api event source object

```yaml
Type: Api
Properties:
  Path: /photos
  Method: post
```

#### HttpApi

The object describing an event source with type `HttpApi`.

If an [AWS::Serverless::HttpApi](#aws-serverless-httpapi) resource is defined, the path and method values MUST correspond to an operation in the Swagger definition of the API. If no [AWS::Serverless::HttpApi](#aws-serverless-httpapi) is defined, the function input and output are a representation of the HTTP request and HTTP response. For example, using the JavaScript API, the status code and body of the response can be controlled by returning an object with the keys `statusCode` and `body`.

See the [AWS SAM Documentation](https://docs.aws.amazon.com/serverless-application-model/latest/developerguide/sam-property-function-httpapi.html) for full information about this feature.

##### Properties

Property Name | Type | Description
---|:---:|---
Path | `string` | Uri path for which this function is invoked. MUST start with `/`.
Method | `string` | HTTP method for which this function is invoked.
ApiId | `string` | Identifier of a HttpApi resource which MUST contain an operation with the given path and method. Typically, this is set to [reference](http://docs.aws.amazon.com/AWSCloudFormation/latest/UserGuide/intrinsic-function-reference-ref.html) an `AWS::Serverless::HttpApi` resource defined in this template. If not defined, a default `AWS::Serverless::HttpApi` resource is created using a generated OpenApi document contains a union of all paths and methods defined by `HttpApi` events defined in this template that do not specify an ApiId.
Auth | [Function Auth Object](https://docs.aws.amazon.com/serverless-application-model/latest/developerguide/sam-property-function-httpapifunctionauth.html) | Auth configuration for this specific Api+Path+Method. Useful for overriding the API's `DefaultAuthorizer` setting auth config on an individual path when no `DefaultAuthorizer` is specified.
TimeoutInMillis | `int` | Custom timeout between 50 and 29,000 milliseconds. The default value is 5,000 milliseconds, or 5 seconds for HTTP APIs.

##### Example: HttpApi event source object

```yaml
Type: HttpApi
Properties:
  Path: /photos
  Method: post
```

#### Schedule

The object describing an event source with type `Schedule`.

##### Properties

Property Name | Type | Description
---|:---:|---
Schedule | `string` | **Required.** Schedule expression, which MUST follow the [schedule expression syntax rules](http://docs.aws.amazon.com/AmazonCloudWatch/latest/events/ScheduledEvents.html).
Input | `string` | JSON-formatted string to pass to the function as the event body.
Name | `string` | A name for the Schedule. If you don't specify a name, a unique name will be generated.
Description | `string` | Description of Schedule.
Enabled | `boolean` | Indicated whether the Schedule is enabled.

##### Example: Schedule event source object

```yaml
Type: Schedule
Properties:
  Schedule: rate(5 minutes)
  Name: my-schedule
  Description: Example schedule
  Enabled: True
```

#### CloudWatchEvent

The object describing an event source with type `CloudWatchEvent`.

The CloudWatch Events service has been re-launched as Amazon EventBridge with full backwards compatibility. Please see the subsequent [EventBridgeRule](#eventbridgerule) section.

##### Properties

Property Name | Type | Description
---|:---:|---
Pattern | [Event Pattern Object](http://docs.aws.amazon.com/AmazonCloudWatch/latest/events/CloudWatchEventsandEventPatterns.html) | **Required.** Pattern describing which CloudWatch events trigger the function. Only matching events trigger the function.
EventBusName | `string` | The event bus to associate with this rule. If you omit this, the default event bus is used.
Input | `string` | JSON-formatted string to pass to the function as the event body. This value overrides the matched event.
InputPath | `string` | JSONPath describing the part of the event to pass to the function.

##### Example: CloudWatchEvent event source object

```yaml
Type: CloudWatchEvent
Properties:
  Pattern:
    detail:
      state:
        - terminated
```

#### EventBridgeRule

The object describing an event source with type `EventBridgeRule`.

##### Properties

Property Name | Type | Description
---|:---:|---
Pattern | [Event Pattern Object](https://docs.aws.amazon.com/eventbridge/latest/userguide/eventbridge-and-event-patterns.html) | **Required.** Pattern describing which EventBridge events trigger the function. Only matching events trigger the function.
EventBusName | `string` | The event bus to associate with this rule. If you omit this, the default event bus is used.
Input | `string` | JSON-formatted string to pass to the function as the event body. This value overrides the matched event.
InputPath | `string` | JSONPath describing the part of the event to pass to the function.

##### Example: EventBridge event source object

```yaml
Type: EventBridgeRule
Properties:
  Pattern:
    detail:
      state:
        - terminated
```

#### CloudWatchLogs

The object describing an event source with type `CloudWatchLogs`.

##### Properties

Property Name | Type | Description
---|:---:|---
LogGroupName | `string` | **Required.** Name of the CloudWatch Log Group from which to process logs.
FilterPattern | `string` | **Required.** A CloudWatch Logs [FilterPattern](https://docs.aws.amazon.com/AmazonCloudWatch/latest/logs/FilterAndPatternSyntax.html) to specify which logs in the Log Group to process.

##### Example: CloudWatchLogs event source object

```yaml
Type: CloudWatchLogs
Properties:
  LogGroupName: MyLogGroup
  FilterPattern: Error
```

#### IoTRule

The object describing an event source with type `IoTRule`.

##### Properties

Property Name | Type | Description
---|:---:|---
Sql | `string` | **Required.** The SQL statement that queries the topic. For more information, see [Rules for AWS IoT](http://docs.aws.amazon.com/iot/latest/developerguide/iot-rules.html#aws-iot-sql-reference) in the *AWS IoT Developer Guide*.
AwsIotSqlVersion | `string` | The version of the SQL rules engine to use when evaluating the rule.

##### Example: IoTRule event source object

```yaml
Type: IoTRule
Properties:
  Sql: "SELECT * FROM 'iot/test'"
```

#### AlexaSkill

The object describing an event source with type `AlexaSkill`.

Specifying `AlexaSkill` event creates a resource policy that allows the Amazon Alexa service to call your Lambda function. To configure the Alexa service to work with your Lambda function, go to the Alexa Developer portal.

### Property types
 - [Environment object](#environment-object)
 - [Event source object](#event-source-object)
 - [Primary key object](#primary-key-object)

#### Environment object

The object describing the environment properties of a function.

##### Properties

Property Name | Type | Description
---|:---:|---
Variables | Map of `string` to `string` | A map (string to string map) that defines the environment variables, where the variable name is the key and the variable value is the value. Variable names are limited to alphanumeric characters and the first character must be a letter. Values are limited to alphanumeric characters and the following special characters `_(){}[]$*+-\/"#',;.@!?`.

##### Example: Environment object

```yaml
Variables:
  TABLE_NAME: my-table
  STAGE: prod
```

#### Cognito

The object describing an event source with type `Cognito`.

##### Properties

Property Name | Type | Description
---|:---:|---
UserPool | `string` | **Required.** Reference to UserPool in the same template
Trigger | `string` <span>&#124;</span> List of `string` | **Required.** See [Amazon S3 supported event types](https://docs.aws.amazon.com/AWSCloudFormation/latest/UserGuide/aws-properties-cognito-userpool-lambdaconfig.html) for valid values.

NOTE: To specify a Cognito UserPool as an event source for a Lambda function, both resources have to be declared in the same template. AWS SAM does not support specifying an existing UserPool as an event source.

##### Example: Cognito event source object

```yaml
Type: Cognito
Properties:
  UserPool: Ref: MyUserPool
  Trigger: PreSignUp
```

#### Event source object

The object describing the source of events which trigger the function.

##### Properties

Property Name | Type | Description
---|:---:|---
Type | `string` | **Required.** Event type. Event source types include '[S3](#s3), '[SNS](#sns)', '[Kinesis](#kinesis)', '[DynamoDB](#dynamodb)', '[SQS](#sqs)', '[Api](#api)', '[Schedule](#schedule)', '[CloudWatchEvent](#cloudwatchevent)', '[CloudWatchLogs](#cloudwatchlogs)', '[IoTRule](#iotrule)', '[AlexaSkill](#alexaskill)'. For more information about the types, see [Event source types](#event-source-types).
Properties | * | **Required.** Object describing properties of this event mapping. Must conform to the defined `Type`. For more information about all types, see [Event source types](#event-source-types).

##### Example: Event source object

```yaml
Type: S3
Properties:
  Bucket: my-photo-bucket # bucket must be created in the same template
```

```yaml
Type: AlexaSkill
```

#### Provisioned Concurrency Config object

The object describing provisioned concurrency settings on a Lambda Alias

##### Properties
Property Name | Type | Description
---|:---:|---
ProvisionedConcurrentExecutions | `string` | Number of concurrent executions to be provisioned for the Lambda function. Required parameter.

#### Event Invoke Config object

The object describing event invoke config on a Lambda function.

```yaml
  MyFunction:
    Type: 'AWS::Serverless::Function'
    Properties:
      EventInvokeConfig:
        MaximumEventAgeInSeconds: Integer (Min: 60, Max: 21600)
        MaximumRetryAttempts: Integer (Min: 0, Max: 2)
        DestinationConfig:
          OnSuccess:
            Type: [SQS | SNS | EventBridge | Function]
            Destination: ARN of [SQS | SNS | EventBridge | Function]
          OnFailure:
            Type: [SQS | SNS | EventBridge | Function]
            Destination: ARN of [SQS | SNS | EventBridge | Function]
```

##### Properties
Property Name | Type | Description
---|:---:|---
MaximumEventAgeInSeconds | `integer` | The maximum age of a request that Lambda sends to a function for processing. Optional parameter.
MaximumRetryAttempts | `integer` | The maximum number of times to retry when the function returns an error. Optional parameter.
DestinationConfig | [Destination Config Object](#event-invoke-destination-config-object) | A destination for events after they have been sent to a function for processing. Optional parameter.

#### Event Invoke Destination Config object
The object describing destination config for Event Invoke Config.

##### Properties
Property Name | Type | Description
---|:---:|---
OnSuccess | [Destination Config OnSuccess Object](#event-invoke-destination-config-destination-object) | A destination for events that succeeded processing.
OnFailure | [Destination Config OnFailure Object](#event-invoke-destination-config-destination-object) | A destination for events that failed processing.

#### Event Invoke Destination Config Destination object
The object describing destination config for Event Invoke Config.

##### Properties
Property Name | Type | Description
---|:---:|---
Type | `string` | Type of the Resource to be invoked. Values could be [SQS | SNS | EventBridge | Lambda]
Destination | `string` | ARN of the resource to be invoked. Fn::If and Ref is supported on this property.

The corresponding policies for the resource are generated in SAM.
Destination Property is required if Type is EventBridge and Lambda. If Type is SQS or SNS, and Destination is None, SAM auto creates these resources in the template.

##### Generated Resources
Property Name | Type | Alias to Ref the Auto-Created Resource
---|:---:|---
SQS | `AWS::SQS::Queue` | `<FunctionLogicalName>.DestinationQueue`
SNS | `AWS::SNS::Topic` | `<FunctionLogicalName>.DestinationTopic`

#### Primary key object

The object describing the properties of a primary key.

##### Properties

Property Name | Type | Description
---|:---:|---
Name | `string` | Attribute name of the primary key. Defaults to `id`.
Type | `string` | Attribute type of the primary key. MUST be one of `String`, `Number`, or `Binary`. Defaults to `String`.

##### Example: Primary key object

```yaml
Properties:
  PrimaryKey:
    Name: id
    Type: String
```

### Data Types

- [S3 Location Object](#s3-location-object)
- [Application Location Object](#application-id-object)
- [DeadLetterQueue Object](#deadletterqueue-object)
- [Cors Configuration](#cors-configuration)
- [API Auth Object](#api-auth-object)
- [Function Auth Object](#function-auth-object)
- [Function Request Model Object](#function-request-model-object)
- [Function Request Parameter Object](#function-request-parameter-object)
- [Gateway Response Object](#gateway-response-object)
- [CorsConfiguration Object](#cors-configuration-object)

#### S3 Location Object

Specifies the location of an S3 object as a dictionary containing `Bucket`, `Key`, and optional `Version` properties.

Example:

```yaml
CodeUri:
  Bucket: mybucket-name
  Key: code.zip
  Version: 121212
```

#### Application Location Object

Specifies the location of an application hosted in the [AWS Serverless Application Repository](https://aws.amazon.com/serverless/serverlessrepo/) as a dictionary containing ApplicationId and SemanticVersion properties.

Example:

```yaml
Location: # Both parameters are required
  ApplicationId: 'arn:aws:serverlessrepo:us-east-1:012345678901:applications/my-application'
  SemanticVersion: 1.0.0
```

#### DeadLetterQueue Object
Specifies an SQS queue or SNS topic that AWS Lambda (Lambda) sends events to when it can't process them. For more information about DLQ functionality, refer to the official documentation at http://docs.aws.amazon.com/lambda/latest/dg/dlq.html. SAM will automatically add appropriate permission to your Lambda function execution role to give Lambda service access to the resource. `sqs:SendMessage` will be added for SQS queues and `sns:Publish` for SNS topics.

Syntax:

```yaml
DeadLetterQueue:
  Type: `SQS` or `SNS`
  TargetArn: ARN of the SQS queue or SNS topic to use as DLQ.
```

#### DeploymentPreference Object
Specifies the configurations to enable Safe Lambda Deployments. Read the [usage guide](../docs/safe_lambda_deployments.rst) for detailed information. The following shows all available properties of this object.
TriggerConfigurations takes a list of [TriggerConfig](https://docs.aws.amazon.com/codedeploy/latest/APIReference/API_TriggerConfig.html) objects.

```yaml
DeploymentPreference:
  Enabled: True # Set to False to disable. Supports all intrinsics.
  Type: Linear10PercentEvery10Minutes
  Alarms:
    # A list of alarms that you want to monitor
    - !Ref AliasErrorMetricGreaterThanZeroAlarm
    - !Ref LatestVersionErrorMetricGreaterThanZeroAlarm
  Hooks:
    # Validation Lambda functions that are run before & after traffic shifting
    PreTraffic: !Ref PreTrafficLambdaFunction
    PostTraffic: !Ref PostTrafficLambdaFunction
  TriggerConfigurations:
    # A list of trigger configurations you want to associate with the deployment group. Used to notify an SNS topic on
    # lifecycle events.
    - TriggerEvents:
      # A list of events to trigger on.
      - DeploymentSuccess
      - DeploymentFailure
      TriggerName: TestTrigger
      TriggerTargetArn: !Ref MySNSTopic
```

#### Cors Configuration
Enable and configure CORS for the APIs. Enabling CORS will allow your API to be called from other domains. Assume your API is served from 'www.example.com' and you want to allow.

```yaml
Cors:
  AllowMethods: Optional. String containing the HTTP methods to allow.
  # For example, "'GET,POST,DELETE'". If you omit this property, then SAM will automatically allow all the methods configured for each API.
  # Checkout [HTTP Spec](https://developer.mozilla.org/en-US/docs/Web/HTTP/Headers/Access-Control-Allow-Methods) more details on the value.

  AllowHeaders: Optional. String of headers to allow.
  # For example, "'X-Forwarded-For'". Checkout [HTTP Spec](https://developer.mozilla.org/en-US/docs/Web/HTTP/Headers/Access-Control-Allow-Headers) for more details on the value

  AllowOrigin: Required. String of origin to allow.
  # For example, "'www.example.com'". Checkout [HTTP Spec](https://developer.mozilla.org/en-US/docs/Web/HTTP/Headers/Access-Control-Allow-Origin) for more details on this value.

  MaxAge: Optional. String containing the number of seconds to cache CORS Preflight request.
  # For example, "'600'" will cache request for 600 seconds. Checkout [HTTP Spec](https://developer.mozilla.org/en-US/docs/Web/HTTP/Headers/Access-Control-Max-Age) for more details on this value

  AllowCredentials: Optional. Boolean indicating whether request is allowed to contain credentials.
  # Header is omitted when false. Checkout [HTTP Spec](https://developer.mozilla.org/en-US/docs/Web/HTTP/Headers/Access-Control-Allow-Credentials) for more details on this value.
```

> NOTE: API Gateway requires literal values to be a quoted string, so don't forget the additional quotes in the  `Allow___` values. ie. "'www.example.com'" is correct whereas "www.example.com" is wrong.

#### API Auth Object

Configure Auth on APIs.


```yaml
Auth:
  ApiKeyRequired: true # OPTIONAL
  UsagePlan: # OPTIONAL
    CreateUsagePlan: PER_API # REQUIRED if UsagePlan property is set. accepted values: PER_API, SHARED, NONE
  DefaultAuthorizer: MyCognitoAuth # OPTIONAL, if you use IAM permissions, specify AWS_IAM.
  AddDefaultAuthorizerToCorsPreflight: false # OPTIONAL; Default: true
  ResourcePolicy:
    CustomStatements:
      - Effect: Allow
        Principal: *
        Action: execute-api:Invoke
        ...
    AwsAccountWhitelist: [<list of account ids>]
    AwsAccountBlacklist: [<list of account ids>]
    IpRangeWhitelist: [<list of ip ranges>]
    IpRangeBlacklist: [<list of ip ranges>]
    SourceVpcWhitelist: [<list of vpc/vpce endpoint ids>]
    SourceVpcBlacklist: [<list of vpc/vpce endpoint ids>]
  # For AWS_IAM:
  # DefaultAuthorizer: AWS_IAM
  # InvokeRole: NONE # CALLER_CREDENTIALS by default unless overridden
    Authorizers: [<list of authorizers, see below >]
```

**Authorizers:**
Define Lambda and Cognito `Authorizers` and specify a `DefaultAuthorizer`. If you use IAM permission, only specify `AWS_IAM` to a `DefaultAuthorizer`. For more information, see the documentation on [Lambda Authorizers](https://docs.aws.amazon.com/apigateway/latest/developerguide/apigateway-use-lambda-authorizer.html) and [Amazon Cognito User Pool Authorizers](https://docs.aws.amazon.com/apigateway/latest/developerguide/apigateway-integrate-with-cognito.html) and [IAM Permissions](https://docs.aws.amazon.com/apigateway/latest/developerguide/permissions.html).
  
```yaml
Auth:
  Authorizers:
    MyCognitoAuth:
      UserPoolArn: !GetAtt MyCognitoUserPool.Arn # Can also accept an array
      AuthorizationScopes:
        - scope1 # List of authorization scopes
      Identity: # OPTIONAL
        Header: MyAuthorizationHeader # OPTIONAL; Default: 'Authorization'
        ValidationExpression: myauthvalidationexpression # OPTIONAL

    MyLambdaTokenAuth:
      FunctionPayloadType: TOKEN # OPTIONAL; Defaults to 'TOKEN' when `FunctionArn` is specified
      FunctionArn: !GetAtt MyAuthFunction.Arn
      FunctionInvokeRole: arn:aws:iam::123456789012:role/S3Access # OPTIONAL
      Identity:
        Header: MyCustomAuthHeader # OPTIONAL; Default: 'Authorization'
        ValidationExpression: mycustomauthexpression # OPTIONAL
        ReauthorizeEvery: 20 # OPTIONAL; Service Default: 300

    MyLambdaRequestAuth:
      FunctionPayloadType: REQUEST
      FunctionArn: !GetAtt MyAuthFunction.Arn
      FunctionInvokeRole: arn:aws:iam::123456789012:role/S3Access # OPTIONAL
      Identity:
        # Must specify at least one of Headers, QueryStrings, StageVariables, or Context
        Headers: # OPTIONAL
          - Authorization1
        QueryStrings: # OPTIONAL
          - Authorization2
        StageVariables: # OPTIONAL
          - Authorization3
        Context: # OPTIONAL
          - Authorization4
        ReauthorizeEvery: 0 # OPTIONAL; Service Default: 300
```

**ApiKey:** Configure ApiKey restriction for all methods and paths on an API.  This setting can be overriden on individual `AWS::Serverless::Function` using the [Function Auth Object](#function-auth-object).  Typically this would be used to require ApiKey on all methods and then override it on select methods that you want to be public.

```yaml
Auth:
  ApiKeyRequired: true
```

**ResourcePolicy:**
Configure Resource Policy for all methods and paths on an API. This setting can also be defined on individual `AWS::Serverless::Function` using the [Function Auth Object](#function-auth-object). This is required for APIs with `EndpointConfiguration: PRIVATE`.


```yaml
Auth:
  ResourcePolicy:
    CustomStatements: # Supports Ref and Fn::If conditions, does not work with AWS::NoValue in policy statements
      - Effect: Allow
        Principal: *
        Action: execute-api:Invoke
        ...
    AwsAccountWhitelist: [<list of account ids>] # Supports Ref
    AwsAccountBlacklist: [<list of account ids>] # Supports Ref
    IpRangeWhitelist: [<list of ip ranges>] # Supports Ref
    IpRangeBlacklist: [<list of ip ranges>] # Supports Ref
    SourceVpcWhitelist: [<list of vpc/vpce endpoint ids>] # Supports Ref
    SourceVpcBlacklist: [<list of vpc/vpce endpoint ids>] # Supports Ref

```

**UsagePlan:**
Create Usage Plan for API Auth. Usage Plans can be set in Globals level as well for RestApis. 
SAM creates a single Usage Plan, Api Key and Usage Plan Api Key resources if `CreateUsagePlan` is `SHARED` and a Usage Plan, Api Key and Usage Plan Api Key resources per Api when `CreateUsagePlan` is `PER_API`. 

```yaml
    Auth:
      UsagePlan:  
        CreateUsagePlan: PER_API # Required  supported values: SHARED | NONE | PER_API
```
#### Function Auth Object

Configure Auth for a specific Api+Path+Method.

```yaml
Auth:
  Authorizer: MyCognitoAuth # OPTIONAL, if you use IAM permissions in each functions, specify AWS_IAM.
  AuthorizationScopes: # OPTIONAL
    - scope1
    - scope2
```

If you have specified a Global Authorizer on the API and want to make a specific Function public, override with the following:

```yaml
Auth:
  Authorizer: 'NONE'
```

Require api keys for a specific Api+Path+Method.

```yaml
Auth:
  ApiKeyRequired: true
```

If you have specified `ApiKeyRequired: true` globally on the API and want to make a specific Function public, override with the following:

```yaml
Auth:
  ApiKeyRequired: false
```

#### Function Request Model Object

Configure Request Model for a specific Api+Path+Method.

```yaml
RequestModel:
  Model: User # REQUIRED; must match the name of a model defined in the Models property of the AWS::Serverless::API
  Required: true # OPTIONAL; boolean
```

#### Function Request Parameter Object

Configure Request Parameter for a specific Api+Path+Method.

```yaml
- method.request.header.Authorization:
    Required: true
    Caching: true
```

#### Gateway Response Object

Configure Gateway Responses on APIs. These are associated with the ID of a Gateway Response [response type][].
For more information, see the documentation on [`AWS::ApiGateway::GatewayResponse`][].

```yaml
GatewayResponses:
  UNAUTHORIZED:
    StatusCode: 401 # Even though this is the default value for UNAUTHORIZED.
    ResponseTemplates:
      "application/json": '{ "message": $context.error.messageString }'
    ResponseParameters:
      Paths:
        path-key: "'value'"
      QueryStrings:
        query-string-key: "'value'"
      Headers:
        Access-Control-Expose-Headers: "'WWW-Authenticate'"
        Access-Control-Allow-Origin: "'*'"
        WWW-Authenticate: >-
          'Bearer realm="admin"'
```

All properties of a Gateway Response object are optional. API Gateway has knowledge of default status codes to associate with Gateway Responses, so – for example – `StatusCode` is only used in order to override this value.

> NOTE: API Gateway spec allows values under the `ResponseParameters` and `ResponseTemplates` properties to be templates. In order to send constant values, don't forget the additional quotes. ie. "'WWW-Authenticate'" is correct whereas "WWW-Authenticate" is wrong.

[response type]: https://docs.aws.amazon.com/apigateway/api-reference/resource/gateway-response/
[`AWS::ApiGateway::GatewayResponse`]: https://docs.aws.amazon.com/AWSCloudFormation/latest/UserGuide/aws-resource-apigateway-gatewayresponse.html

### Domain Configuration object
Enable custom domains to be configured with your Api. Currently only supports Creating Api gateway resources for custom domains.

```yaml
Domain:
  DomainName: String # REQUIRED | custom domain name being configured on the api, "www.example.com"
  CertificateARN: String # REQUIRED | Must be a valid [certificate ARN](https://docs.aws.amazon.com/AWSCloudFormation/latest/UserGuide/aws-resource-certificatemanager-certificate.html), and for EDGE endpoint configuration the certificate must be in us-east-1
  EndpointConfiguration: "EDGE" # optional | Default value is REGIONAL | Accepted values are EDGE | REGIONAL
  BasePath:
    - String # optional | Default value is '/' | List of basepaths to be configured with the ApiGateway Domain Name
  Route53: # optional | Default behavior is to treat as None - does not create Route53 resources | Enable these settings to create Route53 Recordsets
    HostedZoneId: String # ONE OF `HostedZoneId`, `HostedZoneName` REQUIRED | Must be a hostedzoneid value of a [`AWS::Route53::HostedZone`](https://docs.aws.amazon.com/AWSCloudFormation/latest/UserGuide/aws-resource-route53-hostedzone.html) resource
    HostedZoneName: String # ONE OF `HostedZoneId`, `HostedZoneName` REQUIRED | Must be the `Name` of an [`AWS::Route53::HostedZone`](https://docs.aws.amazon.com/AWSCloudFormation/latest/UserGuide/aws-resource-route53-hostedzone.html) resource
    EvaluateTargetHealth: Boolean # optional | default value is false
    DistributionDomainName: String # OPTIONAL if the EndpointConfiguration is EDGE | Default points to Api Gateway Distribution | Domain name of a [cloudfront distribution](https://docs.aws.amazon.com/AWSCloudFormation/latest/UserGuide/aws-resource-cloudfront-distribution.html)
```

#### Cors Configuration Object
Enable and configure CORS for the HttpAPIs. Enabling CORS will allow your Http API to be called from other domains.
It set to `true` SAM adds '*' for the allowed origins.
When CorsConfiguration is set at property level and also in OpenApi, SAM merges them by overriding the header values in OpenApi with the `CorsConfiguration` property values
When intrinsic functions are used either set the CORS configuration as a property or define CORS in OpenApi definition.
Checkout [HTTPAPI Gateway Developer guide](https://docs.aws.amazon.com/apigateway/latest/developerguide/http-api-cors.html) for more details on these values
```yaml
CorsConfiguration:
  AllowMethods: Optional. List containing the HTTP methods to allow for the HttpApi.  
  AllowHeaders: Optional. List of headers to allow. 
  AllowOrigins: Optional. List of origins to allow. 
  MaxAge: Optional. Integer containing the number of seconds to cache CORS Preflight request. 
  # For example, 600 will cache request for 600 seconds.
  AllowCredentials: Optional. Boolean indicating whether request is allowed to contain credentials.
  ExposeHeaders: Optional. List of allowed headers
```

##### Example
```yaml
    CorsConfiguration: #true
      AllowHeaders:
        - "*"
      AllowMethods:
        - "GET"
      AllowOrigins:
        - "https://www.example.com"
      ExposeHeaders:
        - "*"
```<|MERGE_RESOLUTION|>--- conflicted
+++ resolved
@@ -280,11 +280,8 @@
 Auth | [HTTP API Auth Object](https://docs.aws.amazon.com/serverless-application-model/latest/developerguide/sam-property-httpapi-httpapiauth.html) | Configure authorization to control access to your API Gateway API.
 Tags | Map of `string` to `string` | A map (string to string) that specifies the [tags](https://docs.aws.amazon.com/AWSCloudFormation/latest/UserGuide/aws-properties-resource-tags.html) to be added to this HTTP API. When the stack is created, SAM will automatically add the following tag: `httpapi:createdBy: SAM`.
 AccessLogSettings | [AccessLogSettings](https://docs.aws.amazon.com/AWSCloudFormation/latest/UserGuide/aws-properties-apigatewayv2-stage-accesslogsettings.html) | Settings for logging access in a stage.
-<<<<<<< HEAD
 CorsConfiguration | `boolean` or [CorsConfiguration Object](#cors-configuration-object) | Enable CORS for all your Http APIs. Specify `true` for adding Cors with domain '*' to your Http APIs or specify a dictionary with additional [CorsConfiguration-Object](#cors-configuration-object). SAM adds `x-amazon-apigateway-cors` header in open api definition for your Http API when this property is defined. NOTE: Cors requires SAM to modify your OpenAPI definition. Hence it works only inline OpenAPI defined with `DefinitionBody`.
-=======
 DefaultRouteSettings | [RouteSettings](https://docs.aws.amazon.com/AWSCloudFormation/latest/UserGuide/aws-properties-apigatewayv2-stage-routesettings.html) | The default route settings for this HTTP API.
->>>>>>> b834f89a
 
 ##### Return values
 
