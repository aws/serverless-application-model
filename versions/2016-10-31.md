# AWS Serverless Application Model (SAM)

#### Version 2016-10-31

The key words "MUST", "MUST NOT", "REQUIRED", "SHALL", "SHALL NOT", "SHOULD", "SHOULD NOT", "RECOMMENDED", "MAY", and "OPTIONAL" in this document are to be interpreted as described in [RFC 2119](http://www.ietf.org/rfc/rfc2119.txt).

The AWS Serverless Application Model (SAM) is licensed under [The Apache License, Version 2.0](http://www.apache.org/licenses/LICENSE-2.0.html).

## Introduction

AWS SAM is a model used to define serverless applications on AWS.

Serverless applications are applications composed of functions triggered by events. A typical serverless application consists of one or more AWS Lambda functions triggered by events such as object uploads to [Amazon S3](https://aws.amazon.com/s3), [Amazon SNS](https://aws.amazon.com/sns) notifications, and API actions. Those functions can stand alone or leverage other resources such as [Amazon DynamoDB](https://aws.amazon.com/dynamodb) tables or S3 buckets. The most basic serverless application is simply a function.

AWS SAM is based on [AWS CloudFormation](https://aws.amazon.com/cloudformation/). A serverless application is defined in a [CloudFormation template](http://docs.aws.amazon.com/AWSCloudFormation/latest/UserGuide/gettingstarted.templatebasics.html) and deployed as a [CloudFormation stack](http://docs.aws.amazon.com/AWSCloudFormation/latest/UserGuide/updating.stacks.walkthrough.html). An AWS SAM template is a CloudFormation template.

AWS SAM defines a set of objects which can be included in a CloudFormation template to describe common components of serverless applications easily.


## Specification

### Format

The files describing a serverless application in accordance with AWS SAM are [JSON](http://www.json.org/) or [YAML](http://yaml.org/spec/1.1/) formatted text files. These files are [CloudFormation templates](http://docs.aws.amazon.com/AWSCloudFormation/latest/UserGuide/template-guide.html).

AWS SAM introduces several new resources and property types that can be embedded into the [Resources](http://docs.aws.amazon.com/AWSCloudFormation/latest/UserGuide/resources-section-structure.html) section of the template. The templates may include all other template sections and use [CloudFormation intrinsic functions](http://docs.aws.amazon.com/AWSCloudFormation/latest/UserGuide/intrinsic-function-reference.html) to access properties available only at runtime.

In order to include objects defined by AWS SAM within a CloudFormation template, the template must include a `Transform` section in the document root with a value of `AWS::Serverless-2016-10-31`.

 - [Resource types](#resource-types)
 - [Event source types](#event-source-types)
 - [Property types](#property-types)
 - [Globals Section](#globals-section)


### Example: AWS SAM template

```yaml
AWSTemplateFormatVersion: '2010-09-09'
Transform: 'AWS::Serverless-2016-10-31'
Resources:
  MyFunction:
    Type: 'AWS::Serverless::Function'
    Properties:
      Handler: index.handler
      Runtime: nodejs6.10
      CodeUri: 's3://my-bucket/function.zip'
```

All property names in AWS SAM are **case sensitive**.

### Globals Section
Globals is a section in your SAM template to define properties common to all your Serverless Function and APIs. All the `AWS::Serverless::Function` and
`AWS::Serverless::Api` resources will inherit the properties defined here.

Read the [Globals Guide](../docs/globals.rst) for more detailed information.

Example:

```
Globals:
  Function:
    Runtime: nodejs6.10
    Timeout: 180
    Handler: index.handler
    Environment:
      Variables:
        TABLE_NAME: data-table
  Api:
    EndpointConfiguration: REGIONAL
    Cors: "'www.example.com'"

  SimpleTable:
    SSESpecification:
      SSEEnabled: true
```


### Resource types
 - [AWS::Serverless::Function](#awsserverlessfunction)
 - [AWS::Serverless::Api](#awsserverlessapi)
 - [AWS::Serverless::SimpleTable](#awsserverlesssimpletable)

#### AWS::Serverless::Function

Creates a Lambda function, IAM execution role, and event source mappings which trigger the function.

##### Properties

Property Name | Type | Description
---|:---:|---
Handler | `string` | **Required.** Function within your code that is called to begin execution.
Runtime | `string` | **Required.** The runtime environment.
CodeUri | `string` <span>&#124;</span> [S3 Location Object](#s3-location-object) | **Required.** S3 Uri or location to the function code. The S3 object this Uri references MUST be a [Lambda deployment package](http://docs.aws.amazon.com/lambda/latest/dg/deployment-package-v2.html).
FunctionName | `string` | A name for the function. If you don't specify a name, a unique name will be generated for you. [More Info](http://docs.aws.amazon.com/AWSCloudFormation/latest/UserGuide/aws-resource-lambda-function.html#cfn-lambda-function-functionname)
Description | `string` | Description of the function.
MemorySize | `integer` | Size of the memory allocated per invocation of the function in MB. Defaults to 128.
Timeout | `integer` | Maximum time that the function can run before it is killed in seconds. Defaults to 3.
Role | `string` | ARN of an IAM role to use as this function's execution role. If omitted, a default role is created for this function.
Policies | `string` <span>&#124;</span> List of `string` <span>&#124;</span> [IAM policy document object](http://docs.aws.amazon.com/IAM/latest/UserGuide/reference_policies.html) <span>&#124;</span> List of [IAM policy document object](http://docs.aws.amazon.com/IAM/latest/UserGuide/reference_policies.html) <span>&#124;</span> List of [SAM Policy Templates](../docs/policy_templates.rst) | Names of AWS managed IAM policies or IAM policy documents or SAM Policy Templates that this function needs, which should be appended to the default role for this function. If the Role property is set, this property has no meaning.
Environment | [Function environment object](#environment-object) | Configuration for the runtime environment.
VpcConfig | [VPC config object](http://docs.aws.amazon.com/AWSCloudFormation/latest/UserGuide/aws-properties-lambda-function-vpcconfig.html) | Configuration to enable this function to access private resources within your VPC.
Events | Map of `string` to [Event source object](#event-source-object) | A map (string to [Event source object](#event-source-object)) that defines the events that trigger this function. Keys are limited to alphanumeric characters.
Tags | Map of `string` to `string` | A map (string to string) that specifies the tags to be added to this function. Keys and values are limited to alphanumeric characters. Keys can be 1 to 127 Unicode characters in length and cannot be prefixed with `aws:`. Values can be 1 to 255 Unicode characters in length. When the stack is created, SAM will automatically add a `lambda:createdBy:SAM` tag to this Lambda function.
Tracing | `string` | String that specifies the function's [X-Ray tracing mode](http://docs.aws.amazon.com/lambda/latest/dg/lambda-x-ray.html). Accepted values are `Active` and `PassThrough`
KmsKeyArn | `string` | The Amazon Resource Name (ARN) of an AWS Key Management Service (AWS KMS) key that Lambda uses to encrypt and decrypt your function's environment variables.
DeadLetterQueue | `map` <span>&#124;</span> [DeadLetterQueue Object](#deadletterqueue-object) | Configures SNS topic or SQS queue where Lambda sends events that it can't process.
DeploymentPreference | [DeploymentPreference Object](#deploymentpreference-object) | Settings to enable Safe Lambda Deployments. Read the [usage guide](../docs/safe_lambda_deployments.rst) for detailed information.
AutoPublishAlias | `string` | Name of the Alias. Read [AutoPublishAlias Guide](../docs/safe_lambda_deployments.rst#instant-traffic-shifting-using-lambda-aliases) for how it works
ReservedConcurrentExecutions | `integer` | The maximum of concurrent executions you want to reserve for the function. For more information see [AWS Documentation on managing concurrency](https://docs.aws.amazon.com/lambda/latest/dg/concurrent-executions.html)

##### Return values

###### Ref

When the logical ID of this resource is provided to the [Ref](http://docs.aws.amazon.com/AWSCloudFormation/latest/UserGuide/intrinsic-function-reference-ref.html) intrinsic function, it returns the resource name of the underlying Lambda function.

###### Fn::GetAtt

When the logical ID of this resource is provided to the [Fn::GetAtt](http://docs.aws.amazon.com/AWSCloudFormation/latest/UserGuide/intrinsic-function-reference-getatt.html) intrinsic function, it returns a value for a specified attribute of this type. This section lists the available attributes.

Attribute Name | Description
---|---
Arn | The ARN of the Lambda function.

###### Referencing Lambda Version & Alias resources

When you use `AutoPublishAlias` property, SAM will generate a Lambda Version and Alias resource for you. If you want to refer to these properties in an intrinsic function such as Ref or Fn::GetAtt, you can append `.Version` or `.Alias` suffix to the function's Logical ID. SAM will convert it to the correct Logical ID of the auto-generated Version or Alias resource respectively.

Example:

Assume the following Serverless Function 

```yaml
Resources:
  MyLambdaFunction:
    Type: AWS::Serverless::Function
    Properties:
      ...
      AutoPublishAlias: live
      ...
```

Version can be referenced as:
```yaml
"Ref": "MyLambdaFunction.Version"
```

Alias can be referenced as:
```yaml
"Ref": "MyLambdaFunction.Alias"
```

This can be used with other intrinsic functions such as "Fn::GetAtt" or "Fn::Sub" or "Fn::Join" as well.

###### Example: AWS::Serverless::Function

```yaml
Handler: index.js
Runtime: nodejs6.10
CodeUri: 's3://my-code-bucket/my-function.zip'
Description: Creates thumbnails of uploaded images
MemorySize: 1024
Timeout: 15
Policies:
 - AWSLambdaExecute # Managed Policy
 - Version: '2012-10-17' # Policy Document
   Statement:
     - Effect: Allow
       Action:
         - s3:GetObject
         - s3:GetObjectACL
       Resource: 'arn:aws:s3:::my-bucket/*'
Environment:
  Variables:
    TABLE_NAME: my-table
Events:
  PhotoUpload:
    Type: S3
    Properties:
      Bucket: my-photo-bucket
Tags:
  AppNameTag: ThumbnailApp
  DepartmentNameTag: ThumbnailDepartment
```

#### AWS::Serverless::Api

Creates a collection of Amazon API Gateway resources and methods that can be invoked through HTTPS endpoints.

An `AWS::Serverless::Api` resource need not be explicitly added to a AWS Serverless Application Definition template. A resource of this type is implicitly created from the union of [Api](#api) events defined on `AWS::Serverless::Function` resources defined in the template that do not refer to an `AWS::Serverless::Api` resource. An `AWS::Serverless::Api` resource should be used to define and document the API using Swagger, which provides more ability to configure the underlying Amazon API Gateway resources.

##### Properties

Property Name | Type | Description
---|:---:|---
Name | `string` | A name for the API Gateway RestApi resource.
StageName | `string` | **Required** The name of the stage, which API Gateway uses as the first path segment in the invoke Uniform Resource Identifier (URI).
DefinitionUri | `string` <span>&#124;</span> [S3 Location Object](#s3-location-object) | S3 URI or location to the Swagger document describing the API. Either one of `DefinitionUri` or `DefinitionBody` must be specified.
DefinitionBody | `JSON or YAML Object` | Swagger specification that describes your API. Either one of `DefinitionUri` or `DefinitionBody` must be specified.
CacheClusterEnabled | `boolean` | Indicates whether cache clustering is enabled for the stage.
CacheClusterSize | `string` | The stage's cache cluster size.
Variables | Map of `string` to `string` | A map (string to string map) that defines the stage variables, where the variable name is the key and the variable value is the value. Variable names are limited to alphanumeric characters. Values must match the following regular expression: `[A-Za-z0-9._~:/?#&amp;=,-]+`.
MethodSettings | [CloudFormation MethodSettings property](https://docs.aws.amazon.com/AWSCloudFormation/latest/UserGuide/aws-properties-apigateway-stage-methodsetting.html) | Configures all settings for API stage including Logging, Metrics, CacheTTL, Throttling. This value is passed through to CloudFormation. So any values supported by CloudFormation ``MethodSettings`` property can be used here.
EndpointConfiguration | `string` | Specify the type of endpoint for API endpoint. Value is either `REGIONAL` or `EDGE`.
BinaryMediaTypes | List of `string` |  List of MIME types that your API could return. Use this to enable binary support for APIs. Use `~1` instead of `/` in the mime types (See examples in [template.yaml](../examples/2016-10-31/implicit_api_settings/template.yaml)).
Cors | `string` or [Cors Configuration](#cors-configuration) | Enable CORS for all your APIs. Specify the domain to allow as a string or specify a dictionary with additional [Cors Configuration](#cors-configuration). NOTE: Cors requires SAM to modify your Swagger definition. Hence it works only inline swagger defined with `DefinitionBody`.


##### Return values

###### Ref

When the logical ID of this resource is provided to the [Ref intrinsic function](http://docs.aws.amazon.com/AWSCloudFormation/latest/UserGuide/intrinsic-function-reference-ref.html), it returns the resource name of the underlying API Gateway RestApi.

##### Example: AWS::Serverless::Api

```yaml
StageName: prod
DefinitionUri: swagger.yml
```

###### Referencing generated resources - Stage & Deployment

SAM will generate an API Gateway Stage and API Gateway Deployment for every `AWS::Serverless::Api` resource. If you want to refer to these properties in an intrinsic function such as Ref or Fn::GetAtt, you can append `.Stage` and `.Deployment` suffix to the API's Logical ID. SAM will convert it to the correct Logical ID of the auto-generated Stage or Deployment resource respectively.

#### AWS::Serverless::SimpleTable

The `AWS::Serverless::SimpleTable` resource creates a DynamoDB table with a single attribute primary key. It is useful when data only needs to be accessed via a primary key. To use the more advanced functionality of DynamoDB, use an [AWS::DynamoDB::Table](http://docs.aws.amazon.com/AWSCloudFormation/latest/UserGuide/aws-resource-dynamodb-table.html) resource instead.

##### Properties

Property Name | Type | Description
---|:---:|---
PrimaryKey | [Primary Key Object](#primary-key-object) | Attribute name and type to be used as the table's primary key. **This cannot be modified without replacing the resource.** Defaults to `String` attribute named ID.
ProvisionedThroughput | [Provisioned Throughput Object](http://docs.aws.amazon.com/AWSCloudFormation/latest/UserGuide/aws-properties-dynamodb-provisionedthroughput.html) | Read and write throughput provisioning information. Defaults to 5 read and 5 write capacity units per second.
Tags | Map of `string` to `string` | A map (string to string) that specifies the tags to be added to this table. Keys and values are limited to alphanumeric characters. 
TableName | `string` | Name for the DynamoDB Table
SSESpecification | [DynamoDB SSESpecification](https://docs.aws.amazon.com/AWSCloudFormation/latest/UserGuide/aws-properties-dynamodb-table-ssespecification.html) | Specifies the settings to enable server-side encryption.

##### Return values

###### Ref

When the logical ID of this resource is provided to the [Ref](http://docs.aws.amazon.com/AWSCloudFormation/latest/UserGuide/intrinsic-function-reference-ref.html) intrinsic function, it returns the resource name of the underlying DynamoDB table.

##### Example: AWS::Serverless::SimpleTable

```yaml
<<<<<<< HEAD
TableName: my-table
PrimaryKey:
  Name: id
  Type: String
ProvisionedThroughput:
  ReadCapacityUnits: 5
  WriteCapacityUnits: 5
Tags:
  Department: Engineering
  AppType: Serverless
SSESpecification:
  SSEEnabled: true
=======
Properties:
  TableName: my-table
  PrimaryKey:
    Name: id
    Type: String
  ProvisionedThroughput:
    ReadCapacityUnits: 5
    WriteCapacityUnits: 5
  Tags:
    Department: Engineering
    AppType: Serverless
>>>>>>> 7752cdc1
```

### Event source types
 - [S3](#s3)
 - [SNS](#sns)
 - [Kinesis](#kinesis)
 - [DynamoDB](#dynamodb)
 - [Api](#api)
 - [Schedule](#schedule)
 - [CloudWatchEvent](#cloudwatchevent)
 - [CloudWatchLogs](#cloudwatchlogs)
 - [IoTRule](#iotrule)
 - [AlexaSkill](#alexaskill)

#### S3

The object describing an event source with type `S3`.

##### Properties

Property Name | Type | Description
---|:---:|---
Bucket | `string` | **Required.** S3 bucket name.
Events | `string` <span>&#124;</span> List of `string` | **Required.** See [Amazon S3 supported event types](http://docs.aws.amazon.com/AmazonS3/latest/dev/NotificationHowTo.html#supported-notification-event-types) for valid values.
Filter | [Amazon S3 notification filter](http://docs.aws.amazon.com/AWSCloudFormation/latest/UserGuide/aws-properties-s3-bucket-notificationconfiguration-config-filter.html) | Rules to filter events on.

NOTE: To specify an S3 bucket as an event source for a Lambda function, both resources have to be declared in the same template. AWS SAM does not support specifying an existing bucket as an event source.

##### Example: S3 event source object

```yaml
Type: S3
Properties:
  Bucket: my-photo-bucket
  Events: s3:ObjectCreated:*
```

#### SNS

The object describing an event source with type `SNS`.

##### Properties

Property Name | Type | Description
---|:---:|---
Topic | `string` | **Required.** Topic ARN.

##### Example: SNS event source object

```yaml
Type: SNS
Properties:
  Topic: arn:aws:sns:us-east-1:123456789012:my_topic
```

#### Kinesis

The object describing an event source with type `Kinesis`.

##### Properties

Property Name | Type | Description
---|:---:|---
Stream | `string` | **Required.** ARN of the Amazon Kinesis stream.
StartingPosition | `string` | **Required.** One of `TRIM_HORIZON` or `LATEST`.
BatchSize | `integer` | Maximum number of stream records to process per function invocation.

##### Example: Kinesis event source object

```yaml
Type: Kinesis
Properties:
  Stream: arn:aws:kinesis:us-east-1:123456789012:stream/my-stream
  StartingPosition: TRIM_HORIZON
  BatchSize: 10
```

#### DynamoDB

The object describing an event source with type `DynamoDB`.

##### Properties

Property Name | Type | Description
---|:---:|---
Stream | `string` | **Required.** ARN of the DynamoDB stream.
StartingPosition | `string` | **Required.** One of `TRIM_HORIZON` or `LATEST`.
BatchSize | `integer` | Maximum number of stream records to process per function invocation.

##### Example: DynamoDB event source object

```yaml
Type: DynamoDB
Properties:
  Stream: arn:aws:dynamodb:us-east-1:123456789012:table/TestTable/stream/2016-08-11T21:21:33.291
  StartingPosition: TRIM_HORIZON
  BatchSize: 10
```

#### Api

The object describing an event source with type `Api`.

If an [AWS::Serverless::Api](#aws-serverless-api) resource is defined, the path and method values MUST correspond to an operation in the Swagger definition of the API. If no [AWS::Serverless::Api](#aws-serverless-api) is defined, the function input and output are a representation of the HTTP request and HTTP response. For example, using the JavaScript API, the status code and body of the response can be controlled by returning an object with the keys `statusCode` and `body`.

##### Properties

Property Name | Type | Description
---|:---:|---
Path | `string` | **Required.** Uri path for which this function is invoked. MUST start with `/`.
Method | `string` | **Required.** HTTP method for which this function is invoked.
RestApiId | `string` | Identifier of a RestApi resource which MUST contain an operation with the given path and method. Typically, this is set to [reference](http://docs.aws.amazon.com/AWSCloudFormation/latest/UserGuide/intrinsic-function-reference-ref.html) an `AWS::Serverless::Api` resource defined in this template. If not defined, a default `AWS::Serverless::Api` resource is created using a generated Swagger document contains a union of all paths and methods defined by `Api` events defined in this template that do not specify a RestApiId.

##### Example: Api event source object

```yaml
Type: Api
Properties:
  Path: /photos
  Method: post
```

#### Schedule

The object describing an event source with type `Schedule`.

##### Properties

Property Name | Type | Description
---|:---:|---
Schedule | `string` | **Required.** Schedule expression, which MUST follow the [schedule expression syntax rules](http://docs.aws.amazon.com/AmazonCloudWatch/latest/events/ScheduledEvents.html).
Input | `string` | JSON-formatted string to pass to the function as the event body.

##### Example: Schedule event source object

```yaml
Type: Schedule
Properties:
  Schedule: rate(5 minutes)
```

#### CloudWatchEvent

The object describing an event source with type `CloudWatchEvent`.

##### Properties

Property Name | Type | Description
---|:---:|---
Pattern | [Event Pattern Object](http://docs.aws.amazon.com/AmazonCloudWatch/latest/events/CloudWatchEventsandEventPatterns.html) | **Required.** Pattern describing which CloudWatch events trigger the function. Only matching events trigger the function.
Input | `string` | JSON-formatted string to pass to the function as the event body. This value overrides the matched event.
InputPath | `string` | JSONPath describing the part of the event to pass to the function.

##### Example: CloudWatchEvent event source object

```yaml
Type: CloudWatchEvent
Properties:
  Pattern:
    detail:
      state:
        - terminated
```

#### CloudWatchLogs

The object describing an event source with type `CloudWatchLogs`.

##### Properties

Property Name | Type | Description
---|:---:|---
LogGroupName | `string` | **Required.** Name of the CloudWatch Log Group from which to process logs.
FilterPattern | `string` | **Required.** A CloudWatch Logs [FilterPattern](https://docs.aws.amazon.com/AmazonCloudWatch/latest/logs/FilterAndPatternSyntax.html) to specify which logs in the Log Group to process.

##### Example: CloudWatchLogs event source object

```yaml
Type: CloudWatchLogs
Properties:
  LogGroupName: MyLogGroup
  FilterPattern: Error
```

#### IoTRule

The object describing an event source with type `IoTRule`.

##### Properties

Property Name | Type | Description
---|:---:|---
Sql | `string` | **Required.** The SQL statement that queries the topic. For more information, see [Rules for AWS IoT](http://docs.aws.amazon.com/iot/latest/developerguide/iot-rules.html#aws-iot-sql-reference) in the *AWS IoT Developer Guide*.
AwsIotSqlVersion | `string` | The version of the SQL rules engine to use when evaluating the rule.

##### Example: IoTRule event source object

```yaml
Type: IoTRule
Properties:
  Sql: "SELECT * FROM 'iot/test'"
```

#### AlexaSkill

The object describing an event source with type `AlexaSkill`.

Specifying `AlexaSkill` event creates a resource policy that allows the Amazon Alexa service to call your Lambda function. To configure the Alexa service to work with your Lambda function, go to the Alexa Developer portal.

### Property types
 - [Environment object](#environment-object)
 - [Event source object](#event-source-object)
 - [Primary key object](#primary-key-object)

#### Environment object

The object describing the environment properties of a function.

##### Properties

Property Name | Type | Description
---|:---:|---
Variables | Map of `string` to `string` | A map (string to string map) that defines the environment variables, where the variable name is the key and the variable value is the value. Variable names are limited to alphanumeric characters and the first character must be a letter. Values are limited to alphanumeric characters and the following special characters `_(){}[]$*+-\/"#',;.@!?`.

##### Example: Environment object

```yaml
Variables:
  TABLE_NAME: my-table
  STAGE: prod
```

#### Event source object

The object describing the source of events which trigger the function.

##### Properties

Property Name | Type | Description
---|:---:|---
Type | `string` | **Required.** Event type. Event source types include '[S3](#s3), '[Api](#api)', '[SNS](#sns)', '[Kinesis](#kinesis)', '[DynamoDB](#dynamodb)'. For more information about all types, see [Event source types](#event-source-types).
Properties | * | **Required.** Object describing properties of this event mapping. Must conform to the defined `Type`. For more information about all types, see [Event source types](#event-source-types).

##### Example: Event source object

```yaml
Type: S3
Properties:
  Bucket: my-photo-bucket
```

```yaml
Type: AlexaSkill
```

#### Primary key object

The object describing the properties of a primary key.

##### Properties

Property Name | Type | Description
---|:---:|---
Name | `string` | Attribute name of the primary key. Defaults to `id`.
Type | `string` | Attribute type of the primary key. MUST be one of `String`, `Number`, or `Binary`.

##### Example: Primary key object

```yaml
Properties:
  PrimaryKey:
    Name: id
    Type: String
```

### Data Types
#### S3 Location Object
Specifies the location of an S3 object as a dictionary containing `Bucket`, `Key`, and optional `Version` properties.

Example:
```
CodeUri:
  Bucket: mybucket-name
  Key: code.zip
  Version: 121212
```

#### DeadLetterQueue Object
Specifies an SQS queue or SNS topic that AWS Lambda (Lambda) sends events to when it can't process them. For more information about DLQ functionality, refer to the officiall documentation at http://docs.aws.amazon.com/lambda/latest/dg/dlq.html. SAM will automatically add appropriate permission to your Lambda function execution role to give Lambda service access to the resource. `sqs:SendMessage` will be added for SQS queues and `sns:Publish` for SNS topics.

Syntax:
```
DeadLetterQueue:
  Type: `SQS` or `SNS` 
  TargetArn: ARN of the SQS queue or SNS topic to use as DLQ. 
```

#### DeploymentPreference Object
Specifies the configurations to enable Safe Lambda Deployments. Read the [usage guide](../docs/safe_lambda_deployments.rst) for detailed information. The following shows all available properties of this object

```yaml
DeploymentPreference:
  Enabled: true
  Type: Linear10PercentEvery10Minutes
  Alarms:
    # A list of alarms that you want to monitor
    - !Ref AliasErrorMetricGreaterThanZeroAlarm
    - !Ref LatestVersionErrorMetricGreaterThanZeroAlarm
  Hooks:
    # Validation Lambda functions that are run before & after traffic shifting
    PreTraffic: !Ref PreTrafficLambdaFunction
    PostTraffic: !Ref PostTrafficLambdaFunction
```

#### Cors Configuration
Enable and configure CORS for the APIs. Enabling CORS will allow your API to be called from other domains. Assume your API is served from 'www.example.com' and you want to allow.

```yaml

Cors:
  AllowMethods: Optional. String containing the HTTP methods to allow. 
  # For example, "'GET,POST,DELETE'". If you omit this property, then SAM will automatically allow all the methods configured for each API. 
  # Checkout [HTTP Spec](https://developer.mozilla.org/en-US/docs/Web/HTTP/Headers/Access-Control-Allow-Methods) more details on the value.

  AllowHeaders: Optional. String of headers to allow. 
  # For example, "'X-Forwarded-For'". Checkout [HTTP Spec](https://developer.mozilla.org/en-US/docs/Web/HTTP/Headers/Access-Control-Allow-Headers) for more details on the value

  AllowOrigin: Required. String of origin to allow. 
  # For example, "'www.example.com'". Checkout [HTTP Spec](https://developer.mozilla.org/en-US/docs/Web/HTTP/Headers/Access-Control-Allow-Origin) for more details on this value.

  MaxAge: Optional. String containing the number of seconds to cache CORS Preflight request. 
  # For example, "'600'" will cache request for 600 seconds. Checkout [HTTP Spec](https://developer.mozilla.org/en-US/docs/Web/HTTP/Headers/Access-Control-Max-Age) for more details on this value
```

> NOTE: HTTP spec requires the value of Allow properties to be a quoted string. So don't forget the additional quotes in the value. ie. "'www.example.com'" is correct whereas "www.example.com" is wrong<|MERGE_RESOLUTION|>--- conflicted
+++ resolved
@@ -247,20 +247,6 @@
 ##### Example: AWS::Serverless::SimpleTable
 
 ```yaml
-<<<<<<< HEAD
-TableName: my-table
-PrimaryKey:
-  Name: id
-  Type: String
-ProvisionedThroughput:
-  ReadCapacityUnits: 5
-  WriteCapacityUnits: 5
-Tags:
-  Department: Engineering
-  AppType: Serverless
-SSESpecification:
-  SSEEnabled: true
-=======
 Properties:
   TableName: my-table
   PrimaryKey:
@@ -272,7 +258,8 @@
   Tags:
     Department: Engineering
     AppType: Serverless
->>>>>>> 7752cdc1
+  SSESpecification:
+    SSEEnabled: true
 ```
 
 ### Event source types
