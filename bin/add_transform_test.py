#!/usr/bin/env python
"""Automatically create transform tests input and output files given an input template."""
import argparse
import json
import os
import shutil
import subprocess
import sys
<<<<<<< HEAD
=======
from copy import deepcopy
>>>>>>> ce02bf33
from pathlib import Path
from typing import Any, Dict

import boto3

from samtranslator.translator.arn_generator import ArnGenerator
from samtranslator.translator.managed_policy_translator import ManagedPolicyLoader
from samtranslator.translator.transform import transform
from samtranslator.yaml_helper import yaml_parse

SCRIPT_DIR = os.path.dirname(os.path.realpath(__file__))
TRANSFORM_TEST_DIR = os.path.join(SCRIPT_DIR, "..", "tests", "translator")

iam_client = boto3.client("iam")

parser = argparse.ArgumentParser(description=__doc__)
parser.add_argument(
    "--template-file",
    help="Location of SAM template to transform [default: template.yaml].",
    type=Path,
    default=Path("template.yaml"),
)
parser.add_argument(
    "--disable-api-configuration",
    help="Disable adding REGIONAL configuration to AWS::ApiGateway::RestApi",
    action="store_true",
)
parser.add_argument(
    "--disable-update-partition",
    help="Disable updating the partition of arn to aws-cn/aws-us-gov",
    action="store_true",
)
CLI_OPTIONS = parser.parse_args()


def read_json_file(file_path: str) -> Dict[str, Any]:
    template: Dict[str, Any] = json.loads(Path(file_path).read_text(encoding="utf-8"))
    return template


def write_json_file(obj: Dict[str, Any], file_path: str) -> None:
    with open(file_path, "w", encoding="utf-8") as f:
        json.dump(obj, f, indent=2, sort_keys=True)


def add_regional_endpoint_configuration_if_needed(template: Dict[str, Any]) -> Dict[str, Any]:
    for _, resource in template["Resources"].items():
        if resource["Type"] == "AWS::ApiGateway::RestApi":
            properties = resource["Properties"]
            if "EndpointConfiguration" not in properties:
                properties["EndpointConfiguration"] = {"Types": ["REGIONAL"]}
            if "Parameters" not in properties:
                properties["Parameters"] = {"endpointConfigurationTypes": "REGIONAL"}

    return template


def replace_aws_partition(partition: str, file_path: str) -> None:
    template = read_json_file(file_path)
    with open(file_path, "w") as file:
        updated_template = json.loads(json.dumps(template).replace("arn:aws:", f"arn:{partition}:"))
        file.write(json.dumps(updated_template, indent=2))
    print(f"Transform Test output files generated {file_path}")


def generate_transform_test_output_files(input_file_path: str, file_basename: str) -> None:
    output_file_option = file_basename + ".json"

<<<<<<< HEAD
    with open(os.path.join(input_file_path), "r") as f:
=======
    with open(os.path.join(input_file_path)) as f:
>>>>>>> ce02bf33
        manifest = yaml_parse(f)  # type: ignore[no-untyped-call]

    transform_test_output_paths = {
        "aws": ("us-west-2", os.path.join(TRANSFORM_TEST_DIR, "output", output_file_option)),
        "aws-cn": ("cn-north-1 ", os.path.join(TRANSFORM_TEST_DIR, "output/aws-cn/", output_file_option)),
        "aws-us-gov": ("us-gov-west-1", os.path.join(TRANSFORM_TEST_DIR, "output/aws-us-gov/", output_file_option)),
    }

    for partition, (region, output_path) in transform_test_output_paths.items():
        # Set Boto Session Region to guarantee the same hash input as transform tests for API deployment id
        ArnGenerator.BOTO_SESSION_REGION_NAME = region
<<<<<<< HEAD
        output_fragment = transform(manifest, {}, ManagedPolicyLoader(iam_client))
=======
        # Implicit API Plugin may alter input template file, thus passing a copy here.
        output_fragment = transform(deepcopy(manifest), {}, ManagedPolicyLoader(iam_client))
>>>>>>> ce02bf33

        if not CLI_OPTIONS.disable_api_configuration and partition != "aws":
            output_fragment = add_regional_endpoint_configuration_if_needed(output_fragment)

        write_json_file(output_fragment, output_path)

        # Update arn partition if necessary
        if not CLI_OPTIONS.disable_update_partition:
            replace_aws_partition(partition, output_path)


def get_input_file_path() -> str:
    input_file_option = str(CLI_OPTIONS.template_file)
    return os.path.join(os.getcwd(), input_file_option)


def copy_input_file_to_transform_test_dir(input_file_path: str, transform_test_input_path: str) -> None:
    shutil.copyfile(input_file_path, transform_test_input_path)
    print(f"Transform Test input file generated {transform_test_input_path}")


def verify_input_template(input_file_path: str):  # type: ignore[no-untyped-def]
    if "arn:aws:" in Path(input_file_path).read_text(encoding="utf-8"):
        print(
            "WARNING: hardcoded partition name detected. Consider replace it with pseudo parameter {AWS::Partition}",
            file=sys.stderr,
        )


def format_test_files() -> None:
    subprocess.run(
        [sys.executable, os.path.join(SCRIPT_DIR, "json-format.py"), "--write", "tests"],
        check=True,
    )

    subprocess.run(
        [sys.executable, os.path.join(SCRIPT_DIR, "yaml-format.py"), "--write", "tests"],
        check=True,
    )


def main() -> None:
    input_file_path = get_input_file_path()
    file_basename = Path(input_file_path).stem

    verify_input_template(input_file_path)

    transform_test_input_path = os.path.join(TRANSFORM_TEST_DIR, "input", file_basename + ".yaml")
    copy_input_file_to_transform_test_dir(input_file_path, transform_test_input_path)

    generate_transform_test_output_files(transform_test_input_path, file_basename)

    print(
        "Generating transform test input and output files complete. \n\nPlease check the generated output is as expected. This tool does not guarantee correct output."
    )

    format_test_files()


if __name__ == "__main__":
    main()<|MERGE_RESOLUTION|>--- conflicted
+++ resolved
@@ -6,10 +6,7 @@
 import shutil
 import subprocess
 import sys
-<<<<<<< HEAD
-=======
 from copy import deepcopy
->>>>>>> ce02bf33
 from pathlib import Path
 from typing import Any, Dict
 
@@ -78,11 +75,7 @@
 def generate_transform_test_output_files(input_file_path: str, file_basename: str) -> None:
     output_file_option = file_basename + ".json"
 
-<<<<<<< HEAD
-    with open(os.path.join(input_file_path), "r") as f:
-=======
     with open(os.path.join(input_file_path)) as f:
->>>>>>> ce02bf33
         manifest = yaml_parse(f)  # type: ignore[no-untyped-call]
 
     transform_test_output_paths = {
@@ -94,12 +87,8 @@
     for partition, (region, output_path) in transform_test_output_paths.items():
         # Set Boto Session Region to guarantee the same hash input as transform tests for API deployment id
         ArnGenerator.BOTO_SESSION_REGION_NAME = region
-<<<<<<< HEAD
-        output_fragment = transform(manifest, {}, ManagedPolicyLoader(iam_client))
-=======
         # Implicit API Plugin may alter input template file, thus passing a copy here.
         output_fragment = transform(deepcopy(manifest), {}, ManagedPolicyLoader(iam_client))
->>>>>>> ce02bf33
 
         if not CLI_OPTIONS.disable_api_configuration and partition != "aws":
             output_fragment = add_regional_endpoint_configuration_if_needed(output_fragment)
