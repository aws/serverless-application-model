import logging
from unittest.case import skipIf

import pytest

from integration.config.service_names import KMS, XRAY, ARM, CODE_DEPLOY, HTTP_API
from integration.helpers.resource import current_region_does_not_support
from parameterized import parameterized
from integration.helpers.base_test import BaseTest

LOG = logging.getLogger(__name__)


class TestBasicFunction(BaseTest):
    """
    Basic AWS::Lambda::Function tests
    """

    @parameterized.expand(
        [
            "single/basic_function",
            "single/basic_function_no_envvar",
            "single/basic_function_openapi",
        ]
    )
    def test_basic_function(self, file_name):
        """
        Creates a basic lambda function
        """
        self.create_and_verify_stack(file_name)

        self.set_template_resource_property("MyLambdaFunction", "Timeout", 10)
        self.update_stack()

        self.assertEqual(self.get_resource_status_by_logical_id("MyLambdaFunction"), "UPDATE_COMPLETE")

    @parameterized.expand(
        [
            "single/function_with_http_api_events",
            "single/function_alias_with_http_api_events",
        ]
    )
    @pytest.mark.flaky(reruns=5)
    @skipIf(current_region_does_not_support([HTTP_API]), "HTTP API is not supported in this testing region")
    def test_function_with_http_api_events(self, file_name):
        self.create_and_verify_stack(file_name)

        endpoint = self.get_api_v2_endpoint("MyHttpApi")

<<<<<<< HEAD
        self.verify_get_request(endpoint, self.FUNCTION_OUTPUT)
=======
        self._verify_get_request(endpoint, self.FUNCTION_OUTPUT)
>>>>>>> 400ca04e

    @parameterized.expand(
        [
            ("single/basic_function", ["x86_64"]),
            ("single/basic_function_no_envvar", ["x86_64"]),
            ("single/basic_function_openapi", ["x86_64"]),
            ("single/basic_function_with_arm_architecture", ["arm64"]),
            ("single/basic_function_with_x86_architecture", ["x86_64"]),
        ]
    )
    @skipIf(current_region_does_not_support([ARM]), "ARM is not supported in this testing region")
    def test_basic_function_with_architecture(self, file_name, architecture):
        """
        Creates a basic lambda function
        """
        self.create_and_verify_stack(file_name)

        lambda_client = self.client_provider.lambda_client
        function_name = self.get_physical_id_by_type("AWS::Lambda::Function")
        function_architecture = lambda_client.get_function_configuration(FunctionName=function_name)["Architectures"]

        self.assertEqual(function_architecture, architecture)

    @parameterized.expand(
        [
            ("single/basic_function_with_function_url_config", None),
            ("single/basic_function_with_function_url_with_autopuplishalias", "live"),
        ]
    )
    @skipIf(current_region_does_not_support(["Url"]), "Url is not supported in this testing region")
    def test_basic_function_with_url_config(self, file_name, qualifier):
        """
        Creates a basic lambda function with Function Url enabled
        """
        self.create_and_verify_stack(file_name)

        lambda_client = self.client_provider.lambda_client

        function_name = self.get_physical_id_by_type("AWS::Lambda::Function")
        function_url_config = (
            lambda_client.get_function_url_config(FunctionName=function_name, Qualifier=qualifier)
            if qualifier
            else lambda_client.get_function_url_config(FunctionName=function_name)
        )
        cors_config = {
            "AllowOrigins": ["https://foo.com"],
            "AllowMethods": ["POST"],
            "AllowCredentials": True,
            "AllowHeaders": ["x-custom-header"],
            "ExposeHeaders": ["x-amzn-header"],
            "MaxAge": 10,
        }

        self.assertEqual(function_url_config["AuthType"], "NONE")
        self.assertEqual(function_url_config["Cors"], cors_config)
        self._assert_invoke(lambda_client, function_name, qualifier, 200)

    @skipIf(current_region_does_not_support([CODE_DEPLOY]), "CodeDeploy is not supported in this testing region")
    def test_function_with_deployment_preference_alarms_intrinsic_if(self):
        self.create_and_verify_stack("single/function_with_deployment_preference_alarms_intrinsic_if")

    @parameterized.expand(
        [
            ("single/basic_function_with_sns_dlq", "sns:Publish"),
            ("single/basic_function_with_sqs_dlq", "sqs:SendMessage"),
        ]
    )
    def test_basic_function_with_dlq(self, file_name, action):
        """
        Creates a basic lambda function with dead letter queue policy
        """
        dlq_policy_name = "DeadLetterQueuePolicy"
        self.create_and_verify_stack(file_name)

        lambda_function_name = self.get_physical_id_by_type("AWS::Lambda::Function")
        function_configuration = self.client_provider.lambda_client.get_function_configuration(
            FunctionName=lambda_function_name
        )
        dlq_arn = function_configuration["DeadLetterConfig"]["TargetArn"]
        self.assertIsNotNone(dlq_arn, "DLQ Arn should be set")

        role_name = self.get_physical_id_by_type("AWS::IAM::Role")
        role_policy_result = self.client_provider.iam_client.get_role_policy(
            RoleName=role_name, PolicyName=dlq_policy_name
        )
        statements = role_policy_result["PolicyDocument"]["Statement"]

        self.assertEqual(len(statements), 1, "Only one statement must be in policy")
        self.assertEqual(statements[0]["Action"], action)
        self.assertEqual(statements[0]["Resource"], dlq_arn)
        self.assertEqual(statements[0]["Effect"], "Allow")

    @skipIf(current_region_does_not_support([KMS]), "KMS is not supported in this testing region")
    def test_basic_function_with_kms_key_arn(self):
        """
        Creates a basic lambda function with KMS key arn
        """
        self.create_and_verify_stack("single/basic_function_with_kmskeyarn")

        lambda_function_name = self.get_physical_id_by_type("AWS::Lambda::Function")
        function_configuration = self.client_provider.lambda_client.get_function_configuration(
            FunctionName=lambda_function_name
        )
        kms_key_arn = function_configuration["KMSKeyArn"]

        self.assertIsNotNone(kms_key_arn, "Expecting KmsKeyArn to be set.")

    def test_basic_function_with_tags(self):
        """
        Creates a basic lambda function with tags
        """
        self.create_and_verify_stack("single/basic_function_with_tags")
        lambda_function_name = self.get_physical_id_by_type("AWS::Lambda::Function")
        get_function_result = self.client_provider.lambda_client.get_function(FunctionName=lambda_function_name)
        tags = get_function_result["Tags"]

        self.assertIsNotNone(tags, "Expecting tags on function.")
        self.assertTrue("lambda:createdBy" in tags, "Expected 'lambda:CreatedBy' tag key, but not found.")
        self.assertEqual("SAM", tags["lambda:createdBy"], "Expected 'SAM' tag value, but not found.")
        self.assertTrue("TagKey1" in tags)
        self.assertEqual(tags["TagKey1"], "TagValue1")
        self.assertTrue("TagKey2" in tags)
        self.assertEqual(tags["TagKey2"], "")

    def test_basic_function_event_destinations(self):
        """
        Creates a basic lambda function with event destinations
        """
        self.create_and_verify_stack("single/basic_function_event_destinations")

        test_function_1 = self.get_physical_id_by_logical_id("MyTestFunction")
        test_function_2 = self.get_physical_id_by_logical_id("MyTestFunction2")

        function_invoke_config_result = self.client_provider.lambda_client.get_function_event_invoke_config(
            FunctionName=test_function_1, Qualifier="$LATEST"
        )
        self.assertIsNotNone(
            function_invoke_config_result["DestinationConfig"], "Expecting destination config to be set."
        )
        self.assertEqual(
            int(function_invoke_config_result["MaximumEventAgeInSeconds"]),
            70,
            "MaximumEventAgeInSeconds value is not set or incorrect.",
        )
        self.assertEqual(
            int(function_invoke_config_result["MaximumRetryAttempts"]),
            1,
            "MaximumRetryAttempts value is not set or incorrect.",
        )

        function_invoke_config_result = self.client_provider.lambda_client.get_function_event_invoke_config(
            FunctionName=test_function_2, Qualifier="live"
        )
        self.assertIsNotNone(
            function_invoke_config_result["DestinationConfig"], "Expecting destination config to be set."
        )
        self.assertEqual(
            int(function_invoke_config_result["MaximumEventAgeInSeconds"]),
            80,
            "MaximumEventAgeInSeconds value is not set or incorrect.",
        )
        self.assertEqual(
            int(function_invoke_config_result["MaximumRetryAttempts"]),
            2,
            "MaximumRetryAttempts value is not set or incorrect.",
        )

    @skipIf(current_region_does_not_support([XRAY]), "XRay is not supported in this testing region")
    def test_basic_function_with_tracing(self):
        """
        Creates a basic lambda function with tracing
        """
        self.create_and_verify_stack("single/basic_function_with_tracing", self.get_default_test_template_parameters())

        active_tracing_function_id = self.get_physical_id_by_logical_id("ActiveTracingFunction")
        pass_through_tracing_function_id = self.get_physical_id_by_logical_id("PassThroughTracingFunction")

        function_configuration_result = self.client_provider.lambda_client.get_function_configuration(
            FunctionName=active_tracing_function_id
        )
        self.assertIsNotNone(function_configuration_result["TracingConfig"], "Expecting tracing config to be set.")
        self.assertEqual(
            function_configuration_result["TracingConfig"]["Mode"],
            "Active",
            "Expecting tracing config mode to be set to Active.",
        )

        function_configuration_result = self.client_provider.lambda_client.get_function_configuration(
            FunctionName=pass_through_tracing_function_id
        )
        self.assertIsNotNone(function_configuration_result["TracingConfig"], "Expecting tracing config to be set.")
        self.assertEqual(
            function_configuration_result["TracingConfig"]["Mode"],
            "PassThrough",
            "Expecting tracing config mode to be set to PassThrough.",
        )

<<<<<<< HEAD
    def verify_get_request(self, url, expected_text):
        response = self.verify_get_request_response(url, 200, "AWS::ApiGatewayV2::Api")
=======
    @parameterized.expand(
        [
            "single/function_with_ephemeral_storage",
        ]
    )
    def test_function_with_ephemeral_storage(self, file_name):
        """
        Creates a basic function with ephemeral storage
        """
        self.create_and_verify_stack(file_name)

        function_id = self.get_physical_id_by_logical_id("MyLambdaFunction")

        function_configuration_result = self.client_provider.lambda_client.get_function_configuration(
            FunctionName=function_id
        )

        self.assertEqual(function_configuration_result.get("EphemeralStorage", {}).get("Size", 0), 1024)

    def _assert_invoke(self, lambda_client, function_name, qualifier=None, expected_status_code=200):
        """
        Assert if a Lambda invocation returns the expected status code

        Parameters
        ----------
        lambda_client : boto3.BaseClient
            boto3 Lambda client
        function_name : string
            Function name
        qualifier : string
            Specify a version or alias to invoke a published version of the function
        expected_status_code : int
            Expected status code from the invocation
        """
        request_params = {
            "FunctionName": function_name,
            "Payload": "{}",
        }
        if qualifier:
            request_params["Qualifier"] = qualifier

        response = lambda_client.invoke(**request_params)
        self.assertEqual(response.get("StatusCode"), expected_status_code)

    def _verify_get_request(self, url, expected_text):
        response = self.verify_get_request_response(url, 200)
>>>>>>> 400ca04e
        self.assertEqual(response.text, expected_text)<|MERGE_RESOLUTION|>--- conflicted
+++ resolved
@@ -47,11 +47,7 @@
 
         endpoint = self.get_api_v2_endpoint("MyHttpApi")
 
-<<<<<<< HEAD
-        self.verify_get_request(endpoint, self.FUNCTION_OUTPUT)
-=======
         self._verify_get_request(endpoint, self.FUNCTION_OUTPUT)
->>>>>>> 400ca04e
 
     @parameterized.expand(
         [
@@ -249,10 +245,6 @@
             "Expecting tracing config mode to be set to PassThrough.",
         )
 
-<<<<<<< HEAD
-    def verify_get_request(self, url, expected_text):
-        response = self.verify_get_request_response(url, 200, "AWS::ApiGatewayV2::Api")
-=======
     @parameterized.expand(
         [
             "single/function_with_ephemeral_storage",
@@ -299,5 +291,4 @@
 
     def _verify_get_request(self, url, expected_text):
         response = self.verify_get_request_response(url, 200)
->>>>>>> 400ca04e
         self.assertEqual(response.text, expected_text)