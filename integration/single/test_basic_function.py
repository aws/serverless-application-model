--- conflicted
+++ resolved
@@ -32,8 +32,6 @@
 
     @parameterized.expand(
         [
-<<<<<<< HEAD
-=======
             "function_with_http_api_events",
             "function_alias_with_http_api_events",
         ]
@@ -50,7 +48,6 @@
 
     @parameterized.expand(
         [
->>>>>>> aaa1d15f
             ("basic_function_with_sns_dlq", "sns:Publish"),
             ("basic_function_with_sqs_dlq", "sqs:SendMessage"),
         ]
