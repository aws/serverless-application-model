--- conflicted
+++ resolved
@@ -68,7 +68,6 @@
         # delete bucket after stack is verified
         bucket_name = self.get_physical_id_by_type("AWS::S3::Bucket")
         self._clean_bucket(bucket_name)
-<<<<<<< HEAD
 
         canary_name = self.get_physical_id_by_type("AWS::Synthetics::Canary")
         get_canary_result = self.client_provider.synthetics_client.get_canary(Name=canary_name)["Canary"]
@@ -78,17 +77,6 @@
         self.assertTrue(s3_name_prefix in artifact_location)
         self.assertTrue(role_name_prefix in role)
 
-=======
-
-        canary_name = self.get_physical_id_by_type("AWS::Synthetics::Canary")
-        get_canary_result = self.client_provider.synthetics_client.get_canary(Name=canary_name)["Canary"]
-        artifact_location = get_canary_result["ArtifactS3Location"]
-        role = get_canary_result["ExecutionRoleArn"]
-
-        self.assertTrue(s3_name_prefix in artifact_location)
-        self.assertTrue(role_name_prefix in role)
-
->>>>>>> 2af925f5
     def test_canary_with_vpc_and_tracing(self):
         """
         Creates a basic synthetics canary with the VPC and Tracing
@@ -121,7 +109,6 @@
     def test_canary_with_policies(self):
         policy_expected = {"Statement": [{"Effect": "Allow", "Action": ["cloudwatch:PutMetricData"], "Resource": "*"}]}
         self.create_and_verify_stack("basic_canary_with_policies")
-<<<<<<< HEAD
 
         # delete bucket after stack is verified
         bucket_name = self.get_physical_id_by_type("AWS::S3::Bucket")
@@ -132,7 +119,7 @@
 
         # Since ArtifactS3Location is defined Role must only have the policy from Policies property
         self.assertEqual(len(role_policies["PolicyNames"]), 1)
-
+        
         policy_found = self.client_provider.iam_client.get_role_policy(
             RoleName=role_name, PolicyName=role_policies["PolicyNames"][0]
         )["PolicyDocument"]
@@ -143,21 +130,4 @@
 
         # delete bucket after stack is verified
         bucket_name = self.get_physical_id_by_type("AWS::S3::Bucket")
-        self._clean_bucket(bucket_name)
-=======
-
-        # delete bucket after stack is verified
-        bucket_name = self.get_physical_id_by_type("AWS::S3::Bucket")
-        self._clean_bucket(bucket_name)
-
-        role_name = self.get_physical_id_by_type("AWS::IAM::Role")
-        role_policies = self.client_provider.iam_client.list_role_policies(RoleName=role_name)
-
-        # Since ArtifactS3Location is defined Role must only have the policy from Policies property
-        self.assertEqual(len(role_policies["PolicyNames"]), 1)
-
-        policy_found = self.client_provider.iam_client.get_role_policy(
-            RoleName=role_name, PolicyName=role_policies["PolicyNames"][0]
-        )["PolicyDocument"]
-        self.assertEqual(policy_found, policy_expected)
->>>>>>> 2af925f5
+        self._clean_bucket(bucket_name)