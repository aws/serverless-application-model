import logging
import os

from integration.helpers.client_provider import ClientProvider
from integration.helpers.resource import generate_suffix, create_bucket, verify_stack_resources, load_yaml
from integration.helpers.yaml_utils import dump_yaml

try:
    from pathlib import Path
except ImportError:
    from pathlib2 import Path
from unittest.case import TestCase

import boto3
import pytest
import yaml
from botocore.exceptions import ClientError
from botocore.config import Config
from integration.helpers.deployer.deployer import Deployer
from integration.helpers.template import transform_template

from integration.helpers.file_resources import FILE_TO_S3_URI_MAP, CODE_KEY_TO_FILE_MAP

LOG = logging.getLogger(__name__)
STACK_NAME_PREFIX = "sam-integ-stack-"
S3_BUCKET_PREFIX = "sam-integ-bucket-"


class BaseTest(TestCase):
    @classmethod
    def setUpClass(cls):
        cls.tests_integ_dir = Path(__file__).resolve().parents[1]
        cls.resources_dir = Path(cls.tests_integ_dir, "resources")
        cls.template_dir = Path(cls.resources_dir, "templates", "single")
        cls.output_dir = Path(cls.tests_integ_dir, "tmp")
        cls.expected_dir = Path(cls.resources_dir, "expected", "single")
        cls.code_dir = Path(cls.resources_dir, "code")
        cls.s3_bucket_name = S3_BUCKET_PREFIX + generate_suffix()
        cls.session = boto3.session.Session()
        cls.my_region = cls.session.region_name
        cls.client_provider = ClientProvider()
        cls.file_to_s3_uri_map = FILE_TO_S3_URI_MAP
        cls.code_key_to_file = CODE_KEY_TO_FILE_MAP

        if not cls.output_dir.exists():
            os.mkdir(str(cls.output_dir))

        cls._upload_resources(FILE_TO_S3_URI_MAP)

    @classmethod
    def tearDownClass(cls):
        cls._clean_bucket()

    @classmethod
    def _clean_bucket(cls):
        """
        Empties and deletes the bucket used for the tests
        """
        s3 = boto3.resource("s3")
        bucket = s3.Bucket(cls.s3_bucket_name)
        object_summary_iterator = bucket.objects.all()

        for object_summary in object_summary_iterator:
            try:
                cls.client_provider.s3_client.delete_object(Key=object_summary.key, Bucket=cls.s3_bucket_name)
            except ClientError as e:
                LOG.error(
                    "Unable to delete object %s from bucket %s", object_summary.key, cls.s3_bucket_name, exc_info=e
                )
        try:
            cls.client_provider.s3_client.delete_bucket(Bucket=cls.s3_bucket_name)
        except ClientError as e:
            LOG.error("Unable to delete bucket %s", cls.s3_bucket_name, exc_info=e)

    @classmethod
    def _upload_resources(cls, file_to_s3_uri_map):
        """
        Creates the bucket and uploads the files used by the tests to it
        """
        if not file_to_s3_uri_map or not file_to_s3_uri_map.items():
            LOG.debug("No resources to upload")
            return

        create_bucket(cls.s3_bucket_name, region=cls.my_region)

        current_file_name = ""

        try:
            for file_name, file_info in file_to_s3_uri_map.items():
                current_file_name = file_name
                code_path = str(Path(cls.code_dir, file_name))
                LOG.debug("Uploading file %s to bucket %s", file_name, cls.s3_bucket_name)
                s3_client = cls.client_provider.s3_client
                s3_client.upload_file(code_path, cls.s3_bucket_name, file_name)
                LOG.debug("File %s uploaded successfully to bucket %s", file_name, cls.s3_bucket_name)
                file_info["uri"] = cls._get_s3_uri(file_name, file_info["type"])
        except ClientError as error:
            LOG.error("Upload of file %s to bucket %s failed", current_file_name, cls.s3_bucket_name, exc_info=error)
            cls._clean_bucket()
            raise error

    @classmethod
    def _get_s3_uri(cls, file_name, uri_type):
        if uri_type == "s3":
            return "s3://{}/{}".format(cls.s3_bucket_name, file_name)

        if cls.my_region == "us-east-1":
            return "https://s3.amazonaws.com/{}/{}".format(cls.s3_bucket_name, file_name)
        if cls.my_region == "us-iso-east-1":
            return "https://s3.us-iso-east-1.c2s.ic.gov/{}/{}".format(cls.s3_bucket_name, file_name)
        if cls.my_region == "us-isob-east-1":
            return "https://s3.us-isob-east-1.sc2s.sgov.gov/{}/{}".format(cls.s3_bucket_name, file_name)

        return "https://s3-{}.amazonaws.com/{}/{}".format(cls.my_region, cls.s3_bucket_name, file_name)

    def setUp(self):
        self.deployer = Deployer(self.client_provider.cfn_client)

    def tearDown(self):
        self.client_provider.cfn_client.delete_stack(StackName=self.stack_name)
        if os.path.exists(self.output_file_path):
            os.remove(self.output_file_path)
        if os.path.exists(self.sub_input_file_path):
            os.remove(self.sub_input_file_path)

    def create_and_verify_stack(self, file_name, parameters=None):
        """
        Creates the Cloud Formation stack and verifies it against the expected
        result

        Parameters
        ----------
        file_name : string
            Template file name
        parameters : list
            List of parameters
        """
        self.output_file_path = str(Path(self.output_dir, "cfn_" + file_name + ".yaml"))
        self.expected_resource_path = str(Path(self.expected_dir, file_name + ".json"))
        self.stack_name = STACK_NAME_PREFIX + file_name.replace("_", "-") + "-" + generate_suffix()

        self._fill_template(file_name)
        self.transform_template()
        self.deploy_stack(parameters)
        self.verify_stack()

    def transform_template(self):
        transform_template(self.sub_input_file_path, self.output_file_path)

    def get_region(self):
        return self.my_region

    def get_s3_uri(self, file_name):
        """
        Returns the S3 URI of a resource file

        Parameters
        ----------
        file_name : string
            Resource file name
        """
        return self.file_to_s3_uri_map[file_name]["uri"]

    def get_code_key_s3_uri(self, code_key):
        """
        Returns the S3 URI of a code key for template replacement

        Parameters
        ----------
        code_key : string
            Template code key
        """
        return self.file_to_s3_uri_map[self.code_key_to_file[code_key]]["uri"]

    def get_stack_resources(self, resource_type, stack_resources=None):
        if not stack_resources:
            stack_resources = self.stack_resources

        resources = []
        for res in stack_resources["StackResourceSummaries"]:
            if res["ResourceType"] == resource_type:
                resources.append(res)

        return resources

    def get_stack_output(self, output_key):
        for output in self.stack_description["Stacks"][0]["Outputs"]:
            if output["OutputKey"] == output_key:
                return output
        return None

    def get_stack_tags(self, output_name):
        resource_arn = self.get_stack_output(output_name)["OutputValue"]
        return self.client_provider.sfn_client.list_tags_for_resource(resourceArn=resource_arn)["tags"]

    def get_stack_deployment_ids(self):
        resources = self.get_stack_resources("AWS::ApiGateway::Deployment")
        ids = []
        for res in resources:
            ids.append(res["LogicalResourceId"])

        return ids

    def get_api_stack_stages(self):
        resources = self.get_stack_resources("AWS::ApiGateway::RestApi")

        if not resources:
            return []

        return self.client_provider.api_client.get_stages(restApiId=resources[0]["PhysicalResourceId"])["item"]

    def get_api_v2_stack_stages(self):
        resources = self.get_stack_resources("AWS::ApiGatewayV2::Api")

        if not resources:
            return []

        return self.client_provider.api_v2_client.get_stages(ApiId=resources[0]["PhysicalResourceId"])["Items"]

    def get_stack_nested_stack_resources(self):
        resources = self.get_stack_resources("AWS::CloudFormation::Stack")

        if not resources:
            return None

        return self.client_provider.cfn_client.list_stack_resources(StackName=resources[0]["PhysicalResourceId"])

    def get_stack_outputs(self):
        if not self.stack_description:
            return {}
        output_list = self.stack_description["Stacks"][0]["Outputs"]
        return {output["OutputKey"]: output["OutputValue"] for output in output_list}

    def get_resource_status_by_logical_id(self, logical_id):
        if not self.stack_resources:
            return None

        for res in self.stack_resources["StackResourceSummaries"]:
            if res["LogicalResourceId"] == logical_id:
                return res["ResourceStatus"]

        return None

    def get_physical_id_by_type(self, resource_type):
        if not self.stack_resources:
            return None

        for res in self.stack_resources["StackResourceSummaries"]:
            if res["ResourceType"] == resource_type:
                return res["PhysicalResourceId"]

        return None

    def get_logical_id_by_type(self, resource_type):
        if not self.stack_resources:
            return None

        for res in self.stack_resources["StackResourceSummaries"]:
            if res["ResourceType"] == resource_type:
                return res["LogicalResourceId"]

        return None

    def get_physical_id_by_logical_id(self, logical_id):
        if not self.stack_resources:
            return None

        for res in self.stack_resources["StackResourceSummaries"]:
            if res["LogicalResourceId"] == logical_id:
                return res["PhysicalResourceId"]

        return None

    def _fill_template(self, file_name):
        """
        Replaces the template variables with their value

        Parameters
        ----------
        file_name : string
            Template file name
        """
        input_file_path = str(Path(self.template_dir, file_name + ".yaml"))
        updated_template_path = str(Path(self.output_dir, "sub_" + file_name + ".yaml"))
        with open(input_file_path) as f:
            data = f.read()
        for key, _ in self.code_key_to_file.items():
            # We must double the {} to escape them so they will survive a round of unescape
            data = data.replace("${{{}}}".format(key), self.get_code_key_s3_uri(key))
        yaml_doc = yaml.load(data, Loader=yaml.FullLoader)

        dump_yaml(updated_template_path, yaml_doc)

        self.sub_input_file_path = updated_template_path

    def set_template_resource_property(self, resource_name, property_name, value):
        """
        Updates a resource property of the current SAM template

        Parameters
        ----------
        resource_name: string
            resource name
        property_name: string
            property name
        value
            value
        """
        yaml_doc = load_yaml(self.sub_input_file_path)
        yaml_doc["Resources"][resource_name]["Properties"][property_name] = value
        dump_yaml(self.sub_input_file_path, yaml_doc)

    def get_template_resource_property(self, resource_name, property_name):
        yaml_doc = load_yaml(self.sub_input_file_path)
        return yaml_doc["Resources"][resource_name]["Properties"][property_name]

    def deploy_stack(self, parameters=None):
        """
        Deploys the current cloud formation stack
        """
        with open(self.output_file_path) as cfn_file:
            result, changeset_type = self.deployer.create_and_wait_for_changeset(
                stack_name=self.stack_name,
                cfn_template=cfn_file.read(),
                parameter_values=[] if parameters is None else parameters,
                capabilities=["CAPABILITY_IAM", "CAPABILITY_AUTO_EXPAND"],
                role_arn=None,
                notification_arns=[],
                s3_uploader=None,
                tags=[],
            )
            self.deployer.execute_changeset(result["Id"], self.stack_name)
            self.deployer.wait_for_execute(self.stack_name, changeset_type)

        self.stack_description = self.client_provider.cfn_client.describe_stacks(StackName=self.stack_name)
        self.stack_resources = self.client_provider.cfn_client.list_stack_resources(StackName=self.stack_name)

    def verify_stack(self):
        """
        Gets and compares the Cloud Formation stack against the expect result file
        """
        # verify if the stack was successfully created
        self.assertEqual(self.stack_description["Stacks"][0]["StackStatus"], "CREATE_COMPLETE")
        # verify if the stack contains the expected resources
<<<<<<< HEAD
        self.assertTrue(verify_stack_resources(self.expected_resource_path, self.stack_resources))
=======
        error = verify_stack_resources(self.expected_resource_path, self.stack_resources)
        if error:
            self.fail(error)

    def _load_yaml(self, file_path):
        """
        Loads a yaml file

        Parameters
        ----------
        file_path : Path
            File path

        Returns
        -------
        Object
            Yaml object
        """
        with open(file_path) as f:
            data = f.read()
        return yaml.load(data, Loader=yaml.FullLoader)

    def _dump_yaml(self, file_path, yaml_doc):
        """
        Writes a yaml object to a file

        Parameters
        ----------
        file_path : Path
            File path
        yaml_doc : Object
            Yaml object
        """
        with open(file_path, "w") as f:
            yaml.dump(yaml_doc, f)
>>>>>>> aaa1d15f
<|MERGE_RESOLUTION|>--- conflicted
+++ resolved
@@ -342,42 +342,6 @@
         # verify if the stack was successfully created
         self.assertEqual(self.stack_description["Stacks"][0]["StackStatus"], "CREATE_COMPLETE")
         # verify if the stack contains the expected resources
-<<<<<<< HEAD
-        self.assertTrue(verify_stack_resources(self.expected_resource_path, self.stack_resources))
-=======
         error = verify_stack_resources(self.expected_resource_path, self.stack_resources)
         if error:
-            self.fail(error)
-
-    def _load_yaml(self, file_path):
-        """
-        Loads a yaml file
-
-        Parameters
-        ----------
-        file_path : Path
-            File path
-
-        Returns
-        -------
-        Object
-            Yaml object
-        """
-        with open(file_path) as f:
-            data = f.read()
-        return yaml.load(data, Loader=yaml.FullLoader)
-
-    def _dump_yaml(self, file_path, yaml_doc):
-        """
-        Writes a yaml object to a file
-
-        Parameters
-        ----------
-        file_path : Path
-            File path
-        yaml_doc : Object
-            Yaml object
-        """
-        with open(file_path, "w") as f:
-            yaml.dump(yaml_doc, f)
->>>>>>> aaa1d15f
+            self.fail(error)