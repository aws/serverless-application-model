--- conflicted
+++ resolved
@@ -152,7 +152,6 @@
         self.deploy_stack(parameters)
         self.verify_stack()
 
-<<<<<<< HEAD
     def update_stack(self, file_path, parameters=None):
         """
         Updates the Cloud Formation stack
@@ -177,8 +176,8 @@
         self._fill_template(folder, file_name)
         self.transform_template()
         self.deploy_stack(parameters)
-=======
-    def update_and_verify_stack(self, file_name, parameters=None):
+
+    def update_and_verify_stack(self, file_path, parameters=None):
         """
         Updates the Cloud Formation stack and verifies it against the expected
         result
@@ -192,14 +191,17 @@
         """
         if not self.stack_name:
             raise Exception("Stack not created.")
-        self.output_file_path = str(Path(self.output_dir, "cfn_" + file_name + ".yaml"))
-        self.expected_resource_path = str(Path(self.expected_dir, file_name + ".json"))
-
-        self._fill_template(file_name)
+
+        folder, file_name = file_path.split("/")
+        # add a folder name before file name to avoid possible collisions between
+        # files in the single and combination folder
+        self.output_file_path = str(Path(self.output_dir, "cfn_" + folder + "_" + file_name + ".yaml"))
+        self.expected_resource_path = str(Path(self.expected_dir, folder, file_name + ".json"))
+
+        self._fill_template(folder, file_name)
         self.transform_template()
         self.deploy_stack(parameters)
         self.verify_stack(end_state="UPDATE_COMPLETE")
->>>>>>> a6ec11eb
 
     def transform_template(self):
         transform_template(self.sub_input_file_path, self.output_file_path)
