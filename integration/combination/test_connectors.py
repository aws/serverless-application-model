from time import sleep
from unittest import SkipTest

from parameterized import parameterized
from tenacity import retry, retry_if_exception, stop_after_attempt

from integration.conftest import clean_bucket
from integration.helpers.base_test import S3_BUCKET_PREFIX, BaseTest
from integration.helpers.resource import generate_suffix

retry_once = retry(
    stop=stop_after_attempt(2),
    # unittest raises SkipTest for skipping tests
    retry=retry_if_exception(lambda e: not isinstance(e, SkipTest)),
)


class TestConnectors(BaseTest):
    def tearDown(self):
        # Some tests will create items in S3 Bucket, which result in stack DELETE_FAILED state
        # manually empty the bucket to allow stacks to be deleted successfully.
        bucket_name = self.get_physical_id_by_type("AWS::S3::Bucket")
        if bucket_name:
            clean_bucket(bucket_name, self.client_provider.s3_client)
        super().tearDown()

    @parameterized.expand(
        [
            ("combination/connector_appsync_to_lambda",),
            ("combination/connector_appsync_to_table",),
            ("combination/connector_function_to_function",),
            ("combination/connector_restapi_to_function",),
            ("combination/connector_httpapi_to_function",),
            ("combination/connector_function_to_bucket_read",),
            ("combination/connector_function_to_bucket_read_multiple",),
            ("combination/connector_function_to_bucket_write",),
            ("combination/connector_function_to_table_read",),
            ("combination/connector_function_to_table_write",),
            ("combination/connector_function_to_sfn_read",),
            ("combination/connector_function_to_sfn_write",),
            ("combination/connector_function_to_queue_write",),
            ("combination/connector_function_to_queue_read",),
            ("combination/connector_function_to_topic_write",),
            ("combination/connector_function_to_eventbus_write",),
            ("combination/connector_topic_to_queue_write",),
            ("combination/connector_event_rule_to_sqs_write",),
            ("combination/connector_event_rule_to_sns_write",),
            ("combination/connector_event_rule_to_sfn_write",),
            ("combination/connector_event_rule_to_eb_default_write",),
            ("combination/connector_event_rule_to_eb_custom_write",),
            ("combination/connector_event_rule_to_lambda_write",),
            ("combination/connector_event_rule_to_lambda_write_multiple",),
<<<<<<< HEAD
            ("combination/connector_mix_destination",),
=======
>>>>>>> 046104ee
            ("combination/connector_sqs_to_function",),
            ("combination/connector_sns_to_function_write",),
            ("combination/connector_table_to_function_read",),
            ("combination/embedded_connector",),
        ]
    )
    @retry_once
    def test_connector_by_invoking_a_function(self, template_file_path):
        self.skip_using_service_detector(template_file_path)
        self.create_and_verify_stack(template_file_path)

        lambda_function_name = self.get_physical_id_by_logical_id("TriggerFunction")
        lambda_client = self.client_provider.lambda_client

        request_params = {
            "FunctionName": lambda_function_name,
            "InvocationType": "RequestResponse",
            "Payload": "{}",
        }
        response = lambda_client.invoke(**request_params)
        self.assertEqual(response.get("StatusCode"), 200)
        self.assertEqual(response.get("FunctionError"), None)

    @parameterized.expand(
        [
            ("combination/connector_function_to_location_place_index",),
        ]
    )
    @retry_once
    def test_connector_by_invoking_a_function_with_parameters(self, template_file_path):
        parameters = []
        parameters.append(self.generate_parameter("IndexName", f"PlaceIndex-{generate_suffix()}"))
        self.skip_using_service_detector(template_file_path)
        self.create_and_verify_stack(template_file_path, parameters)

        lambda_function_name = self.get_physical_id_by_logical_id("TriggerFunction")
        lambda_client = self.client_provider.lambda_client

        request_params = {
            "FunctionName": lambda_function_name,
            "InvocationType": "RequestResponse",
            "Payload": "{}",
        }
        response = lambda_client.invoke(**request_params)
        self.assertEqual(response.get("StatusCode"), 200)
        self.assertEqual(response.get("FunctionError"), None)

    @parameterized.expand(
        [
            ("combination/connector_sfn_to_function_without_policy",),
            ("combination/connector_sfn_to_table_read",),
            ("combination/connector_sfn_to_table_write",),
            ("combination/connector_sfn_to_sqs_write",),
            ("combination/connector_sfn_to_sns_write",),
            ("combination/connector_sfn_to_function_write",),
            ("combination/connector_sfn_to_bucket_write",),
            ("combination/connector_sfn_to_bucket_read",),
            ("combination/connector_sfn_to_sfn_async",),
            ("combination/connector_sfn_to_eb_default_write",),
            ("combination/connector_sfn_to_eb_custom_write",),
        ]
    )
    @retry_once
    def test_connector_by_sync_execute_an_state_machine(self, template_file_path):
        self.skip_using_service_detector(template_file_path)
        self.create_and_verify_stack(template_file_path)

        state_machine_arn = self.get_physical_id_by_logical_id("TriggerStateMachine")
        sfn_client = self.client_provider.sfn_client

        response = sfn_client.start_sync_execution(
            stateMachineArn=state_machine_arn,
        )
        # Without permission, it will be "FAILED"
        self.assertEqual(response.get("status"), "SUCCEEDED")

    @parameterized.expand(
        [
            ("combination/connector_sfn_to_sfn_sync",),
        ]
    )
    @retry_once
    def test_connector_by_async_execute_an_state_machine(self, template_file_path):
        self.skip_using_service_detector(template_file_path)
        self.create_and_verify_stack(template_file_path)

        state_machine_arn = self.get_physical_id_by_logical_id("TriggerStateMachine")
        sfn_client = self.client_provider.sfn_client

        response = sfn_client.start_execution(
            stateMachineArn=state_machine_arn,
        )
        execution_arn = response["executionArn"]

        status = None
        wait_tries = 5
        while wait_tries > 0:
            response = sfn_client.describe_execution(executionArn=execution_arn)
            status = response["status"]
            if status == "RUNNING":
                wait_tries -= 1
                sleep(5)
                continue
            else:
                break

        # Without permission, it will be "FAILED"
        self.assertEqual(status, "SUCCEEDED")

    @parameterized.expand(
        [
            ("combination/connector_bucket_to_function_write",),
        ]
    )
    @retry_once
    def test_connector_by_execute_a_s3_bucket(self, template_file_path):
        self.skip_using_service_detector(template_file_path)
        bucket_name = S3_BUCKET_PREFIX + "connector" + generate_suffix()
        self.create_and_verify_stack(
            template_file_path, [{"ParameterKey": "BucketName", "ParameterValue": bucket_name}]
        )

        lambda_function_name = self.get_physical_id_by_logical_id("TriggerFunction")
        lambda_client = self.client_provider.lambda_client

        request_params = {
            "FunctionName": lambda_function_name,
            "InvocationType": "RequestResponse",
            "Payload": "{}",
        }
        response = lambda_client.invoke(**request_params)
        self.assertEqual(response.get("StatusCode"), 200)
        self.assertEqual(response.get("FunctionError"), None)<|MERGE_RESOLUTION|>--- conflicted
+++ resolved
@@ -50,10 +50,6 @@
             ("combination/connector_event_rule_to_eb_custom_write",),
             ("combination/connector_event_rule_to_lambda_write",),
             ("combination/connector_event_rule_to_lambda_write_multiple",),
-<<<<<<< HEAD
-            ("combination/connector_mix_destination",),
-=======
->>>>>>> 046104ee
             ("combination/connector_sqs_to_function",),
             ("combination/connector_sns_to_function_write",),
             ("combination/connector_table_to_function_read",),
