# How to create serverless applications using AWS SAM
The AWS Serverless Application Model (AWS SAM) allows you to easily create and 
manage resources used in your serverless application using AWS CloudFormation. 
You can define your serverless application as a SAM template - a JSON or YAML 
configuration file that describes Lambda function, API endpoints and
other resources in your application. Using a variety of [nifty commands](https://github.com/awslabs/aws-sam-cli#usage), you upload this 
template to CloudFormation, which in turn creates all the individual resources and
groups them into a *CloudFormation Stack* for ease of management. 
When you update your SAM template, you will re-deploy the changes to 
this stack. AWS CloudFormation will take care of updating the individual
resources for you.


The remainder of this document explains how to write SAM templates and 
deploy them via AWS CloudFormation. 

## Writing SAM Template
Check out the [latest specification](versions/2016-10-31.md) for details on how to write a SAM template

## Packing Artifacts
Before you can deploy a SAM template, you should first upload your Lambda 
function code zip and API's OpenAPI File to S3. Set the `CodeUri` and 
`DefinitionUri` properties to the S3 URI of uploaded files. You
can choose to do this manually or use `aws cloudformation package` [CLI command](http://docs.aws.amazon.com/cli/latest/reference/cloudformation/package.html) to automate the task of uploading local artifacts to S3 bucket. The command returns a copy of your template, replacing references to local artifacts with S3 location where the command uploaded your artifacts. 

To use this command, set `CodeUri` property to be the path to your 
source code folder/zip/jar and `DefinitionUri` property to be a path to 
your OpenAPI file, as shown in the example below 

```YAML
MyLambdaFunction:
    Type: AWS::Serverless::Function
    Properties:
        CodeUri: ./code
        ...

MyApi:
    Type: AWS::Serverless::Api
    Properties:
        DefinitionUri: ./specs/swagger.yaml
        ...
```

Run the following command to upload your artifacts to S3 and output a 
packaged template that can be readily deployed to CloudFormation.
```bash
$ aws cloudformation package \
    --template-file /path_to_template/template.yaml \
    --s3-bucket bucket-name \
    --output-template-file packaged-template.yaml
```

The packaged template will look something like this:
```YAML
MyLambdaFunction:
    Type: AWS::Serverless::Function
    Properties:
        CodeUri: s3://<mybucket>/<my-zipfile-path>
        ...

MyApi:
    Type: AWS::Serverless::Api
    Properties:
        DefinitionUri: s3://<mybucket>/<my-openapi-file-path>
        ...
```


## Deploying to AWS CloudFormation
SAM template is deployed to AWS CloudFormation by [creating a changeset](http://docs.aws.amazon.com/AWSCloudFormation/latest/UserGuide/using-cfn-updating-stacks-changesets-create.html)
using the SAM template followed by [executing the changeset](http://docs.aws.amazon.com/AWSCloudFormation/latest/UserGuide/using-cfn-updating-stacks-changesets-execute.html). 
Think of a ChangeSet as a diff between your current stack template and the new template that you are deploying. After you create a ChangeSet, you have the opportunity to examine the diff before executing it. Both the AWS Console and AWS CLI provide commands to create and execute a changeset. 

Alternatively, you can use `aws cloudformation deploy` CLI command to deploy the SAM template. Under the hood it creates and executes a changeset and waits until the deployment completes. It also prints debugging hints when the deployment fails. Run the following command to deploy the packaged template to a stack called `my-new-stack`:

```bash
$ aws cloudformation deploy \
    --template-file /path_to_template/packaged-template.yaml \
    --stack-name my-new-stack \
    --capabilities CAPABILITY_IAM
```

Refer to the [documentation](http://docs.aws.amazon.com/cli/latest/reference/cloudformation/deploy/index.html) for more details.

## Using Intrinsic Functions
CloudFormation provides handy functions that you can use to generate values at runtime. These are called [Intrinsic Functions](http://docs.aws.amazon.com/AWSCloudFormation/latest/UserGuide/intrinsic-function-reference.html). Since SAM is deployed using CloudFormation, you can use these intrinsic functions within SAM as well. Here are some examples:

#### Dynamically set S3 location of Lambda function code zip
```YAML
Transform: 'AWS::Serverless-2016-10-31'

# Parameters are CloudFormation features to pass input
# to your template when you create a stack
Parameters:
    BucketName:
        Type: String
    CodeKey:
        Type: String

Resources:
    MyFunction:
        Type: AWS::Serverless::Function
        Properties:
            Handler: index.handler
            Runtime: nodejs4.3
            CodeUri:
                # !Ref function allows you to fetch value 
                # of parameters and other resources at runtime
                Bucket: !Ref BucketName
                Key: !Ref CodeKey
```

#### Generate a different function name for each stack

```YAML
Transform: 'AWS::Serverless-2016-10-31'

# Parameters are CloudFormation features to pass input
# to your template when you create a stack
Parameters:
    FunctionNameSuffix:
        Type: String
    
Resources:
    MyFunction:
        Type: AWS::Serverless::Function
        Properties:

            # !Sub performs string substitution
            FunctionName: !Sub "mylambda-${FunctionNameSuffix}"

            Handler: index.handler
            Runtime: nodejs4.3
            CodeUri: s3://bucket/key
```

### Caveats:
#### ImportValue is partially supported
<<<<<<< HEAD
[`ImportValue`](http://docs.aws.amazon.com/AWSCloudFormation/latest/UserGuide/intrinsic-function-reference-importvalue.html) allows one stack to refer to the value of properties from another stack. ImportValue is supported on most properties, except the very few that SAM needs to parse. The following properties are *not* supported:
=======
[`ImportValue`](http://docs.aws.amazon.com/AWSCloudFormation/latest/UserGuide/intrinsic-function-reference-importvalue.html) allows one stack to refer to value of properties from another stack. ImportValue is supported on most properties, except the very few that SAM needs to parse. The following properties are *not* supported:
>>>>>>> a7161750

- `RestApiId` of `AWS::Serverless::Function`
- `Policies` of `AWS::Serverless::Function`
- `StageName` of `AWS::Serverless::Api`







<|MERGE_RESOLUTION|>--- conflicted
+++ resolved
@@ -136,11 +136,7 @@
 
 ### Caveats:
 #### ImportValue is partially supported
-<<<<<<< HEAD
 [`ImportValue`](http://docs.aws.amazon.com/AWSCloudFormation/latest/UserGuide/intrinsic-function-reference-importvalue.html) allows one stack to refer to the value of properties from another stack. ImportValue is supported on most properties, except the very few that SAM needs to parse. The following properties are *not* supported:
-=======
-[`ImportValue`](http://docs.aws.amazon.com/AWSCloudFormation/latest/UserGuide/intrinsic-function-reference-importvalue.html) allows one stack to refer to value of properties from another stack. ImportValue is supported on most properties, except the very few that SAM needs to parse. The following properties are *not* supported:
->>>>>>> a7161750
 
 - `RestApiId` of `AWS::Serverless::Function`
 - `Policies` of `AWS::Serverless::Function`
