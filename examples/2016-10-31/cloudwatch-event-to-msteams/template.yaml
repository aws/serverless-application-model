# To deploy with SAM:
# download and install sam: https://github.com/awslabs/aws-sam-cli
# sam package --template-file template.yaml --s3-bucket your-s3-bucket --output-template sam-output.yaml
# sam deploy --template-file sam-output.yaml --stack-name WatchSecurityGroup --capabilities CAPABILITY_IAM

# To test locally: (make sure to modifify the "groupId" with a real security group, add your webhook into vars.json)
  # sam local invoke -e events/event_iam.json WatchSecurityGroupFunction -n vars.json

Transform: AWS::Serverless-2016-10-31
Description: Lambda function to watch EC2 Security Group Events to Send to Teams

Parameters:

  WebHook:
    Description: MS Teams Webhook
    Type: String
    Default: https://outlook.office.com/webhook/your/webhook/etc

Resources:

  # Lambda Function
  WatchSecurityGroupFunction:
    Type: AWS::Serverless::Function
    Properties:
      Handler: watch-security-group.lambda_handler
      Timeout: 10
      Tracing: Active
      MemorySize: 128
      Runtime: python3.6
      CodeUri: .
      Description: Detects EC2 Security Group Events to Send to Teams
      Policies:
        - AWSLambdaVPCAccessExecutionRole
        - CloudWatchLogsFullAccess
        - Version: 2012-10-17
          Statement:
            - Effect: Allow
              Action:
                  - ec2:DescribeSecurityGroupReferences
                  - ec2:DescribeSecurityGroups
                  - ec2:DescribeStaleSecurityGroups
              Resource: '*'
      Events:
        WatchSecurityGroupRule:
          Type: CloudWatchEvent
          Description: Detects EC2 Security Group Events to Send to Teams
          Properties:
<<<<<<< HEAD
            EventBusName: default
=======
            EventBusName:  event-bus-name
>>>>>>> 69822c1e
            Pattern:
              source:
                - "aws.ec2"
              detail-type:
                - "AWS API Call via CloudTrail"
              detail:
                eventSource:
                  - "ec2.amazonaws.com"
                eventName:
                  - "AuthorizeSecurityGroupIngress"
                  - "RevokeSecurityGroupIngress"
      Environment:
        Variables:
          TEAM_WEBHOOK: !Ref WebHook
  <|MERGE_RESOLUTION|>--- conflicted
+++ resolved
@@ -45,11 +45,7 @@
           Type: CloudWatchEvent
           Description: Detects EC2 Security Group Events to Send to Teams
           Properties:
-<<<<<<< HEAD
-            EventBusName: default
-=======
             EventBusName:  event-bus-name
->>>>>>> 69822c1e
             Pattern:
               source:
                 - "aws.ec2"
