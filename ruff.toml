--- conflicted
+++ resolved
@@ -21,10 +21,7 @@
     "YTT", # flake8-2020
     "UP", # pyupgrade
     "C4", # flake8-comprehensions
-<<<<<<< HEAD
-=======
     "PTH", # flake8-use-pathlib
->>>>>>> 046104ee
 ]
 
 # Mininal python version we support is 3.7
