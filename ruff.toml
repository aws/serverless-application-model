--- conflicted
+++ resolved
@@ -19,10 +19,7 @@
     "TID", # flake8-tidy-imports
     "RUF", # Ruff-specific rules
     "YTT", # flake8-2020
-<<<<<<< HEAD
-=======
     "UP", # pyupgrade
->>>>>>> ce02bf33
 ]
 
 # Mininal python version we support is 3.7
