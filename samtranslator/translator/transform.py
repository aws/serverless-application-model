--- conflicted
+++ resolved
@@ -13,14 +13,9 @@
     """
 
     sam_parser = Parser()
-<<<<<<< HEAD
-    to_py27_compatible_template(input_fragment, parameter_values)  # type: ignore[no-untyped-call]
+    to_py27_compatible_template(input_fragment, parameter_values)
     translator = Translator(None, sam_parser)  # type: ignore[no-untyped-call]
     get_managed_policy_map = managed_policy_loader.load
-=======
-    to_py27_compatible_template(input_fragment, parameter_values)
-    translator = Translator(managed_policy_loader.load(), sam_parser)  # type: ignore[no-untyped-call]
->>>>>>> 2cc79f85
     transformed = translator.translate(
         input_fragment,
         parameter_values=parameter_values,
