from functools import lru_cache
from typing import Dict, cast

from samtranslator.parser.parser import Parser
from samtranslator.translator.translator import Translator
from samtranslator.utils.py27hash_fix import to_py27_compatible_template, undo_mark_unicode_str_in_template


def transform(input_fragment, parameter_values, managed_policy_loader, feature_toggle=None, passthrough_metadata=False):  # type: ignore[no-untyped-def]
    """Translates the SAM manifest provided in the and returns the translation to CloudFormation.

    :param dict input_fragment: the SAM template to transform
    :param dict parameter_values: Parameter values provided by the user
    :returns: the transformed CloudFormation template
    :rtype: dict
    """

    sam_parser = Parser()
    to_py27_compatible_template(input_fragment, parameter_values)
<<<<<<< HEAD
    translator = Translator(None, sam_parser)  # type: ignore[no-untyped-call]

    # TODO: Test?
    @lru_cache(maxsize=None)
    def get_managed_policy_map() -> Dict[str, str]:
        return cast(Dict[str, str], managed_policy_loader.load())

=======
    translator = Translator(  # type: ignore[no-untyped-call]
        managed_policy_loader.load(),
        sam_parser,
    )
>>>>>>> b169a8cd
    transformed = translator.translate(
        input_fragment,
        parameter_values=parameter_values,
        feature_toggle=feature_toggle,
        passthrough_metadata=passthrough_metadata,
        get_managed_policy_map=get_managed_policy_map,
    )
    return undo_mark_unicode_str_in_template(transformed)  # type: ignore[no-untyped-call]<|MERGE_RESOLUTION|>--- conflicted
+++ resolved
@@ -17,20 +17,16 @@
 
     sam_parser = Parser()
     to_py27_compatible_template(input_fragment, parameter_values)
-<<<<<<< HEAD
-    translator = Translator(None, sam_parser)  # type: ignore[no-untyped-call]
-
+    translator = Translator(  # type: ignore[no-untyped-call]
+        None,
+        sam_parser,
+    )
+    
     # TODO: Test?
     @lru_cache(maxsize=None)
     def get_managed_policy_map() -> Dict[str, str]:
         return cast(Dict[str, str], managed_policy_loader.load())
 
-=======
-    translator = Translator(  # type: ignore[no-untyped-call]
-        managed_policy_loader.load(),
-        sam_parser,
-    )
->>>>>>> b169a8cd
     transformed = translator.translate(
         input_fragment,
         parameter_values=parameter_values,
