from samtranslator.translator.translator import Translator
from samtranslator.parser.parser import Parser
from samtranslator.utils.py27hash_fix import to_py27_compatible_template, undo_mark_unicode_str_in_template


def transform(input_fragment, parameter_values, managed_policy_loader, feature_toggle=None, passthrough_metadata=False):
    """Translates the SAM manifest provided in the and returns the translation to CloudFormation.

    :param dict input_fragment: the SAM template to transform
    :param dict parameter_values: Parameter values provided by the user
    :returns: the transformed CloudFormation template
    :rtype: dict
    """

    sam_parser = Parser()
    to_py27_compatible_template(input_fragment, parameter_values)
    translator = Translator(managed_policy_loader.load(), sam_parser)
<<<<<<< HEAD
    return translator.translate(
        input_fragment,
        parameter_values=parameter_values,
        feature_toggle=feature_toggle,
        passthrough_metadata=passthrough_metadata,
    )
=======
    transformed = translator.translate(input_fragment, parameter_values=parameter_values, feature_toggle=feature_toggle)
    transformed = undo_mark_unicode_str_in_template(transformed)
    return transformed
>>>>>>> 4b446dd1
<|MERGE_RESOLUTION|>--- conflicted
+++ resolved
@@ -15,15 +15,11 @@
     sam_parser = Parser()
     to_py27_compatible_template(input_fragment, parameter_values)
     translator = Translator(managed_policy_loader.load(), sam_parser)
-<<<<<<< HEAD
-    return translator.translate(
+    transformed = translator.translate(
         input_fragment,
         parameter_values=parameter_values,
         feature_toggle=feature_toggle,
         passthrough_metadata=passthrough_metadata,
     )
-=======
-    transformed = translator.translate(input_fragment, parameter_values=parameter_values, feature_toggle=feature_toggle)
     transformed = undo_mark_unicode_str_in_template(transformed)
-    return transformed
->>>>>>> 4b446dd1
+    return transformed