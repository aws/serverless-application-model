--- conflicted
+++ resolved
@@ -51,11 +51,7 @@
                     # adds to the function_names dict with key as the api_name and value as the function_name
                     if item.get("Type") == "Api" and item.get("Properties") and item.get("Properties").get("RestApiId"):
                         rest_api = item.get("Properties").get("RestApiId")
-<<<<<<< HEAD
-                        if isinstance(rest_api, (dict, OrderedDict)):
-=======
-                        if type(rest_api) == dict or isinstance(rest_api, dict):
->>>>>>> 66e3d706
+                        if isinstance(rest_api, dict):
                             api_name = item.get("Properties").get("RestApiId").get("Ref")
                         else:
                             api_name = item.get("Properties").get("RestApiId")
