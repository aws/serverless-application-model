--- conflicted
+++ resolved
@@ -340,10 +340,7 @@
                     generated_connector = self._get_generated_connector(
                         source_logical_id,
                         full_connector_logical_id,
-<<<<<<< HEAD
-=======
                         connector_logical_id,
->>>>>>> b4474ad4
                         connector_dict,
                     )
 
