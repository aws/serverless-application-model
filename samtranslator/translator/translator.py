import copy
from samtranslator.model import ResourceTypeResolver, sam_resources
from samtranslator.translator.verify_logical_id import verify_unique_logical_id
from samtranslator.model.preferences.deployment_preference_collection import DeploymentPreferenceCollection
from samtranslator.model.exceptions import (
    InvalidDocumentException,
    InvalidResourceException,
    DuplicateLogicalIdException,
    InvalidEventException,
)
from samtranslator.intrinsics.resolver import IntrinsicsResolver
from samtranslator.intrinsics.actions import FindInMapAction
from samtranslator.intrinsics.resource_refs import SupportedResourceReferences
from samtranslator.plugins.api.default_definition_body_plugin import DefaultDefinitionBodyPlugin
from samtranslator.plugins.application.serverless_app_plugin import ServerlessAppPlugin
from samtranslator.plugins import LifeCycleEvents
from samtranslator.plugins import SamPlugins
from samtranslator.plugins.globals.globals_plugin import GlobalsPlugin
from samtranslator.plugins.policies.policy_templates_plugin import PolicyTemplatesForFunctionPlugin
from samtranslator.policy_template_processor.processor import PolicyTemplatesProcessor
from samtranslator.sdk.parameter import SamParameterValues


class Translator:
    """Translates SAM templates into CloudFormation templates
    """

    def __init__(self, managed_policy_map, sam_parser, plugins=None):
        """
        :param dict managed_policy_map: Map of managed policy names to the ARNs
        :param sam_parser: Instance of a SAM Parser
        :param list of samtranslator.plugins.BasePlugin plugins: List of plugins to be installed in the translator,
            in addition to the default ones.
        """
        self.managed_policy_map = managed_policy_map
        self.plugins = plugins
        self.sam_parser = sam_parser

    def _get_function_names(self, resource_dict, intrinsics_resolver):
        """
        :param resource_dict: AWS::Serverless::Function resource is provided as input
        :param intrinsics_resolver: to resolve intrinsics for function_name
        :return: a dictionary containing api_logical_id as the key and concatenated String of all function_names
                 associated with this api as the value
        """
        if resource_dict.get("Type") and resource_dict.get("Type").strip() == 'AWS::Serverless::Function':
            if resource_dict.get('Properties') and resource_dict.get('Properties').get('Events'):
                events = list(resource_dict.get('Properties').get('Events').values())
                for item in events:
                    # If the function event type is `Api` then gets the function name and
                    # adds to the function_names dict with key as the api_name and value as the function_name
                    if item.get('Type') == 'Api' and item.get('Properties') and item.get('Properties').get('RestApiId'):
                        rest_api = item.get('Properties').get('RestApiId')
                        if type(rest_api) == dict:
                            api_name = item.get('Properties').get('RestApiId').get('Ref')
                        else:
                            api_name = item.get('Properties').get('RestApiId')
                        if api_name:
                            function_name = intrinsics_resolver.resolve_parameter_refs(resource_dict.get('Properties')
                                                                                       .get('FunctionName'))
                            if function_name:
                                self.function_names[api_name] = self.function_names.get(api_name, "") + \
                                                                str(function_name)
        return self.function_names

    def translate(self, sam_template, parameter_values):
        """Loads the SAM resources from the given SAM manifest, replaces them with their corresponding
        CloudFormation resources, and returns the resulting CloudFormation template.

        :param dict sam_template: the SAM manifest, as loaded by json.load() or yaml.load(), or as provided by \
                CloudFormation transforms.
        :param dict parameter_values: Map of template parameter names to their values. It is a required parameter that
                should at least be an empty map. By providing an empty map, the caller explicitly opts-into the idea
                that some functionality that relies on resolving parameter references might not work as expected
                (ex: auto-creating new Lambda Version when CodeUri contains reference to template parameter). This is
                why this parameter is required

        :returns: a copy of the template with SAM resources replaced with the corresponding CloudFormation, which may \
                be dumped into a valid CloudFormation JSON or YAML template
        """
        self.function_names = dict()
        self.redeploy_restapi_parameters = dict()
        sam_parameter_values = SamParameterValues(parameter_values)
        sam_parameter_values.add_default_parameter_values(sam_template)
        sam_parameter_values.add_pseudo_parameter_values()
        parameter_values = sam_parameter_values.parameter_values
        # Create & Install plugins
        sam_plugins = prepare_plugins(self.plugins, parameter_values)

        self.sam_parser.parse(sam_template=sam_template, parameter_values=parameter_values, sam_plugins=sam_plugins)

        template = copy.deepcopy(sam_template)
        macro_resolver = ResourceTypeResolver(sam_resources)
        intrinsics_resolver = IntrinsicsResolver(parameter_values)
        mappings_resolver = IntrinsicsResolver(
            template.get("Mappings", {}), {FindInMapAction.intrinsic_name: FindInMapAction()}
        )
        deployment_preference_collection = DeploymentPreferenceCollection()
        supported_resource_refs = SupportedResourceReferences()
        document_errors = []
        changed_logical_ids = {}
        for logical_id, resource_dict in self._get_resources_to_iterate(sam_template, macro_resolver):
            try:
                macro = macro_resolver.resolve_resource_type(resource_dict).from_dict(
                    logical_id, resource_dict, sam_plugins=sam_plugins
                )

<<<<<<< HEAD
                kwargs = macro.resources_to_link(sam_template['Resources'])
                kwargs['managed_policy_map'] = self.managed_policy_map
                kwargs['intrinsics_resolver'] = intrinsics_resolver
                kwargs['mappings_resolver'] = mappings_resolver
                kwargs['deployment_preference_collection'] = deployment_preference_collection
                kwargs['conditions'] = template.get('Conditions')
                # add the value of FunctionName property if the function is referenced with the api resource
                self.redeploy_restapi_parameters['function_names'] = self._get_function_names(resource_dict,
                                                                                              intrinsics_resolver)
                kwargs['redeploy_restapi_parameters'] = self.redeploy_restapi_parameters
=======
                kwargs = macro.resources_to_link(sam_template["Resources"])
                kwargs["managed_policy_map"] = self.managed_policy_map
                kwargs["intrinsics_resolver"] = intrinsics_resolver
                kwargs["mappings_resolver"] = mappings_resolver
                kwargs["deployment_preference_collection"] = deployment_preference_collection
                kwargs["conditions"] = template.get("Conditions")

>>>>>>> ba4ac423
                translated = macro.to_cloudformation(**kwargs)

                supported_resource_refs = macro.get_resource_references(translated, supported_resource_refs)

                # Some resources mutate their logical ids. Track those to change all references to them:
                if logical_id != macro.logical_id:
                    changed_logical_ids[logical_id] = macro.logical_id

                del template["Resources"][logical_id]
                for resource in translated:
                    if verify_unique_logical_id(resource, sam_template["Resources"]):
                        template["Resources"].update(resource.to_dict())
                    else:
                        document_errors.append(
                            DuplicateLogicalIdException(logical_id, resource.logical_id, resource.resource_type)
                        )
            except (InvalidResourceException, InvalidEventException) as e:
                document_errors.append(e)

        if deployment_preference_collection.any_enabled():
            template["Resources"].update(deployment_preference_collection.codedeploy_application.to_dict())

            if not deployment_preference_collection.can_skip_service_role():
                template["Resources"].update(deployment_preference_collection.codedeploy_iam_role.to_dict())

            for logical_id in deployment_preference_collection.enabled_logical_ids():
                template["Resources"].update(deployment_preference_collection.deployment_group(logical_id).to_dict())

        # Run the after-transform plugin target
        try:
            sam_plugins.act(LifeCycleEvents.after_transform_template, template)
        except (InvalidDocumentException, InvalidResourceException) as e:
            document_errors.append(e)

        # Cleanup
        if "Transform" in template:
            del template["Transform"]

        if len(document_errors) == 0:
            template = intrinsics_resolver.resolve_sam_resource_id_refs(template, changed_logical_ids)
            template = intrinsics_resolver.resolve_sam_resource_refs(template, supported_resource_refs)
            return template
        else:
            raise InvalidDocumentException(document_errors)

    # private methods
    def _get_resources_to_iterate(self, sam_template, macro_resolver):
        """
        Returns a list of resources to iterate, order them based on the following order:

            1. AWS::Serverless::Function - because API Events need to modify the corresponding Serverless::Api resource.
            2. AWS::Serverless::Api
            3. Anything else

        This is necessary because a Function resource with API Events will modify the API resource's Swagger JSON.
        Therefore API resource needs to be parsed only after all the Swagger modifications are complete.

        :param dict sam_template: SAM template
        :param macro_resolver: Resolver that knows if a resource can be processed or not
        :return list: List containing tuple of (logicalId, resource_dict) in the order of processing
        """

        functions = []
        apis = []
        others = []
        resources = sam_template["Resources"]

        for logicalId, resource in resources.items():

            data = (logicalId, resource)

            # Skip over the resource if it is not a SAM defined Resource
            if not macro_resolver.can_resolve(resource):
                continue
            elif resource["Type"] == "AWS::Serverless::Function":
                functions.append(data)
            elif resource["Type"] == "AWS::Serverless::Api" or resource["Type"] == "AWS::Serverless::HttpApi":
                apis.append(data)
            else:
                others.append(data)

        return functions + apis + others


def prepare_plugins(plugins, parameters={}):
    """
    Creates & returns a plugins object with the given list of plugins installed. In addition to the given plugins,
    we will also install a few "required" plugins that are necessary to provide complete support for SAM template spec.

    :param plugins: list of samtranslator.plugins.BasePlugin plugins: List of plugins to install
    :param parameters: Dictionary of parameter values
    :return samtranslator.plugins.SamPlugins: Instance of `SamPlugins`
    """

    required_plugins = [
        DefaultDefinitionBodyPlugin(),
        make_implicit_rest_api_plugin(),
        make_implicit_http_api_plugin(),
        GlobalsPlugin(),
        make_policy_template_for_function_plugin(),
    ]

    plugins = [] if not plugins else plugins

    # If a ServerlessAppPlugin does not yet exist, create one and add to the beginning of the required plugins list.
    if not any(isinstance(plugin, ServerlessAppPlugin) for plugin in plugins):
        required_plugins.insert(0, ServerlessAppPlugin(parameters=parameters))

    # Execute customer's plugins first before running SAM plugins. It is very important to retain this order because
    # other plugins will be dependent on this ordering.
    return SamPlugins(plugins + required_plugins)


def make_implicit_rest_api_plugin():
    # This is necessary to prevent a circular dependency on imports when loading package
    from samtranslator.plugins.api.implicit_rest_api_plugin import ImplicitRestApiPlugin

    return ImplicitRestApiPlugin()


def make_implicit_http_api_plugin():
    # This is necessary to prevent a circular dependency on imports when loading package
    from samtranslator.plugins.api.implicit_http_api_plugin import ImplicitHttpApiPlugin

    return ImplicitHttpApiPlugin()


def make_policy_template_for_function_plugin():
    """
    Constructs an instance of policy templates processing plugin using default policy templates JSON data

    :return plugins.policies.policy_templates_plugin.PolicyTemplatesForFunctionPlugin: Instance of the plugin
    """

    policy_templates = PolicyTemplatesProcessor.get_default_policy_templates_json()
    processor = PolicyTemplatesProcessor(policy_templates)
    return PolicyTemplatesForFunctionPlugin(processor)<|MERGE_RESOLUTION|>--- conflicted
+++ resolved
@@ -43,24 +43,26 @@
         :return: a dictionary containing api_logical_id as the key and concatenated String of all function_names
                  associated with this api as the value
         """
-        if resource_dict.get("Type") and resource_dict.get("Type").strip() == 'AWS::Serverless::Function':
-            if resource_dict.get('Properties') and resource_dict.get('Properties').get('Events'):
-                events = list(resource_dict.get('Properties').get('Events').values())
+        if resource_dict.get("Type") and resource_dict.get("Type").strip() == "AWS::Serverless::Function":
+            if resource_dict.get("Properties") and resource_dict.get("Properties").get("Events"):
+                events = list(resource_dict.get("Properties").get("Events").values())
                 for item in events:
                     # If the function event type is `Api` then gets the function name and
                     # adds to the function_names dict with key as the api_name and value as the function_name
-                    if item.get('Type') == 'Api' and item.get('Properties') and item.get('Properties').get('RestApiId'):
-                        rest_api = item.get('Properties').get('RestApiId')
+                    if item.get("Type") == "Api" and item.get("Properties") and item.get("Properties").get("RestApiId"):
+                        rest_api = item.get("Properties").get("RestApiId")
                         if type(rest_api) == dict:
-                            api_name = item.get('Properties').get('RestApiId').get('Ref')
+                            api_name = item.get("Properties").get("RestApiId").get("Ref")
                         else:
-                            api_name = item.get('Properties').get('RestApiId')
+                            api_name = item.get("Properties").get("RestApiId")
                         if api_name:
-                            function_name = intrinsics_resolver.resolve_parameter_refs(resource_dict.get('Properties')
-                                                                                       .get('FunctionName'))
+                            function_name = intrinsics_resolver.resolve_parameter_refs(
+                                resource_dict.get("Properties").get("FunctionName")
+                            )
                             if function_name:
-                                self.function_names[api_name] = self.function_names.get(api_name, "") + \
-                                                                str(function_name)
+                                self.function_names[api_name] = self.function_names.get(api_name, "") + str(
+                                    function_name
+                                )
         return self.function_names
 
     def translate(self, sam_template, parameter_values):
@@ -105,26 +107,17 @@
                     logical_id, resource_dict, sam_plugins=sam_plugins
                 )
 
-<<<<<<< HEAD
-                kwargs = macro.resources_to_link(sam_template['Resources'])
-                kwargs['managed_policy_map'] = self.managed_policy_map
-                kwargs['intrinsics_resolver'] = intrinsics_resolver
-                kwargs['mappings_resolver'] = mappings_resolver
-                kwargs['deployment_preference_collection'] = deployment_preference_collection
-                kwargs['conditions'] = template.get('Conditions')
-                # add the value of FunctionName property if the function is referenced with the api resource
-                self.redeploy_restapi_parameters['function_names'] = self._get_function_names(resource_dict,
-                                                                                              intrinsics_resolver)
-                kwargs['redeploy_restapi_parameters'] = self.redeploy_restapi_parameters
-=======
                 kwargs = macro.resources_to_link(sam_template["Resources"])
                 kwargs["managed_policy_map"] = self.managed_policy_map
                 kwargs["intrinsics_resolver"] = intrinsics_resolver
                 kwargs["mappings_resolver"] = mappings_resolver
                 kwargs["deployment_preference_collection"] = deployment_preference_collection
                 kwargs["conditions"] = template.get("Conditions")
-
->>>>>>> ba4ac423
+                # add the value of FunctionName property if the function is referenced with the api resource
+                self.redeploy_restapi_parameters["function_names"] = self._get_function_names(
+                    resource_dict, intrinsics_resolver
+                )
+                kwargs["redeploy_restapi_parameters"] = self.redeploy_restapi_parameters
                 translated = macro.to_cloudformation(**kwargs)
 
                 supported_resource_refs = macro.get_resource_references(translated, supported_resource_refs)
