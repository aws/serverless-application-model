import copy

from samtranslator.metrics.method_decorator import MetricsMethodWrapperSingleton
from samtranslator.metrics.metrics import DummyMetricsPublisher, Metrics

from samtranslator.feature_toggle.feature_toggle import (
    FeatureToggle,
    FeatureToggleDefaultConfigProvider,
)
from samtranslator.model import ResourceTypeResolver, sam_resources
from samtranslator.model.api.api_generator import SharedApiUsagePlan
from samtranslator.translator.verify_logical_id import verify_unique_logical_id
from samtranslator.model.preferences.deployment_preference_collection import DeploymentPreferenceCollection
from samtranslator.model.exceptions import (
    InvalidDocumentException,
    InvalidResourceException,
    DuplicateLogicalIdException,
    InvalidEventException,
)
from samtranslator.intrinsics.resolver import IntrinsicsResolver
from samtranslator.intrinsics.actions import FindInMapAction
from samtranslator.intrinsics.resource_refs import SupportedResourceReferences
from samtranslator.plugins.api.default_definition_body_plugin import DefaultDefinitionBodyPlugin
from samtranslator.plugins.application.serverless_app_plugin import ServerlessAppPlugin
from samtranslator.plugins import LifeCycleEvents
from samtranslator.plugins import SamPlugins
from samtranslator.plugins.globals.globals_plugin import GlobalsPlugin
from samtranslator.plugins.policies.policy_templates_plugin import PolicyTemplatesForResourcePlugin
from samtranslator.policy_template_processor.processor import PolicyTemplatesProcessor
from samtranslator.sdk.parameter import SamParameterValues
from samtranslator.translator.arn_generator import ArnGenerator
from samtranslator.model.eventsources.push import Api


class Translator:
    """Translates SAM templates into CloudFormation templates"""

    def __init__(self, managed_policy_map, sam_parser, plugins=None, boto_session=None, metrics=None):
        """
        :param dict managed_policy_map: Map of managed policy names to the ARNs
        :param sam_parser: Instance of a SAM Parser
        :param list of samtranslator.plugins.BasePlugin plugins: List of plugins to be installed in the translator,
            in addition to the default ones.
        """
        self.managed_policy_map = managed_policy_map
        self.plugins = plugins
        self.sam_parser = sam_parser
        self.feature_toggle = None
        self.boto_session = boto_session
        self.metrics = metrics if metrics else Metrics("ServerlessTransform", DummyMetricsPublisher())
        MetricsMethodWrapperSingleton.set_instance(self.metrics)
        self._translated_resouce_mapping = {}

        if self.boto_session:
            ArnGenerator.BOTO_SESSION_REGION_NAME = self.boto_session.region_name

    def _get_function_names(self, resource_dict, intrinsics_resolver):
        """
        :param resource_dict: AWS::Serverless::Function resource is provided as input
        :param intrinsics_resolver: to resolve intrinsics for function_name
        :return: a dictionary containing api_logical_id as the key and concatenated String of all function_names
                 associated with this api as the value
        """
<<<<<<< HEAD
        if resource_dict.get("Type", "").strip() == "AWS::Serverless::Function":
            events_properties = resource_dict.get("Properties", {}).get("Events", {})
            events = list(events_properties.values())
            for item in events:
                # If the function event type is `Api` then gets the function name and
                # adds to the function_names dict with key as the api_name and value as the function_name
                item_properties = item.get("Properties", {})
                if item.get("Type") == "Api" and item_properties.get("RestApiId"):
                    rest_api = item_properties.get("RestApiId")
                    api_name = Api.get_rest_api_id_string(rest_api)
                    if isinstance(api_name, string_types):
                        resource_dict_copy = copy.deepcopy(resource_dict)
                        function_name = intrinsics_resolver.resolve_parameter_refs(
                            resource_dict_copy.get("Properties").get("FunctionName")
                        )
                        if function_name:
                            self.function_names[api_name] = str(self.function_names.get(api_name, "")) + str(
                                function_name
=======
        if resource_dict.get("Type") and resource_dict.get("Type").strip() == "AWS::Serverless::Function":
            if resource_dict.get("Properties") and resource_dict.get("Properties").get("Events"):
                events = list(resource_dict.get("Properties").get("Events").values())
                for item in events:
                    # If the function event type is `Api` then gets the function name and
                    # adds to the function_names dict with key as the api_name and value as the function_name
                    if item.get("Type") == "Api" and item.get("Properties") and item.get("Properties").get("RestApiId"):
                        rest_api = item.get("Properties").get("RestApiId")
                        api_name = Api.get_rest_api_id_string(rest_api)
                        if isinstance(api_name, str):
                            resource_dict_copy = copy.deepcopy(resource_dict)
                            function_name = intrinsics_resolver.resolve_parameter_refs(
                                resource_dict_copy.get("Properties").get("FunctionName")
>>>>>>> 594c54ff
                            )
        return self.function_names

    def translate(self, sam_template, parameter_values, feature_toggle=None, passthrough_metadata=False):
        """Loads the SAM resources from the given SAM manifest, replaces them with their corresponding
        CloudFormation resources, and returns the resulting CloudFormation template.

        :param dict sam_template: the SAM manifest, as loaded by json.load() or yaml.load(), or as provided by \
                CloudFormation transforms.
        :param dict parameter_values: Map of template parameter names to their values. It is a required parameter that
                should at least be an empty map. By providing an empty map, the caller explicitly opts-into the idea
                that some functionality that relies on resolving parameter references might not work as expected
                (ex: auto-creating new Lambda Version when CodeUri contains reference to template parameter). This is
                why this parameter is required

        :returns: a copy of the template with SAM resources replaced with the corresponding CloudFormation, which may \
                be dumped into a valid CloudFormation JSON or YAML template
        """
        self.feature_toggle = (
            feature_toggle
            if feature_toggle
            else FeatureToggle(FeatureToggleDefaultConfigProvider(), stage=None, account_id=None, region=None)
        )
        self.function_names = dict()
        self.redeploy_restapi_parameters = dict()
        sam_parameter_values = SamParameterValues(parameter_values)
        sam_parameter_values.add_default_parameter_values(sam_template)
        sam_parameter_values.add_pseudo_parameter_values(self.boto_session)
        parameter_values = sam_parameter_values.parameter_values
        # Create & Install plugins
        sam_plugins = prepare_plugins(self.plugins, parameter_values)

        self.sam_parser.parse(sam_template=sam_template, parameter_values=parameter_values, sam_plugins=sam_plugins)

        template = copy.deepcopy(sam_template)
        macro_resolver = ResourceTypeResolver(sam_resources)
        intrinsics_resolver = IntrinsicsResolver(parameter_values)
        mappings_resolver = IntrinsicsResolver(
            template.get("Mappings", {}), {FindInMapAction.intrinsic_name: FindInMapAction()}
        )
        deployment_preference_collection = DeploymentPreferenceCollection()
        supported_resource_refs = SupportedResourceReferences()
        shared_api_usage_plan = SharedApiUsagePlan()
        document_errors = []
        changed_logical_ids = {}
        for logical_id, resource_dict in self._get_resources_to_iterate(sam_template, macro_resolver):
            try:
                macro = macro_resolver.resolve_resource_type(resource_dict).from_dict(
                    logical_id, resource_dict, sam_plugins=sam_plugins
                )

                kwargs = macro.resources_to_link(sam_template["Resources"])
                kwargs["managed_policy_map"] = self.managed_policy_map
                kwargs["intrinsics_resolver"] = intrinsics_resolver
                kwargs["mappings_resolver"] = mappings_resolver
                kwargs["deployment_preference_collection"] = deployment_preference_collection
                kwargs["conditions"] = template.get("Conditions")
                # add the value of FunctionName property if the function is referenced with the api resource
                self.redeploy_restapi_parameters["function_names"] = self._get_function_names(
                    resource_dict, intrinsics_resolver
                )
                kwargs["redeploy_restapi_parameters"] = self.redeploy_restapi_parameters
                kwargs["shared_api_usage_plan"] = shared_api_usage_plan
                translated = macro.to_cloudformation(**kwargs)

                supported_resource_refs = macro.get_resource_references(translated, supported_resource_refs)

                # Some resources mutate their logical ids. Track those to change all references to them:
                if logical_id != macro.logical_id:
                    changed_logical_ids[logical_id] = macro.logical_id

                del template["Resources"][logical_id]
                for resource in translated:
                    if verify_unique_logical_id(resource, sam_template["Resources"]):
                        # For each generated resource, pass through existing metadata that may exist on the original SAM resource.
                        _r = resource.to_dict()
                        if resource_dict.get("Metadata") and passthrough_metadata:
                            if not template["Resources"].get(resource.logical_id):
                                _r[resource.logical_id]["Metadata"] = resource_dict["Metadata"]
                        template["Resources"].update(_r)
                    else:
                        document_errors.append(
                            DuplicateLogicalIdException(logical_id, resource.logical_id, resource.resource_type)
                        )
            except (InvalidResourceException, InvalidEventException) as e:
                document_errors.append(e)

        if deployment_preference_collection.any_enabled():
            template["Resources"].update(deployment_preference_collection.codedeploy_application.to_dict())

            if not deployment_preference_collection.can_skip_service_role():
                template["Resources"].update(deployment_preference_collection.codedeploy_iam_role.to_dict())

            for logical_id in deployment_preference_collection.enabled_logical_ids():
                try:
                    template["Resources"].update(
                        deployment_preference_collection.deployment_group(logical_id).to_dict()
                    )
                except InvalidResourceException as e:
                    document_errors.append(e)

        # Run the after-transform plugin target
        try:
            sam_plugins.act(LifeCycleEvents.after_transform_template, template)
        except (InvalidDocumentException, InvalidResourceException) as e:
            document_errors.append(e)

        # Cleanup
        if "Transform" in template:
            del template["Transform"]

        if len(document_errors) == 0:
            template = intrinsics_resolver.resolve_sam_resource_id_refs(template, changed_logical_ids)
            template = intrinsics_resolver.resolve_sam_resource_refs(template, supported_resource_refs)
            return template
        else:
            raise InvalidDocumentException(document_errors)

    # private methods
    def _get_resources_to_iterate(self, sam_template, macro_resolver):
        """
        Returns a list of resources to iterate, order them based on the following order:

            1. AWS::Serverless::Function - because API Events need to modify the corresponding Serverless::Api resource.
            2. AWS::Serverless::StateMachine - because API Events need to modify the corresponding Serverless::Api resource.
            3. AWS::Serverless::Api
            4. Anything else

        This is necessary because a Function or State Machine resource with API Events will modify the API resource's Swagger JSON.
        Therefore API resource needs to be parsed only after all the Swagger modifications are complete.

        :param dict sam_template: SAM template
        :param macro_resolver: Resolver that knows if a resource can be processed or not
        :return list: List containing tuple of (logicalId, resource_dict) in the order of processing
        """

        functions = []
        statemachines = []
        apis = []
        others = []
        resources = sam_template["Resources"]

        for logicalId, resource in resources.items():

            data = (logicalId, resource)

            # Skip over the resource if it is not a SAM defined Resource
            if not macro_resolver.can_resolve(resource):
                continue
            elif resource["Type"] == "AWS::Serverless::Function":
                functions.append(data)
            elif resource["Type"] == "AWS::Serverless::StateMachine":
                statemachines.append(data)
            elif resource["Type"] == "AWS::Serverless::Api" or resource["Type"] == "AWS::Serverless::HttpApi":
                apis.append(data)
            else:
                others.append(data)

        return functions + statemachines + apis + others


def prepare_plugins(plugins, parameters=None):
    """
    Creates & returns a plugins object with the given list of plugins installed. In addition to the given plugins,
    we will also install a few "required" plugins that are necessary to provide complete support for SAM template spec.

    :param plugins: list of samtranslator.plugins.BasePlugin plugins: List of plugins to install
    :param parameters: Dictionary of parameter values
    :return samtranslator.plugins.SamPlugins: Instance of `SamPlugins`
    """

    if parameters is None:
        parameters = {}
    required_plugins = [
        DefaultDefinitionBodyPlugin(),
        make_implicit_rest_api_plugin(),
        make_implicit_http_api_plugin(),
        GlobalsPlugin(),
        make_policy_template_for_function_plugin(),
    ]

    plugins = [] if not plugins else plugins

    # If a ServerlessAppPlugin does not yet exist, create one and add to the beginning of the required plugins list.
    if not any(isinstance(plugin, ServerlessAppPlugin) for plugin in plugins):
        required_plugins.insert(0, ServerlessAppPlugin(parameters=parameters))

    # Execute customer's plugins first before running SAM plugins. It is very important to retain this order because
    # other plugins will be dependent on this ordering.
    return SamPlugins(plugins + required_plugins)


def make_implicit_rest_api_plugin():
    # This is necessary to prevent a circular dependency on imports when loading package
    from samtranslator.plugins.api.implicit_rest_api_plugin import ImplicitRestApiPlugin

    return ImplicitRestApiPlugin()


def make_implicit_http_api_plugin():
    # This is necessary to prevent a circular dependency on imports when loading package
    from samtranslator.plugins.api.implicit_http_api_plugin import ImplicitHttpApiPlugin

    return ImplicitHttpApiPlugin()


def make_policy_template_for_function_plugin():
    """
    Constructs an instance of policy templates processing plugin using default policy templates JSON data

    :return plugins.policies.policy_templates_plugin.PolicyTemplatesForResourcePlugin: Instance of the plugin
    """

    policy_templates = PolicyTemplatesProcessor.get_default_policy_templates_json()
    processor = PolicyTemplatesProcessor(policy_templates)
    return PolicyTemplatesForResourcePlugin(processor)<|MERGE_RESOLUTION|>--- conflicted
+++ resolved
@@ -61,7 +61,6 @@
         :return: a dictionary containing api_logical_id as the key and concatenated String of all function_names
                  associated with this api as the value
         """
-<<<<<<< HEAD
         if resource_dict.get("Type", "").strip() == "AWS::Serverless::Function":
             events_properties = resource_dict.get("Properties", {}).get("Events", {})
             events = list(events_properties.values())
@@ -80,21 +79,6 @@
                         if function_name:
                             self.function_names[api_name] = str(self.function_names.get(api_name, "")) + str(
                                 function_name
-=======
-        if resource_dict.get("Type") and resource_dict.get("Type").strip() == "AWS::Serverless::Function":
-            if resource_dict.get("Properties") and resource_dict.get("Properties").get("Events"):
-                events = list(resource_dict.get("Properties").get("Events").values())
-                for item in events:
-                    # If the function event type is `Api` then gets the function name and
-                    # adds to the function_names dict with key as the api_name and value as the function_name
-                    if item.get("Type") == "Api" and item.get("Properties") and item.get("Properties").get("RestApiId"):
-                        rest_api = item.get("Properties").get("RestApiId")
-                        api_name = Api.get_rest_api_id_string(rest_api)
-                        if isinstance(api_name, str):
-                            resource_dict_copy = copy.deepcopy(resource_dict)
-                            function_name = intrinsics_resolver.resolve_parameter_refs(
-                                resource_dict_copy.get("Properties").get("FunctionName")
->>>>>>> 594c54ff
                             )
         return self.function_names
 
