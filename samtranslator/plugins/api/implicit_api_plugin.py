import copy

from samtranslator.model.intrinsics import make_combined_condition
from samtranslator.public.plugins import BasePlugin
from samtranslator.public.exceptions import InvalidDocumentException, InvalidResourceException, InvalidEventException
from samtranslator.public.sdk.resource import SamResourceType
from samtranslator.public.sdk.template import SamTemplate


class ImplicitApiPlugin(BasePlugin):
    """
    This plugin provides Implicit API shorthand syntax in the SAM Spec.
    https://github.com/awslabs/serverless-application-model/blob/master/versions/2016-10-31.md#api

    Implicit API syntax is just a syntactic sugar, which will be translated to AWS::Serverless::Api resource.
    This is the only event source implemented as a plugin. Other event sources are not plugins because,
    DynamoDB event source, for example, is not creating the DynamoDB resource. It just adds
    a connection between the resource and Lambda. But with Implicit APIs, it creates and configures the API
    resource in addition to adding the connection. This plugin will simply tackle the resource creation
    bits and delegate the connection work to core translator.

    To sum up, here is the split of responsibilities:

    * This Plugin: Creates AWS::Serverless::Api and generates a Swagger with Methods, Paths, CORS, API Keys,
                   Usage Plans etc, essentially anything that configures API Gateway.

    * API Event Source (In Core Translator): ONLY adds the Lambda Integration ARN to appropriate method/path
                                             in Swagger. Does **not** configure the API by any means.

    """

    def __init__(self, name):
        """
        Initialize the plugin
        """
        super(ImplicitApiPlugin, self).__init__(name)

        self.existing_implicit_api_resource = None
        # dict containing condition (or None) for each resource path+method for all APIs. dict format:
        # {api_id: {path: {method: condition_name_or_None}}}
        self.api_conditions = {}
        self._setup_api_properties()

    def _setup_api_properties(self):
        raise NotImplementedError("Method _setup_api_properties() must be implemented in a "
                                  "subclass of ImplicitApiPlugin")

    def on_before_transform_template(self, template_dict):
        """
        Hook method that gets called before the SAM template is processed.
        The template has pass the validation and is guaranteed to contain a non-empty "Resources" section.

        :param dict template_dict: Dictionary of the SAM template
        :return: Nothing
        """

        template = SamTemplate(template_dict)

        # Temporarily add Serverless::Api resource corresponding to Implicit API to the template.
        # This will allow the processing code to work the same way for both Implicit & Explicit APIs
        # If there are no implicit APIs, we will remove from the template later.

        # If the customer has explicitly defined a resource with the id of "ServerlessRestApi",
        # capture it.  If the template ends up not defining any implicit api's, instead of just
        # removing the "ServerlessRestApi" resource, we just restore what the author defined.
        self.existing_implicit_api_resource = copy.deepcopy(template.get(self.implicit_api_logical_id))

        template.set(self.implicit_api_logical_id, self._generate_implicit_api_resource())

        errors = []
        for logicalId, function in template.iterate(SamResourceType.Function.value):

            api_events = self._get_api_events(function)
            condition = function.condition
            if len(api_events) == 0:
                continue

            try:
                self._process_api_events(function, api_events, template, condition)

            except InvalidEventException as ex:
                errors.append(InvalidResourceException(logicalId, ex.message))

        self._maybe_add_condition_to_implicit_api(template_dict)
        self._maybe_add_conditions_to_implicit_api_paths(template)
        self._maybe_remove_implicit_api(template)

        if len(errors) > 0:
            raise InvalidDocumentException(errors)

    def _get_api_events(self, function):
        """
        Method to return a dictionary of API Events on the function

        :param SamResource function: Function Resource object
        :return dict: Dictionary of API events along with any other configuration passed to it.
            Example: {
                FooEvent: {Path: "/foo", Method: "post", RestApiId: blah, MethodSettings: {<something>},
                            Cors: {<something>}, Auth: {<something>}},
                BarEvent: {Path: "/bar", Method: "any", MethodSettings: {<something>}, Cors: {<something>},
                            Auth: {<something>}}"
            }
        """

        if not (function.valid() and
                isinstance(function.properties, dict) and
                isinstance(function.properties.get("Events"), dict)
                ):
            # Function resource structure is invalid.
            return {}

        api_events = {}
        for event_id, event in function.properties["Events"].items():

            if event and isinstance(event, dict) and event.get("Type") == self.api_event_type:
                api_events[event_id] = event

        return api_events

    def _process_api_events(self, function, api_events, template, condition=None):
        """
        Actually process given API events. Iteratively adds the APIs to Swagger JSON in the respective Serverless::Api
        resource from the template

        :param SamResource function: SAM Function containing the API events to be processed
        :param dict api_events: API Events extracted from the function. These events will be processed
        :param SamTemplate template: SAM Template where Serverless::Api resources can be found
        :param str condition: optional; this is the condition that is on the function with the API event
        """
<<<<<<< HEAD

        for logicalId, event in api_events.items():

            event_properties = event.get("Properties", {})
            if not event_properties:
                continue

            self._add_implicit_api_id_if_necessary(event_properties)

            api_id = self._get_api_id(event_properties)
            try:
                path = event_properties["Path"]
                method = event_properties["Method"]
            except KeyError as e:
                raise InvalidEventException(logicalId, "Event is missing key {}.".format(e))

            if (not isinstance(path, six.string_types)):
                raise InvalidEventException(logicalId,
                                            "Api Event must have a String specified for 'Path'.")
            if (not isinstance(method, six.string_types)):
                raise InvalidEventException(logicalId,
                                            "Api Event must have a String specified for 'Method'.")

            # !Ref is resolved by this time. If it is still a dict, we can't parse/use this Api.
            if (isinstance(api_id, dict)):
                raise InvalidEventException(logicalId,
                                            "Api Event must reference an Api in the same template.")

            api_dict = self.api_conditions.setdefault(api_id, {})
            method_conditions = api_dict.setdefault(path, {})
            method_conditions[method] = condition

            self._add_api_to_swagger(logicalId, event_properties, template)

            api_events[logicalId] = event

        # We could have made changes to the Events structure. Write it back to function
        function.properties["Events"].update(api_events)
=======
        raise NotImplementedError("Method _setup_api_properties() must be implemented in a "
                                  "subclass of ImplicitApiPlugin")
>>>>>>> a9388b64

    def _add_implicit_api_id_if_necessary(self, event_properties):
        """
        Events for implicit APIs will *not* have the RestApiId property. Absence of this property means this event
        is associated with the Serverless::Api ImplicitAPI resource. This method solifies this assumption by adding
        RestApiId property to events that don't have them.

        :param dict event_properties: Dictionary of event properties
        """
        raise NotImplementedError("Method _setup_api_properties() must be implemented in a "
                                  "subclass of ImplicitApiPlugin")

    def _add_api_to_swagger(self, event_id, event_properties, template):
        """
        Adds the API path/method from the given event to the Swagger JSON of Serverless::Api resource this event
        refers to.

        :param string event_id: LogicalId of the event
        :param dict event_properties: Properties of the event
        :param SamTemplate template: SAM Template to search for Serverless::Api resources
        """

        # Need to grab the AWS::Serverless::Api resource for this API event and update its Swagger definition
        api_id = self._get_api_id(event_properties)

        # RestApiId is not pointing to a valid  API resource
        if isinstance(api_id, dict) or not template.get(api_id):
            raise InvalidEventException(event_id,
                                        "RestApiId must be a valid reference to an 'AWS::Serverless::Api' resource "
                                        "in same template")

        # Make sure Swagger is valid
        resource = template.get(api_id)
        if not (resource and
                isinstance(resource.properties, dict) and
                self.editor.is_valid(resource.properties.get("DefinitionBody"))):
            # This does not have an inline Swagger. Nothing can be done about it.
            return

        if not resource.properties.get("__MANAGE_SWAGGER"):
            # Do not add the api to Swagger, if the resource is not actively managed by SAM.
            # ie. Implicit API resources are created & managed by SAM on behalf of customers.
            # But for explicit API resources, customers write their own Swagger and manage it.
            # If a path is present in Events section but *not* present in the Explicit API Swagger, then it is
            # customer's responsibility to add to Swagger. We will not modify the Swagger here.
            #
            # In the future, we will might expose a flag that will allow SAM to manage explicit API Swagger as well.
            # Until then, we will not modify explicit explicit APIs.
            return

        swagger = resource.properties.get("DefinitionBody")

        path = event_properties["Path"]
        method = event_properties["Method"]
        editor = self.editor(swagger)
        editor.add_path(path, method)

        resource.properties["DefinitionBody"] = self._get_api_definition_from_editor(editor)
        template.set(api_id, resource)

    def _get_api_id(self, event_properties):
        """
        Get API logical id from API event properties.

        Handles case where API id is not specified or is a reference to a logical id.
        """
        api_id = event_properties.get(self.api_id_property)
        if isinstance(api_id, dict) and "Ref" in api_id:
            api_id = api_id["Ref"]
        return api_id

    def _maybe_add_condition_to_implicit_api(self, template_dict):
        """
        Decides whether to add a condition to the implicit api resource.
        :param dict template_dict: SAM template dictionary
        """
        # Short-circuit if template doesn't have any functions with implicit API events
        if not self.api_conditions.get(self.implicit_api_logical_id, {}):
            return

        # Add a condition to the API resource IFF all of its resource+methods are associated with serverless functions
        # containing conditions.
        implicit_api_conditions = self.api_conditions[self.implicit_api_logical_id]
        all_resource_method_conditions = set([condition
                                              for path, method_conditions in implicit_api_conditions.items()
                                              for method, condition in method_conditions.items()])
        at_least_one_resource_method = len(all_resource_method_conditions) > 0
        all_resource_methods_contain_conditions = None not in all_resource_method_conditions
        if at_least_one_resource_method and all_resource_methods_contain_conditions:
            implicit_api_resource = template_dict.get('Resources').get(self.implicit_api_logical_id)
            if len(all_resource_method_conditions) == 1:
                condition = all_resource_method_conditions.pop()
                implicit_api_resource['Condition'] = condition
            else:
                # If multiple functions with multiple different conditions reference the Implicit Api, we need to
                # aggregate those conditions in order to conditionally create the Implicit Api. See RFC:
                # https://github.com/awslabs/serverless-application-model/issues/758
                implicit_api_resource['Condition'] = self.implicit_api_condition
                self._add_combined_condition_to_template(
                    template_dict, self.implicit_api_condition, all_resource_method_conditions)

    def _add_combined_condition_to_template(self, template_dict, condition_name, conditions_to_combine):
        """
        Add top-level template condition that combines the given list of conditions.

        :param dict template_dict: SAM template dictionary
        :param string condition_name: Name of top-level template condition
        :param list conditions_to_combine: List of conditions that should be combined (via OR operator) to form
                                           top-level condition.
        """
        # defensive precondition check
        if not conditions_to_combine or len(conditions_to_combine) < 2:
            raise ValueError('conditions_to_combine must have at least 2 conditions')

        template_conditions = template_dict.setdefault('Conditions', {})
        new_template_conditions = make_combined_condition(sorted(list(conditions_to_combine)), condition_name)
        for name, definition in new_template_conditions.items():
            template_conditions[name] = definition

    def _maybe_add_conditions_to_implicit_api_paths(self, template):
        """
        Add conditions to implicit API paths if necessary.

        Implicit API resource methods are constructed from API events on individual serverless functions within the SAM
        template. Since serverless functions can have conditions on them, it's possible to have a case where all methods
        under a resource path have conditions on them. If all of these conditions evaluate to false, the entire resource
        path should not be defined either. This method checks all resource paths' methods and if all methods under a
        given path contain a condition, a composite condition is added to the overall template Conditions section and
        that composite condition is added to the resource path.
        """

        for api_id, api in template.iterate(self.api_type):
            if not api.properties.get('__MANAGE_SWAGGER'):
                continue

            swagger = api.properties.get("DefinitionBody")
            editor = self.editor(swagger)

            for path in editor.iter_on_path():
                all_method_conditions = set(
                    [condition for method, condition in self.api_conditions[api_id][path].items()]
                )
                at_least_one_method = len(all_method_conditions) > 0
                all_methods_contain_conditions = None not in all_method_conditions
                if at_least_one_method and all_methods_contain_conditions:
                    if len(all_method_conditions) == 1:
                        editor.make_path_conditional(path, all_method_conditions.pop())
                    else:
                        path_condition_name = self._path_condition_name(api_id, path)
                        self._add_combined_condition_to_template(
                            template.template_dict, path_condition_name, all_method_conditions)
                        editor.make_path_conditional(path, path_condition_name)

            api.properties["DefinitionBody"] = self._get_api_definition_from_editor(editor)  # TODO make static method
            template.set(api_id, api)

    def _get_api_definition_from_editor(self, editor):
        """
        Required function that returns the api body from the respective editor
        """
        raise NotImplementedError("Method _setup_api_properties() must be implemented in a "
                                  "subclass of ImplicitApiPlugin")

    def _path_condition_name(self, api_id, path):
        """
        Generate valid condition logical id from the given API logical id and swagger resource path.
        """
        # only valid characters for CloudFormation logical id are [A-Za-z0-9], but swagger paths can contain
        # slashes and curly braces for templated params, e.g., /foo/{customerId}. So we'll replace
        # non-alphanumeric characters.
        path_logical_id = path.replace('/', 'SLASH').replace('{', 'OB').replace('}', 'CB')
        return '{}{}PathCondition'.format(api_id, path_logical_id)

    def _maybe_remove_implicit_api(self, template):
        """
        Implicit API resource are tentatively added to the template for uniform handling of both Implicit & Explicit
        APIs. They need to removed from the template, if there are *no* API events attached to this resource.
        This method removes the Implicit API if it does not contain any Swagger paths (added in response to API events).

        :param SamTemplate template: SAM Template containing the Implicit API resource
        """

        # Remove Implicit API resource if no paths got added
        implicit_api_resource = template.get(self.implicit_api_logical_id)

        if implicit_api_resource and len(implicit_api_resource.properties["DefinitionBody"]["paths"]) == 0:
            # If there's no implicit api and the author defined a "ServerlessRestApi"
            # resource, restore it
            if self.existing_implicit_api_resource:
                template.set(self.implicit_api_logical_id, self.existing_implicit_api_resource)
            else:
                template.delete(self.implicit_api_logical_id)

    def _generate_implicit_api_resource(self):
        """
        Helper function implemented by child classes that create a new implicit API resource
        """
        raise NotImplementedError("Method _setup_api_properties() must be implemented in a "
                                  "subclass of ImplicitApiPlugin")<|MERGE_RESOLUTION|>--- conflicted
+++ resolved
@@ -127,49 +127,8 @@
         :param SamTemplate template: SAM Template where Serverless::Api resources can be found
         :param str condition: optional; this is the condition that is on the function with the API event
         """
-<<<<<<< HEAD
-
-        for logicalId, event in api_events.items():
-
-            event_properties = event.get("Properties", {})
-            if not event_properties:
-                continue
-
-            self._add_implicit_api_id_if_necessary(event_properties)
-
-            api_id = self._get_api_id(event_properties)
-            try:
-                path = event_properties["Path"]
-                method = event_properties["Method"]
-            except KeyError as e:
-                raise InvalidEventException(logicalId, "Event is missing key {}.".format(e))
-
-            if (not isinstance(path, six.string_types)):
-                raise InvalidEventException(logicalId,
-                                            "Api Event must have a String specified for 'Path'.")
-            if (not isinstance(method, six.string_types)):
-                raise InvalidEventException(logicalId,
-                                            "Api Event must have a String specified for 'Method'.")
-
-            # !Ref is resolved by this time. If it is still a dict, we can't parse/use this Api.
-            if (isinstance(api_id, dict)):
-                raise InvalidEventException(logicalId,
-                                            "Api Event must reference an Api in the same template.")
-
-            api_dict = self.api_conditions.setdefault(api_id, {})
-            method_conditions = api_dict.setdefault(path, {})
-            method_conditions[method] = condition
-
-            self._add_api_to_swagger(logicalId, event_properties, template)
-
-            api_events[logicalId] = event
-
-        # We could have made changes to the Events structure. Write it back to function
-        function.properties["Events"].update(api_events)
-=======
         raise NotImplementedError("Method _setup_api_properties() must be implemented in a "
                                   "subclass of ImplicitApiPlugin")
->>>>>>> a9388b64
 
     def _add_implicit_api_id_if_necessary(self, event_properties):
         """
