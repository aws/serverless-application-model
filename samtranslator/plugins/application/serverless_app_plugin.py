--- conflicted
+++ resolved
@@ -57,11 +57,7 @@
         wait_for_template_active_status: bool = False,
         validate_only: bool = False,
         parameters: Optional[Dict[str, Any]] = None,
-<<<<<<< HEAD
-    ):
-=======
     ) -> None:
->>>>>>> b4474ad4
         """
         Initialize the plugin.
 
