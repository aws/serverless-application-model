--- conflicted
+++ resolved
@@ -46,15 +46,11 @@
             "EndpointConfiguration",
             "MethodSettings",
             "BinaryMediaTypes",
-<<<<<<< HEAD
             "MinimumCompressionSize",
-            "Cors"
-=======
             "Cors",
             "AccessLogSetting",
             "CanarySetting",
             "TracingEnabled"
->>>>>>> 7cf48bd4
         ],
 
         SamResourceType.SimpleTable.value: [
