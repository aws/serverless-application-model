--- conflicted
+++ resolved
@@ -55,11 +55,7 @@
             return FeatureToggle.DIALUP_RESOLVER[dialup_type](
                 region_config, account_id=self.account_id, feature_name=feature_name
             )
-<<<<<<< HEAD
-        LOG.warning("Dialup type '{}' is None or is not supported.".format(dialup_type))
-=======
         LOG.warning(f"Dialup type '{dialup_type}' is None or is not supported.")
->>>>>>> ce02bf33
         return DisabledDialup(region_config)
 
     def is_enabled(self, feature_name: str) -> bool:
