--- conflicted
+++ resolved
@@ -789,51 +789,6 @@
 
             self.definitions[model_name.lower()] = schema
 
-<<<<<<< HEAD
-    def add_request_parameters_to_method(self, path, method_name, request_parameters):
-        """
-        Add Parameters to Swagger.
-
-        :param string path: Path name
-        :param string method_name: Method name
-        :param list request_parameters: Dictionary of Parameters
-        :return:
-        """
-
-        normalized_method_name = self._normalize_method_name(method_name)
-        # It is possible that the method could have two definitions in a Fn::If block.
-        for method_definition in self.get_method_contents(self.get_path(path)[normalized_method_name]):
-
-            # If no integration given, then we don't need to process this definition (could be AWS::NoValue)
-            if not self.method_definition_has_integration(method_definition):
-                continue
-
-            existing_parameters = method_definition.get('parameters', [])
-
-            for request_parameter in request_parameters:
-
-                parameter_name = request_parameter['Name']
-                location_name = parameter_name.replace('method.request.', '')
-                location, name = location_name.split('.')
-
-                parameter = {
-                    'in': location,
-                    'name': name,
-                    'required': request_parameter['Required'],
-                    'type': 'string'
-                }
-
-                existing_parameters.append(parameter)
-
-                if request_parameter['Caching']:
-
-                    integration = method_definition[self._X_APIGW_INTEGRATION]
-                    cache_parameters = integration.get('cacheKeyParameters', [])
-                    cache_parameters.append(parameter_name)
-                    integration['cacheKeyParameters'] = cache_parameters
-
-            method_definition['parameters'] = existing_parameters
-=======
     def add_resource_policy(self, resource_policy):
         """
         Add resource policy definition to Swagger.
@@ -864,7 +819,50 @@
                 self.resource_policy['Statement'] = statement
 
             self._doc[self._X_APIGW_POLICY] = self.resource_policy
->>>>>>> 527c190d
+
+    def add_request_parameters_to_method(self, path, method_name, request_parameters):
+        """
+        Add Parameters to Swagger.
+
+        :param string path: Path name
+        :param string method_name: Method name
+        :param list request_parameters: Dictionary of Parameters
+        :return:
+        """
+
+        normalized_method_name = self._normalize_method_name(method_name)
+        # It is possible that the method could have two definitions in a Fn::If block.
+        for method_definition in self.get_method_contents(self.get_path(path)[normalized_method_name]):
+
+            # If no integration given, then we don't need to process this definition (could be AWS::NoValue)
+            if not self.method_definition_has_integration(method_definition):
+                continue
+
+            existing_parameters = method_definition.get('parameters', [])
+
+            for request_parameter in request_parameters:
+
+                parameter_name = request_parameter['Name']
+                location_name = parameter_name.replace('method.request.', '')
+                location, name = location_name.split('.')
+
+                parameter = {
+                    'in': location,
+                    'name': name,
+                    'required': request_parameter['Required'],
+                    'type': 'string'
+                }
+
+                existing_parameters.append(parameter)
+
+                if request_parameter['Caching']:
+
+                    integration = method_definition[self._X_APIGW_INTEGRATION]
+                    cache_parameters = integration.get('cacheKeyParameters', [])
+                    cache_parameters.append(parameter_name)
+                    integration['cacheKeyParameters'] = cache_parameters
+
+            method_definition['parameters'] = existing_parameters
 
     @property
     def swagger(self):
