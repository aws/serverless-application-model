﻿import copy
import re
from six import string_types

from samtranslator.model.intrinsics import ref
from samtranslator.model.intrinsics import make_conditional
from samtranslator.model.exceptions import InvalidDocumentException, InvalidTemplateException


class SwaggerEditor(object):
    """
    Wrapper class capable of parsing and generating Swagger JSON.  This implements Swagger spec just enough that SAM
    cares about. It is built to handle "partial Swagger" ie. Swagger that is incomplete and won't
    pass the Swagger spec. But this is necessary for SAM because it iteratively builds the Swagger starting from an
    empty skeleton.
    """

    _OPTIONS_METHOD = "options"
    _X_APIGW_INTEGRATION = 'x-amazon-apigateway-integration'
    _X_APIGW_BINARY_MEDIA_TYPES = 'x-amazon-apigateway-binary-media-types'
    _CONDITIONAL_IF = "Fn::If"
    _X_APIGW_GATEWAY_RESPONSES = 'x-amazon-apigateway-gateway-responses'
    _X_ANY_METHOD = 'x-amazon-apigateway-any-method'

    def __init__(self, doc):
        """
        Initialize the class with a swagger dictionary. This class creates a copy of the Swagger and performs all
        modifications on this copy.

        :param dict doc: Swagger document as a dictionary
        :raises ValueError: If the input Swagger document does not meet the basic Swagger requirements.
        """

        if not SwaggerEditor.is_valid(doc):
            raise ValueError("Invalid Swagger document")

        self._doc = copy.deepcopy(doc)
        self.paths = self._doc["paths"]
        self.security_definitions = self._doc.get("securityDefinitions", {})
        self.gateway_responses = self._doc.get(self._X_APIGW_GATEWAY_RESPONSES, {})

    def get_path(self, path):
        path_dict = self.paths.get(path)
        if isinstance(path_dict, dict) and self._CONDITIONAL_IF in path_dict:
            path_dict = path_dict[self._CONDITIONAL_IF][1]
        return path_dict

    def has_path(self, path, method=None):
        """
        Returns True if this Swagger has the given path and optional method

        :param string path: Path name
        :param string method: HTTP method
        :return: True, if this path/method is present in the document
        """
        method = self._normalize_method_name(method)

        path_dict = self.get_path(path)
        path_dict_exists = path_dict is not None
        if method:
            return path_dict_exists and method in path_dict
        return path_dict_exists

    def method_has_integration(self, method):
        """
        Returns true if the given method contains a valid method definition.
        This uses the get_method_contents function to handle conditionals.

        :param dict method: method dictionary
        :return: true if method has one or multiple integrations
        """
        for method_definition in self.get_method_contents(method):
            if self.method_definition_has_integration(method_definition):
                return True
        return False

    def method_definition_has_integration(self, method_definition):
        """
        Checks a method definition to make sure it has an apigw integration

        :param dict method_defintion: method definition dictionary
        :return: True if an integration exists
        """
        if method_definition.get(self._X_APIGW_INTEGRATION):
            return True
        return False

    def get_method_contents(self, method):
        """
        Returns the swagger contents of the given method. This checks to see if a conditional block
        has been used inside of the method, and, if so, returns the method contents that are
        inside of the conditional.

        :param dict method: method dictionary
        :return: list of swagger component dictionaries for the method
        """
        if self._CONDITIONAL_IF in method:
            return method[self._CONDITIONAL_IF][1:]
        return [method]

    def has_integration(self, path, method):
        """
        Checks if an API Gateway integration is already present at the given path/method

        :param string path: Path name
        :param string method: HTTP method
        :return: True, if an API Gateway integration is already present
        """
        method = self._normalize_method_name(method)

        path_dict = self.get_path(path)
        return self.has_path(path, method) and \
            isinstance(path_dict[method], dict) and \
            self.method_has_integration(path_dict[method])  # Integration present and non-empty

    def add_path(self, path, method=None):
        """
        Adds the path/method combination to the Swagger, if not already present

        :param string path: Path name
        :param string method: HTTP method
        :raises ValueError: If the value of `path` in Swagger is not a dictionary
        """
        method = self._normalize_method_name(method)

        path_dict = self.paths.setdefault(path, {})

        if not isinstance(path_dict, dict):
            # Either customers has provided us an invalid Swagger, or this class has messed it somehow
            raise InvalidDocumentException(
                [InvalidTemplateException("Value of '{}' path must be a dictionary according to Swagger spec."
                                          .format(path))])

        if self._CONDITIONAL_IF in path_dict:
            path_dict = path_dict[self._CONDITIONAL_IF][1]

        path_dict.setdefault(method, {})

    def add_lambda_integration(self, path, method, integration_uri,
                               method_auth_config=None, api_auth_config=None, condition=None):
        """
        Adds aws_proxy APIGW integration to the given path+method.

        :param string path: Path name
        :param string method: HTTP Method
        :param string integration_uri: URI for the integration.
        """

        method = self._normalize_method_name(method)
        if self.has_integration(path, method):
            raise ValueError("Lambda integration already exists on Path={}, Method={}".format(path, method))

        self.add_path(path, method)

        # Wrap the integration_uri in a Condition if one exists on that function
        # This is necessary so CFN doesn't try to resolve the integration reference.
        if condition:
            integration_uri = make_conditional(condition, integration_uri)

        path_dict = self.get_path(path)
        path_dict[method][self._X_APIGW_INTEGRATION] = {
                'type': 'aws_proxy',
                'httpMethod': 'POST',
                'uri': integration_uri
        }

        method_auth_config = method_auth_config or {}
        api_auth_config = api_auth_config or {}
        if method_auth_config.get('Authorizer') == 'AWS_IAM' \
           or api_auth_config.get('DefaultAuthorizer') == 'AWS_IAM' and not method_auth_config:
            self.paths[path][method][self._X_APIGW_INTEGRATION]['credentials'] = self._generate_integration_credentials(
                method_invoke_role=method_auth_config.get('InvokeRole'),
                api_invoke_role=api_auth_config.get('InvokeRole')
            )

        # If 'responses' key is *not* present, add it with an empty dict as value
        path_dict[method].setdefault('responses', {})

        # If a condition is present, wrap all method contents up into the condition
        if condition:
            path_dict[method] = make_conditional(condition, path_dict[method])

    def make_path_conditional(self, path, condition):
        """
        Wrap entire API path definition in a CloudFormation if condition.
        """
        self.paths[path] = make_conditional(condition, self.paths[path])

    def _generate_integration_credentials(self, method_invoke_role=None, api_invoke_role=None):
        return self._get_invoke_role(method_invoke_role or api_invoke_role)

    def _get_invoke_role(self, invoke_role):
        CALLER_CREDENTIALS_ARN = 'arn:aws:iam::*:user/*'
        return invoke_role if invoke_role and invoke_role != 'CALLER_CREDENTIALS' else CALLER_CREDENTIALS_ARN

    def iter_on_path(self):
        """
        Yields all the paths available in the Swagger. As a caller, if you add new paths to Swagger while iterating,
        they will not show up in this iterator

        :yields string: Path name
        """

        for path, value in self.paths.items():
            yield path

    def add_cors(self, path, allowed_origins, allowed_headers=None, allowed_methods=None, max_age=None,
                 allow_credentials=None):
        """
        Add CORS configuration to this path. Specifically, we will add a OPTIONS response config to the Swagger that
        will return headers required for CORS. Since SAM uses aws_proxy integration, we cannot inject the headers
        into the actual response returned from Lambda function. This is something customers have to implement
        themselves.

        If OPTIONS method is already present for the Path, we will skip adding CORS configuration

        Following this guide:
        https://docs.aws.amazon.com/apigateway/latest/developerguide/how-to-cors.html#enable-cors-for-resource-using-swagger-importer-tool

        :param string path: Path to add the CORS configuration to.
        :param string/dict allowed_origins: Comma separate list of allowed origins.
            Value can also be an intrinsic function dict.
        :param string/dict allowed_headers: Comma separated list of allowed headers.
            Value can also be an intrinsic function dict.
        :param string/dict allowed_methods: Comma separated list of allowed methods.
            Value can also be an intrinsic function dict.
        :param integer/dict max_age: Maximum duration to cache the CORS Preflight request. Value is set on
            Access-Control-Max-Age header. Value can also be an intrinsic function dict.
        :param bool/None allow_credentials: Flags whether request is allowed to contain credentials.
        :raises ValueError: When values for one of the allowed_* variables is empty
        """

        # Skip if Options is already present
        if self.has_path(path, self._OPTIONS_METHOD):
            return

        if not allowed_origins:
            raise ValueError("Invalid input. Value for AllowedOrigins is required")

        if not allowed_methods:
            # AllowMethods is not given. Let's try to generate the list from the given Swagger.
            allowed_methods = self._make_cors_allowed_methods_for_path(path)

            # APIGW expects the value to be a "string expression". Hence wrap in another quote. Ex: "'GET,POST,DELETE'"
            allowed_methods = "'{}'".format(allowed_methods)

        if allow_credentials is not True:
            allow_credentials = False

        # Add the Options method and the CORS response
        self.add_path(path, self._OPTIONS_METHOD)
        self.get_path(path)[self._OPTIONS_METHOD] = self._options_method_response_for_cors(allowed_origins,
                                                                                           allowed_headers,
                                                                                           allowed_methods,
                                                                                           max_age,
                                                                                           allow_credentials)

    def add_binary_media_types(self, binary_media_types):
        self._doc[self._X_APIGW_BINARY_MEDIA_TYPES] = binary_media_types

    def _options_method_response_for_cors(self, allowed_origins, allowed_headers=None, allowed_methods=None,
                                          max_age=None, allow_credentials=None):
        """
        Returns a Swagger snippet containing configuration for OPTIONS HTTP Method to configure CORS.

        This snippet is taken from public documentation:
        https://docs.aws.amazon.com/apigateway/latest/developerguide/how-to-cors.html#enable-cors-for-resource-using-swagger-importer-tool

        :param string/dict allowed_origins: Comma separate list of allowed origins.
            Value can also be an intrinsic function dict.
        :param string/dict allowed_headers: Comma separated list of allowed headers.
            Value can also be an intrinsic function dict.
        :param string/dict allowed_methods: Comma separated list of allowed methods.
            Value can also be an intrinsic function dict.
        :param integer/dict max_age: Maximum duration to cache the CORS Preflight request. Value is set on
            Access-Control-Max-Age header. Value can also be an intrinsic function dict.
        :param bool allow_credentials: Flags whether request is allowed to contain credentials.

        :return dict: Dictionary containing Options method configuration for CORS
        """

        ALLOW_ORIGIN = "Access-Control-Allow-Origin"
        ALLOW_HEADERS = "Access-Control-Allow-Headers"
        ALLOW_METHODS = "Access-Control-Allow-Methods"
        MAX_AGE = "Access-Control-Max-Age"
        ALLOW_CREDENTIALS = "Access-Control-Allow-Credentials"
        HEADER_RESPONSE = (lambda x: "method.response.header." + x)

        response_parameters = {
            # AllowedOrigin is always required
            HEADER_RESPONSE(ALLOW_ORIGIN): allowed_origins
        }

        response_headers = {
            # Allow Origin is always required
            ALLOW_ORIGIN: {
                "type": "string"
            }
        }

        # Optional values. Skip the header if value is empty
        #
        # The values must not be empty string or null. Also, value of '*' is a very recent addition (2017) and
        # not supported in all the browsers. So it is important to skip the header if value is not given
        #    https://fetch.spec.whatwg.org/#http-new-header-syntax
        #
        if allowed_headers:
            response_parameters[HEADER_RESPONSE(ALLOW_HEADERS)] = allowed_headers
            response_headers[ALLOW_HEADERS] = {"type": "string"}
        if allowed_methods:
            response_parameters[HEADER_RESPONSE(ALLOW_METHODS)] = allowed_methods
            response_headers[ALLOW_METHODS] = {"type": "string"}
        if max_age is not None:
            # MaxAge can be set to 0, which is a valid value. So explicitly check against None
            response_parameters[HEADER_RESPONSE(MAX_AGE)] = max_age
            response_headers[MAX_AGE] = {"type": "integer"}
        if allow_credentials is True:
            # Allow-Credentials only has a valid value of true, it should be omitted otherwise.
            # https://developer.mozilla.org/en-US/docs/Web/HTTP/Headers/Access-Control-Allow-Credentials
            response_parameters[HEADER_RESPONSE(ALLOW_CREDENTIALS)] = "'true'"
            response_headers[ALLOW_CREDENTIALS] = {"type": "string"}

        return {
            "summary": "CORS support",
            "consumes": ["application/json"],
            "produces": ["application/json"],
            self._X_APIGW_INTEGRATION: {
                "type": "mock",
                "requestTemplates": {
                    "application/json": "{\n  \"statusCode\" : 200\n}\n"
                },
                "responses": {
                    "default": {
                        "statusCode": "200",
                        "responseParameters": response_parameters,
                        "responseTemplates": {
                            "application/json": "{}\n"
                        }
                    }
                }
            },
            "responses": {
                "200": {
                    "description": "Default response for CORS method",
                    "headers": response_headers
                }
            }
        }

    def _make_cors_allowed_methods_for_path(self, path):
        """
        Creates the value for Access-Control-Allow-Methods header for given path. All HTTP methods defined for this
        path will be included in the result. If the path contains "ANY" method, then *all available* HTTP methods will
        be returned as result.

        :param string path: Path to generate AllowMethods value for
        :return string: String containing the value of AllowMethods, if the path contains any methods.
                        Empty string, otherwise
        """

        # https://www.w3.org/Protocols/rfc2616/rfc2616-sec9.html
        all_http_methods = ["OPTIONS", "GET", "HEAD", "POST", "PUT", "DELETE", "PATCH"]

        if not self.has_path(path):
            return ""

        # At this point, value of Swagger path should be a dictionary with method names being the keys
        methods = list(self.get_path(path).keys())

        if self._X_ANY_METHOD in methods:
            # API Gateway's ANY method is not a real HTTP method but a wildcard representing all HTTP methods
            allow_methods = all_http_methods
        else:
            allow_methods = methods
            allow_methods.append("options")  # Always add Options to the CORS methods response

        # Clean up the result:
        #
        # - HTTP Methods **must** be upper case and they are case sensitive.
        #   (https://tools.ietf.org/html/rfc7231#section-4.1)
        # - Convert to set to remove any duplicates
        # - Sort to keep this list stable because it could be constructed from dictionary keys which are *not* ordered.
        #   Therefore we might get back a different list each time the code runs. To prevent any unnecessary
        #   regression, we sort the list so the returned value is stable.
        allow_methods = list({m.upper() for m in allow_methods})
        allow_methods.sort()

        # Allow-Methods is comma separated string
        return ','.join(allow_methods)

    def add_authorizers(self, authorizers):
        """
        Add Authorizer definitions to the securityDefinitions part of Swagger.

        :param list authorizers: List of Authorizer configurations which get translated to securityDefinitions.
        """
        self.security_definitions = self.security_definitions or {}

        for authorizer_name, authorizer in authorizers.items():
            self.security_definitions[authorizer_name] = authorizer.generate_swagger()

    def set_path_default_authorizer(self, path, default_authorizer, authorizers,
                                    add_default_auth_to_preflight=True):
        """
        Sets the DefaultAuthorizer for each method on this path. The DefaultAuthorizer won't be set if an Authorizer
        was defined at the Function/Path/Method level

        :param string path: Path name
        :param string default_authorizer: Name of the authorizer to use as the default. Must be a key in the
            authorizers param.
        :param list authorizers: List of Authorizer configurations defined on the related Api.
        :param bool add_default_auth_to_preflight: Bool of whether to add the default
            authorizer to OPTIONS preflight requests.
        """

        for method_name, method in self.get_path(path).items():
<<<<<<< HEAD
            normalized_method_name = self._normalize_method_name(method_name)
            if not (add_default_auth_to_preflight is False and normalized_method_name == "options"):
                self.set_method_authorizer(path, method_name, default_authorizer, authorizers,
                                           default_authorizer=default_authorizer, is_default=True)
=======
            # Excluding paramters section
            if method_name == "parameters":
                continue
            self.set_method_authorizer(path, method_name, default_authorizer, authorizers,
                                       default_authorizer=default_authorizer, is_default=True)
>>>>>>> 68d1ed70

    def add_auth_to_method(self, path, method_name, auth, api):
        """
        Adds auth settings for this path/method. Auth settings currently consist solely of Authorizers
        but this method will eventually include setting other auth settings such as API Key,
        Resource Policy, etc.

        :param string path: Path name
        :param string method_name: Method name
        :param dict auth: Auth configuration such as Authorizers, ApiKey, ResourcePolicy (only Authorizers supported
                          currently)
        :param dict api: Reference to the related Api's properties as defined in the template.
        """
        method_authorizer = auth and auth.get('Authorizer')
        if method_authorizer:
            api_auth = api.get('Auth')
            api_authorizers = api_auth and api_auth.get('Authorizers')
            default_authorizer = api_auth and api_auth.get('DefaultAuthorizer')

            self.set_method_authorizer(path, method_name, method_authorizer, api_authorizers, default_authorizer)

    def set_method_authorizer(self, path, method_name, authorizer_name, authorizers, default_authorizer,
                              is_default=False):
        normalized_method_name = self._normalize_method_name(method_name)
        # It is possible that the method could have two definitions in a Fn::If block.
        for method_definition in self.get_method_contents(self.get_path(path)[normalized_method_name]):

            # If no integration given, then we don't need to process this definition (could be AWS::NoValue)
            if not self.method_definition_has_integration(method_definition):
                continue
            existing_security = method_definition.get('security', [])
            # TEST: [{'sigv4': []}, {'api_key': []}])
            authorizer_list = ['AWS_IAM']
            if authorizers:
                authorizer_list.extend(authorizers.keys())
            authorizer_names = set(authorizer_list)
            existing_non_authorizer_security = []
            existing_authorizer_security = []

            # Split existing security into Authorizers and everything else
            # (e.g. sigv4 (AWS_IAM), api_key (API Key/Usage Plans), NONE (marker for ignoring default))
            # We want to ensure only a single Authorizer security entry exists while keeping everything else
            for security in existing_security:
                if authorizer_names.isdisjoint(security.keys()):
                    existing_non_authorizer_security.append(security)
                else:
                    existing_authorizer_security.append(security)

            none_idx = -1
            authorizer_security = []

            # If this is the Api-level DefaultAuthorizer we need to check for an
            # existing Authorizer before applying the default. It would be simpler
            # if instead we applied the DefaultAuthorizer first and then simply
            # overwrote it if necessary, however, the order in which things get
            # applied (Function Api Events first; then Api Resource) complicates it.
            if is_default:
                # Check if Function/Path/Method specified 'NONE' for Authorizer
                for idx, security in enumerate(existing_non_authorizer_security):
                    is_none = any(key == 'NONE' for key in security.keys())

                    if is_none:
                        none_idx = idx
                        break

                # NONE was found; remove it and don't add the DefaultAuthorizer
                if none_idx > -1:
                    del existing_non_authorizer_security[none_idx]

                # Existing Authorizer found (defined at Function/Path/Method); use that instead of default
                elif existing_authorizer_security:
                    authorizer_security = existing_authorizer_security

                # No existing Authorizer found; use default
                else:
                    security_dict = {}
                    security_dict[authorizer_name] = []
                    authorizer_security = [security_dict]

            # This is a Function/Path/Method level Authorizer; simply set it
            else:
                security_dict = {}
                security_dict[authorizer_name] = []
                authorizer_security = [security_dict]

            security = existing_non_authorizer_security + authorizer_security

            if security:
                method_definition['security'] = security

                # The first element of the method_definition['security'] should be AWS_IAM
                # because authorizer_list = ['AWS_IAM'] is hardcoded above
                if 'AWS_IAM' in method_definition['security'][0]:
                    aws_iam_security_definition = {
                        'AWS_IAM': {
                            'x-amazon-apigateway-authtype': 'awsSigv4',
                            'type': 'apiKey',
                            'name': 'Authorization',
                            'in': 'header'
                        }
                    }
                    if not self.security_definitions:
                        self.security_definitions = aws_iam_security_definition
                    elif 'AWS_IAM' not in self.security_definitions:
                        self.security_definitions.update(aws_iam_security_definition)

    def add_gateway_responses(self, gateway_responses):
        """
        Add Gateway Response definitions to Swagger.

        :param dict gateway_responses: Dictionary of GatewayResponse configuration which gets translated.
        """
        self.gateway_responses = self.gateway_responses or {}

        for response_type, response in gateway_responses.items():
            self.gateway_responses[response_type] = response.generate_swagger()

    @property
    def swagger(self):
        """
        Returns a **copy** of the Swagger document as a dictionary.

        :return dict: Dictionary containing the Swagger document
        """

        # Make sure any changes to the paths are reflected back in output
        self._doc["paths"] = self.paths

        if self.security_definitions:
            self._doc["securityDefinitions"] = self.security_definitions
        if self.gateway_responses:
            self._doc[self._X_APIGW_GATEWAY_RESPONSES] = self.gateway_responses

        return copy.deepcopy(self._doc)

    @staticmethod
    def is_valid(data):
        """
        Checks if the input data is a Swagger document

        :param dict data: Data to be validated
        :return: True, if data is a Swagger
        """

        if bool(data) and isinstance(data, dict) and isinstance(data.get('paths'), dict):
            if bool(data.get("swagger")):
                return True
            elif bool(data.get("openapi")):
                return re.search(SwaggerEditor.get_openapi_version_3_regex(), data["openapi"]) is not None
            return False
        return False

    @staticmethod
    def gen_skeleton():
        """
        Method to make an empty swagger file, with just some basic structure. Just enough to pass validator.

        :return dict: Dictionary of a skeleton swagger document
        """
        return {
            'swagger': '2.0',
            'info': {
                'version': '1.0',
                'title': ref('AWS::StackName')
            },
            'paths': {
            }
        }

    @staticmethod
    def _normalize_method_name(method):
        """
        Returns a lower case, normalized version of HTTP Method. It also know how to handle API Gateway specific methods
        like "ANY"

        NOTE: Always normalize before using the `method` value passed in as input

        :param string method: Name of the HTTP Method
        :return string: Normalized method name
        """
        if not method or not isinstance(method, string_types):
            return method

        method = method.lower()
        if method == 'any':
            return SwaggerEditor._X_ANY_METHOD
        else:
            return method

    @staticmethod
    def get_openapi_versions_supported_regex():
        openapi_version_supported_regex = r"\A[2-3](\.\d)(\.\d)?$"
        return openapi_version_supported_regex

    @staticmethod
    def get_openapi_version_3_regex():
        openapi_version_3_regex = r"\A3(\.\d)(\.\d)?$"
        return openapi_version_3_regex<|MERGE_RESOLUTION|>--- conflicted
+++ resolved
@@ -414,18 +414,13 @@
         """
 
         for method_name, method in self.get_path(path).items():
-<<<<<<< HEAD
             normalized_method_name = self._normalize_method_name(method_name)
+            # Excluding paramters section
+            if normalized_method_name == "parameters":
+                continue
             if not (add_default_auth_to_preflight is False and normalized_method_name == "options"):
                 self.set_method_authorizer(path, method_name, default_authorizer, authorizers,
                                            default_authorizer=default_authorizer, is_default=True)
-=======
-            # Excluding paramters section
-            if method_name == "parameters":
-                continue
-            self.set_method_authorizer(path, method_name, default_authorizer, authorizers,
-                                       default_authorizer=default_authorizer, is_default=True)
->>>>>>> 68d1ed70
 
     def add_auth_to_method(self, path, method_name, auth, api):
         """
