﻿import copy
from six import string_types

from samtranslator.model.intrinsics import ref
from samtranslator.model.intrinsics import make_conditional


class SwaggerEditor(object):
    """
    Wrapper class capable of parsing and generating Swagger JSON.  This implements Swagger spec just enough that SAM
    cares about. It is built to handle "partial Swagger" ie. Swagger that is incomplete and won't
    pass the Swagger spec. But this is necessary for SAM because it iteratively builds the Swagger starting from an
    empty skeleton.
    """

    _OPTIONS_METHOD = "options"
    _X_APIGW_INTEGRATION = 'x-amazon-apigateway-integration'
    _CONDITIONAL_IF = "Fn::If"
    _X_APIGW_GATEWAY_RESPONSES = 'x-amazon-apigateway-gateway-responses'
    _X_ANY_METHOD = 'x-amazon-apigateway-any-method'

    def __init__(self, doc):
        """
        Initialize the class with a swagger dictionary. This class creates a copy of the Swagger and performs all
        modifications on this copy.

        :param dict doc: Swagger document as a dictionary
        :raises ValueError: If the input Swagger document does not meet the basic Swagger requirements.
        """

        if not SwaggerEditor.is_valid(doc):
            raise ValueError("Invalid Swagger document")

        self._doc = copy.deepcopy(doc)
        self.paths = self._doc["paths"]
        self.security_definitions = self._doc.get("securityDefinitions", {})
        self.gateway_responses = self._doc.get(self._X_APIGW_GATEWAY_RESPONSES, {})

    def get_path(self, path):
        path_dict = self.paths.get(path)
        if isinstance(path_dict, dict) and self._CONDITIONAL_IF in path_dict:
            path_dict = path_dict[self._CONDITIONAL_IF][1]
        return path_dict

    def has_path(self, path, method=None):
        """
        Returns True if this Swagger has the given path and optional method

        :param string path: Path name
        :param string method: HTTP method
        :return: True, if this path/method is present in the document
        """
        method = self._normalize_method_name(method)

        path_dict = self.get_path(path)
        path_dict_exists = path_dict is not None
        if method:
            return path_dict_exists and method in path_dict
        return path_dict_exists

    def method_has_integration(self, method):
        """
        Returns true if the given method contains a valid method definition.
        This uses the get_method_contents function to handle conditionals.

        :param dict method: method dictionary
        :return: true if method has one or multiple integrations
        """
        for method_definition in self.get_method_contents(method):
            if self.method_definition_has_integration(method_definition):
                return True
        return False

    def method_definition_has_integration(self, method_definition):
        """
        Checks a method definition to make sure it has an apigw integration

        :param dict method_defintion: method definition dictionary
        :return: True if an integration exists
        """
        if method_definition.get(self._X_APIGW_INTEGRATION):
            return True
        return False

    def get_method_contents(self, method):
        """
        Returns the swagger contents of the given method. This checks to see if a conditional block
        has been used inside of the method, and, if so, returns the method contents that are
        inside of the conditional.

        :param dict method: method dictionary
        :return: list of swagger component dictionaries for the method
        """
        if self._CONDITIONAL_IF in method:
            return method[self._CONDITIONAL_IF][1:]
        return [method]

    def has_integration(self, path, method):
        """
        Checks if an API Gateway integration is already present at the given path/method

        :param string path: Path name
        :param string method: HTTP method
        :return: True, if an API Gateway integration is already present
        """
        method = self._normalize_method_name(method)

        path_dict = self.get_path(path)
        return self.has_path(path, method) and \
            isinstance(path_dict[method], dict) and \
            self.method_has_integration(path_dict[method])  # Integration present and non-empty

    def add_path(self, path, method=None):
        """
        Adds the path/method combination to the Swagger, if not already present

        :param string path: Path name
        :param string method: HTTP method
        :raises ValueError: If the value of `path` in Swagger is not a dictionary
        """
        method = self._normalize_method_name(method)

        path_dict = self.paths.setdefault(path, {})

        if not isinstance(path_dict, dict):
            # Either customers has provided us an invalid Swagger, or this class has messed it somehow
            raise ValueError("Value of '{}' path must be a dictionary according to Swagger spec".format(path))

        if self._CONDITIONAL_IF in path_dict:
            path_dict = path_dict[self._CONDITIONAL_IF][1]

        path_dict.setdefault(method, {})

    def add_lambda_integration(self, path, method, integration_uri,
                               method_auth_config=None, api_auth_config=None, condition=None):
        """
        Adds aws_proxy APIGW integration to the given path+method.

        :param string path: Path name
        :param string method: HTTP Method
        :param string integration_uri: URI for the integration.
        """

        method = self._normalize_method_name(method)
        if self.has_integration(path, method):
            raise ValueError("Lambda integration already exists on Path={}, Method={}".format(path, method))

        self.add_path(path, method)

        # Wrap the integration_uri in a Condition if one exists on that function
        # This is necessary so CFN doesn't try to resolve the integration reference.
        if condition:
            integration_uri = make_conditional(condition, integration_uri)

        path_dict = self.get_path(path)
        path_dict[method][self._X_APIGW_INTEGRATION] = {
                'type': 'aws_proxy',
                'httpMethod': 'POST',
                'uri': integration_uri
        }

        method_auth_config = method_auth_config or {}
        api_auth_config = api_auth_config or {}
        if method_auth_config.get('Authorizer') == 'AWS_IAM' \
           or api_auth_config.get('DefaultAuthorizer') == 'AWS_IAM' and not method_auth_config:
            self.paths[path][method][self._X_APIGW_INTEGRATION]['credentials'] = self._generate_integration_credentials(
                method_invoke_role=method_auth_config.get('InvokeRole'),
                api_invoke_role=api_auth_config.get('InvokeRole')
            )

        # If 'responses' key is *not* present, add it with an empty dict as value
        path_dict[method].setdefault('responses', {})

        # If a condition is present, wrap all method contents up into the condition
        if condition:
            path_dict[method] = make_conditional(condition, path_dict[method])

    def make_path_conditional(self, path, condition):
        """
        Wrap entire API path definition in a CloudFormation if condition.
        """
        self.paths[path] = make_conditional(condition, self.paths[path])

    def _generate_integration_credentials(self, method_invoke_role=None, api_invoke_role=None):
        return self._get_invoke_role(method_invoke_role or api_invoke_role)

    def _get_invoke_role(self, invoke_role):
        CALLER_CREDENTIALS_ARN = 'arn:aws:iam::*:user/*'
        return invoke_role if invoke_role and invoke_role != 'CALLER_CREDENTIALS' else CALLER_CREDENTIALS_ARN

    def iter_on_path(self):
        """
        Yields all the paths available in the Swagger. As a caller, if you add new paths to Swagger while iterating,
        they will not show up in this iterator

        :yields string: Path name
        """

        for path, value in self.paths.items():
            yield path

    def add_cors(self, path, allowed_origins, allowed_headers=None, allowed_methods=None, max_age=None,
                 allow_credentials=None):
        """
        Add CORS configuration to this path. Specifically, we will add a OPTIONS response config to the Swagger that
        will return headers required for CORS. Since SAM uses aws_proxy integration, we cannot inject the headers
        into the actual response returned from Lambda function. This is something customers have to implement
        themselves.

        If OPTIONS method is already present for the Path, we will skip adding CORS configuration

        Following this guide:
        https://docs.aws.amazon.com/apigateway/latest/developerguide/how-to-cors.html#enable-cors-for-resource-using-swagger-importer-tool

        :param string path: Path to add the CORS configuration to.
        :param string/dict allowed_origins: Comma separate list of allowed origins.
            Value can also be an intrinsic function dict.
        :param string/dict allowed_headers: Comma separated list of allowed headers.
            Value can also be an intrinsic function dict.
        :param string/dict allowed_methods: Comma separated list of allowed methods.
            Value can also be an intrinsic function dict.
        :param integer/dict max_age: Maximum duration to cache the CORS Preflight request. Value is set on
            Access-Control-Max-Age header. Value can also be an intrinsic function dict.
        :param bool/None allow_credentials: Flags whether request is allowed to contain credentials.
        :raises ValueError: When values for one of the allowed_* variables is empty
        """

        # Skip if Options is already present
        if self.has_path(path, self._OPTIONS_METHOD):
            return

        if not allowed_origins:
            raise ValueError("Invalid input. Value for AllowedOrigins is required")

        if not allowed_methods:
            # AllowMethods is not given. Let's try to generate the list from the given Swagger.
            allowed_methods = self._make_cors_allowed_methods_for_path(path)

            # APIGW expects the value to be a "string expression". Hence wrap in another quote. Ex: "'GET,POST,DELETE'"
            allowed_methods = "'{}'".format(allowed_methods)

        if allow_credentials is not True:
            allow_credentials = False

        # Add the Options method and the CORS response
        self.add_path(path, self._OPTIONS_METHOD)
        self.get_path(path)[self._OPTIONS_METHOD] = self._options_method_response_for_cors(allowed_origins,
                                                                                           allowed_headers,
                                                                                           allowed_methods,
                                                                                           max_age,
                                                                                           allow_credentials)

    def _options_method_response_for_cors(self, allowed_origins, allowed_headers=None, allowed_methods=None,
                                          max_age=None, allow_credentials=None):
        """
        Returns a Swagger snippet containing configuration for OPTIONS HTTP Method to configure CORS.

        This snippet is taken from public documentation:
        https://docs.aws.amazon.com/apigateway/latest/developerguide/how-to-cors.html#enable-cors-for-resource-using-swagger-importer-tool

        :param string/dict allowed_origins: Comma separate list of allowed origins.
            Value can also be an intrinsic function dict.
        :param string/dict allowed_headers: Comma separated list of allowed headers.
            Value can also be an intrinsic function dict.
        :param string/dict allowed_methods: Comma separated list of allowed methods.
            Value can also be an intrinsic function dict.
        :param integer/dict max_age: Maximum duration to cache the CORS Preflight request. Value is set on
            Access-Control-Max-Age header. Value can also be an intrinsic function dict.
        :param bool allow_credentials: Flags whether request is allowed to contain credentials.

        :return dict: Dictionary containing Options method configuration for CORS
        """

        ALLOW_ORIGIN = "Access-Control-Allow-Origin"
        ALLOW_HEADERS = "Access-Control-Allow-Headers"
        ALLOW_METHODS = "Access-Control-Allow-Methods"
        MAX_AGE = "Access-Control-Max-Age"
        ALLOW_CREDENTIALS = "Access-Control-Allow-Credentials"
        HEADER_RESPONSE = (lambda x: "method.response.header." + x)

        response_parameters = {
            # AllowedOrigin is always required
            HEADER_RESPONSE(ALLOW_ORIGIN): allowed_origins
        }

        response_headers = {
            # Allow Origin is always required
            ALLOW_ORIGIN: {
                "type": "string"
            }
        }

        # Optional values. Skip the header if value is empty
        #
        # The values must not be empty string or null. Also, value of '*' is a very recent addition (2017) and
        # not supported in all the browsers. So it is important to skip the header if value is not given
        #    https://fetch.spec.whatwg.org/#http-new-header-syntax
        #
        if allowed_headers:
            response_parameters[HEADER_RESPONSE(ALLOW_HEADERS)] = allowed_headers
            response_headers[ALLOW_HEADERS] = {"type": "string"}
        if allowed_methods:
            response_parameters[HEADER_RESPONSE(ALLOW_METHODS)] = allowed_methods
            response_headers[ALLOW_METHODS] = {"type": "string"}
        if max_age is not None:
            # MaxAge can be set to 0, which is a valid value. So explicitly check against None
            response_parameters[HEADER_RESPONSE(MAX_AGE)] = max_age
            response_headers[MAX_AGE] = {"type": "integer"}
        if allow_credentials is True:
            # Allow-Credentials only has a valid value of true, it should be omitted otherwise.
            # https://developer.mozilla.org/en-US/docs/Web/HTTP/Headers/Access-Control-Allow-Credentials
            response_parameters[HEADER_RESPONSE(ALLOW_CREDENTIALS)] = "'true'"
            response_headers[ALLOW_CREDENTIALS] = {"type": "string"}

        return {
            "summary": "CORS support",
            "consumes": ["application/json"],
            "produces": ["application/json"],
            self._X_APIGW_INTEGRATION: {
                "type": "mock",
                "requestTemplates": {
                    "application/json": "{\n  \"statusCode\" : 200\n}\n"
                },
                "responses": {
                    "default": {
                        "statusCode": "200",
                        "responseParameters": response_parameters,
                        "responseTemplates": {
                            "application/json": "{}\n"
                        }
                    }
                }
            },
            "responses": {
                "200": {
                    "description": "Default response for CORS method",
                    "headers": response_headers
                }
            }
        }

    def _make_cors_allowed_methods_for_path(self, path):
        """
        Creates the value for Access-Control-Allow-Methods header for given path. All HTTP methods defined for this
        path will be included in the result. If the path contains "ANY" method, then *all available* HTTP methods will
        be returned as result.

        :param string path: Path to generate AllowMethods value for
        :return string: String containing the value of AllowMethods, if the path contains any methods.
                        Empty string, otherwise
        """

        # https://www.w3.org/Protocols/rfc2616/rfc2616-sec9.html
        all_http_methods = ["OPTIONS", "GET", "HEAD", "POST", "PUT", "DELETE", "PATCH"]

        if not self.has_path(path):
            return ""

        # At this point, value of Swagger path should be a dictionary with method names being the keys
        methods = list(self.get_path(path).keys())

        if self._X_ANY_METHOD in methods:
            # API Gateway's ANY method is not a real HTTP method but a wildcard representing all HTTP methods
            allow_methods = all_http_methods
        else:
            allow_methods = methods
            allow_methods.append("options")  # Always add Options to the CORS methods response

        # Clean up the result:
        #
        # - HTTP Methods **must** be upper case and they are case sensitive.
        #   (https://tools.ietf.org/html/rfc7231#section-4.1)
        # - Convert to set to remove any duplicates
        # - Sort to keep this list stable because it could be constructed from dictionary keys which are *not* ordered.
        #   Therefore we might get back a different list each time the code runs. To prevent any unnecessary
        #   regression, we sort the list so the returned value is stable.
        allow_methods = list({m.upper() for m in allow_methods})
        allow_methods.sort()

        # Allow-Methods is comma separated string
        return ','.join(allow_methods)

    def add_authorizers(self, authorizers):
        """
        Add Authorizer definitions to the securityDefinitions part of Swagger.

        :param list authorizers: List of Authorizer configurations which get translated to securityDefinitions.
        """
        self.security_definitions = self.security_definitions or {}

        for authorizer_name, authorizer in authorizers.items():
            self.security_definitions[authorizer_name] = authorizer.generate_swagger()

    def set_path_default_authorizer(self, path, default_authorizer, authorizers):
        """
        Sets the DefaultAuthorizer for each method on this path. The DefaultAuthorizer won't be set if an Authorizer
        was defined at the Function/Path/Method level

        :param string path: Path name
        :param string default_authorizer: Name of the authorizer to use as the default. Must be a key in the
            authorizers param.
        :param list authorizers: List of Authorizer configurations defined on the related Api.
        """
        for method_name, method in self.get_path(path).items():
            self.set_method_authorizer(path, method_name, default_authorizer, authorizers,
                                       default_authorizer=default_authorizer, is_default=True)

    def add_auth_to_method(self, path, method_name, auth, api):
        """
        Adds auth settings for this path/method. Auth settings currently consist solely of Authorizers
        but this method will eventually include setting other auth settings such as API Key,
        Resource Policy, etc.

        :param string path: Path name
        :param string method_name: Method name
        :param dict auth: Auth configuration such as Authorizers, ApiKey, ResourcePolicy (only Authorizers supported
                          currently)
        :param dict api: Reference to the related Api's properties as defined in the template.
        """
        method_authorizer = auth and auth.get('Authorizer')
        if method_authorizer:
            api_auth = api.get('Auth')
            api_authorizers = api_auth and api_auth.get('Authorizers')
            default_authorizer = api_auth and api_auth.get('DefaultAuthorizer')

            self.set_method_authorizer(path, method_name, method_authorizer, api_authorizers, default_authorizer)

    def set_method_authorizer(self, path, method_name, authorizer_name, authorizers, default_authorizer,
                              is_default=False):
        normalized_method_name = self._normalize_method_name(method_name)
        # It is possible that the method could have two definitions in a Fn::If block.
        for method_definition in self.get_method_contents(self.get_path(path)[normalized_method_name]):

            # If no integration given, then we don't need to process this definition (could be AWS::NoValue)
            if not self.method_definition_has_integration(method_definition):
                continue
            existing_security = method_definition.get('security', [])
            # TEST: [{'sigv4': []}, {'api_key': []}])
            authorizer_list = ['AWS_IAM']
            if authorizers:
                authorizer_list.extend(authorizers.keys())
            authorizer_names = set(authorizer_list)
            existing_non_authorizer_security = []
            existing_authorizer_security = []

            # Split existing security into Authorizers and everything else
            # (e.g. sigv4 (AWS_IAM), api_key (API Key/Usage Plans), NONE (marker for ignoring default))
            # We want to ensure only a single Authorizer security entry exists while keeping everything else
            for security in existing_security:
                if authorizer_names.isdisjoint(security.keys()):
                    existing_non_authorizer_security.append(security)
                else:
                    existing_authorizer_security.append(security)

            none_idx = -1
            authorizer_security = []

            # If this is the Api-level DefaultAuthorizer we need to check for an
            # existing Authorizer before applying the default. It would be simpler
            # if instead we applied the DefaultAuthorizer first and then simply
            # overwrote it if necessary, however, the order in which things get
            # applied (Function Api Events first; then Api Resource) complicates it.
            if is_default:
                # Check if Function/Path/Method specified 'NONE' for Authorizer
                for idx, security in enumerate(existing_non_authorizer_security):
                    is_none = any(key == 'NONE' for key in security.keys())

                    if is_none:
                        none_idx = idx
                        break

                # NONE was found; remove it and don't add the DefaultAuthorizer
                if none_idx > -1:
                    del existing_non_authorizer_security[none_idx]

                # Existing Authorizer found (defined at Function/Path/Method); use that instead of default
                elif existing_authorizer_security:
                    authorizer_security = existing_authorizer_security

                # No existing Authorizer found; use default
                else:
                    security_dict = {}
                    security_dict[authorizer_name] = []
                    authorizer_security = [security_dict]

            # This is a Function/Path/Method level Authorizer; simply set it
            else:
                security_dict = {}
                security_dict[authorizer_name] = []
                authorizer_security = [security_dict]

            security = existing_non_authorizer_security + authorizer_security

            if security:
                method_definition['security'] = security

<<<<<<< HEAD
    def add_gateway_responses(self, gateway_responses):
        """
        Add Gateway Response definitions to Swagger.

        :param dict gateway_responses: Dictionary of GatewayResponse configuration which gets translated.
        """
        self.gateway_responses = self.gateway_responses or {}

        for response_type, response in gateway_responses.items():
            self.gateway_responses[response_type] = response.generate_swagger()
=======
                # The first element of the method_definition['security'] should be AWS_IAM
                # because authorizer_list = ['AWS_IAM'] is hardcoded above
                if 'AWS_IAM' in method_definition['security'][0]:
                    aws_iam_security_definition = {
                        'AWS_IAM': {
                            'x-amazon-apigateway-authtype': 'awsSigv4',
                            'type': 'apiKey',
                            'name': 'Authorization',
                            'in': 'header'
                        }
                    }
                    if not self.security_definitions:
                        self.security_definitions = aws_iam_security_definition
                    elif 'AWS_IAM' not in self.security_definitions:
                        self.security_definitions.update(aws_iam_security_definition)
>>>>>>> 972b610b

    @property
    def swagger(self):
        """
        Returns a **copy** of the Swagger document as a dictionary.

        :return dict: Dictionary containing the Swagger document
        """

        # Make sure any changes to the paths are reflected back in output
        self._doc["paths"] = self.paths

        if self.security_definitions:
            self._doc["securityDefinitions"] = self.security_definitions
        if self.gateway_responses:
            self._doc[self._X_APIGW_GATEWAY_RESPONSES] = self.gateway_responses

        return copy.deepcopy(self._doc)

    @staticmethod
    def is_valid(data):
        """
        Checks if the input data is a Swagger document

        :param dict data: Data to be validated
        :return: True, if data is a Swagger
        """
        return bool(data) and \
            isinstance(data, dict) and \
            bool(data.get("swagger")) and \
            isinstance(data.get('paths'), dict)

    @staticmethod
    def gen_skeleton():
        """
        Method to make an empty swagger file, with just some basic structure. Just enough to pass validator.

        :return dict: Dictionary of a skeleton swagger document
        """
        return {
            'swagger': '2.0',
            'info': {
                'version': '1.0',
                'title': ref('AWS::StackName')
            },
            'paths': {
            }
        }

    @staticmethod
    def _normalize_method_name(method):
        """
        Returns a lower case, normalized version of HTTP Method. It also know how to handle API Gateway specific methods
        like "ANY"

        NOTE: Always normalize before using the `method` value passed in as input

        :param string method: Name of the HTTP Method
        :return string: Normalized method name
        """
        if not method or not isinstance(method, string_types):
            return method

        method = method.lower()
        if method == 'any':
            return SwaggerEditor._X_ANY_METHOD
        else:
            return method<|MERGE_RESOLUTION|>--- conflicted
+++ resolved
@@ -493,19 +493,7 @@
 
             if security:
                 method_definition['security'] = security
-
-<<<<<<< HEAD
-    def add_gateway_responses(self, gateway_responses):
-        """
-        Add Gateway Response definitions to Swagger.
-
-        :param dict gateway_responses: Dictionary of GatewayResponse configuration which gets translated.
-        """
-        self.gateway_responses = self.gateway_responses or {}
-
-        for response_type, response in gateway_responses.items():
-            self.gateway_responses[response_type] = response.generate_swagger()
-=======
+                
                 # The first element of the method_definition['security'] should be AWS_IAM
                 # because authorizer_list = ['AWS_IAM'] is hardcoded above
                 if 'AWS_IAM' in method_definition['security'][0]:
@@ -521,7 +509,17 @@
                         self.security_definitions = aws_iam_security_definition
                     elif 'AWS_IAM' not in self.security_definitions:
                         self.security_definitions.update(aws_iam_security_definition)
->>>>>>> 972b610b
+
+    def add_gateway_responses(self, gateway_responses):
+        """
+        Add Gateway Response definitions to Swagger.
+
+        :param dict gateway_responses: Dictionary of GatewayResponse configuration which gets translated.
+        """
+        self.gateway_responses = self.gateway_responses or {}
+
+        for response_type, response in gateway_responses.items():
+            self.gateway_responses[response_type] = response.generate_swagger()
 
     @property
     def swagger(self):
