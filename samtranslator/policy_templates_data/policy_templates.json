{
  "Templates": {
    "AMIDescribePolicy": {
      "Definition": {
        "Statement": [
          {
            "Action": [
              "ec2:DescribeImages"
            ],
            "Effect": "Allow",
            "Resource": "*"
          }
        ]
      },
      "Description": "Gives permissions to describe AMIs",
      "Parameters": {}
    },
    "AWSSecretsManagerGetSecretValuePolicy": {
      "Definition": {
        "Statement": [
          {
            "Action": [
              "secretsmanager:GetSecretValue"
            ],
            "Effect": "Allow",
            "Resource": {
              "Fn::Sub": [
                "${secretArn}",
                {
                  "secretArn": {
                    "Ref": "SecretArn"
                  }
                }
              ]
            }
          }
        ]
      },
      "Description": "Grants permissions to GetSecretValue for the specified AWS Secrets Manager secret",
      "Parameters": {
        "SecretArn": {
          "Description": "The ARN of the secret to grant access to"
        }
      }
    },
    "AWSSecretsManagerRotationPolicy": {
      "Definition": {
        "Statement": [
          {
            "Action": [
              "secretsmanager:DescribeSecret",
              "secretsmanager:GetSecretValue",
              "secretsmanager:PutSecretValue",
              "secretsmanager:UpdateSecretVersionStage"
            ],
            "Condition": {
              "StringEquals": {
                "secretsmanager:resource/AllowRotationLambdaArn": {
                  "Fn::Sub": [
                    "arn:${AWS::Partition}:lambda:${AWS::Region}:${AWS::AccountId}:function:${functionName}",
                    {
                      "functionName": {
                        "Ref": "FunctionName"
                      }
                    }
                  ]
                }
              }
            },
            "Effect": "Allow",
            "Resource": {
              "Fn::Sub": "arn:${AWS::Partition}:secretsmanager:${AWS::Region}:${AWS::AccountId}:secret:*"
            }
          },
          {
            "Action": [
              "secretsmanager:GetRandomPassword"
            ],
            "Effect": "Allow",
            "Resource": "*"
          }
        ]
      },
      "Description": "Grants permissions to APIs required to rotate a secret in AWS Secrets Manager",
      "Parameters": {
        "FunctionName": {
          "Description": "Name of the Lambda Function"
        }
      }
    },
    "AcmGetCertificatePolicy": {
      "Definition": {
        "Statement": [
          {
            "Action": [
              "acm:GetCertificate"
            ],
            "Effect": "Allow",
            "Resource": {
              "Fn::Sub": [
                "${certificateArn}",
                {
                  "certificateArn": {
                    "Ref": "CertificateArn"
                  }
                }
              ]
            }
          }
        ]
      },
      "Description": "Gives permission to retrieve a certificate and its certificate chain from ACM",
      "Parameters": {
        "CertificateArn": {
          "Description": "The ARN of the certificate to grant access to"
        }
      }
    },
    "AthenaQueryPolicy": {
      "Definition": {
        "Statement": [
          {
            "Action": [
              "athena:ListWorkGroups",
              "athena:GetExecutionEngine",
              "athena:GetExecutionEngines",
              "athena:GetNamespace",
              "athena:GetCatalogs",
              "athena:GetNamespaces",
              "athena:GetTables",
              "athena:GetTable"
            ],
            "Effect": "Allow",
            "Resource": "*"
          },
          {
            "Action": [
              "athena:StartQueryExecution",
              "athena:GetQueryResults",
              "athena:DeleteNamedQuery",
              "athena:GetNamedQuery",
              "athena:ListQueryExecutions",
              "athena:StopQueryExecution",
              "athena:GetQueryResultsStream",
              "athena:ListNamedQueries",
              "athena:CreateNamedQuery",
              "athena:GetQueryExecution",
              "athena:BatchGetNamedQuery",
              "athena:BatchGetQueryExecution",
              "athena:GetWorkGroup"
            ],
            "Effect": "Allow",
            "Resource": {
              "Fn::Sub": [
                "arn:${AWS::Partition}:athena:${AWS::Region}:${AWS::AccountId}:workgroup/${workgroupName}",
                {
                  "workgroupName": {
                    "Ref": "WorkGroupName"
                  }
                }
              ]
            }
          }
        ]
      },
      "Description": "Gives permissions to execute Athena queries",
      "Parameters": {
        "WorkGroupName": {
          "Description": "Name of the Athena Workgroup"
        }
      }
    },
    "CloudFormationDescribeStacksPolicy": {
      "Definition": {
        "Statement": [
          {
            "Action": [
              "cloudformation:DescribeStacks"
            ],
            "Effect": "Allow",
            "Resource": {
              "Fn::Sub": "arn:${AWS::Partition}:cloudformation:${AWS::Region}:${AWS::AccountId}:stack/*"
            }
          }
        ]
      },
      "Description": "Gives permission to describe CloudFormation stacks",
      "Parameters": {}
    },
    "CloudWatchDashboardPolicy": {
      "Definition": {
        "Statement": [
          {
            "Action": [
              "cloudwatch:GetDashboard",
              "cloudwatch:ListDashboards",
              "cloudwatch:PutDashboard",
              "cloudwatch:ListMetrics"
            ],
            "Effect": "Allow",
            "Resource": "*"
          }
        ]
      },
      "Description": "Gives permissions to put metrics to operate on CloudWatch Dashboards",
      "Parameters": {}
    },
    "CloudWatchDescribeAlarmHistoryPolicy": {
      "Definition": {
        "Statement": [
          {
            "Action": [
              "cloudwatch:DescribeAlarmHistory"
            ],
            "Effect": "Allow",
            "Resource": "*"
          }
        ]
      },
      "Description": "Gives permissions to describe CloudWatch alarm history",
      "Parameters": {}
    },
    "CloudWatchPutMetricPolicy": {
      "Definition": {
        "Statement": [
          {
            "Action": [
              "cloudwatch:PutMetricData"
            ],
            "Effect": "Allow",
            "Resource": "*"
          }
        ]
      },
      "Description": "Gives permissions to put metrics to CloudWatch",
      "Parameters": {}
    },
    "CodeCommitCrudPolicy": {
      "Definition": {
        "Statement": [
          {
            "Action": [
              "codecommit:GitPull",
              "codecommit:GitPush",
              "codecommit:CreateBranch",
              "codecommit:DeleteBranch",
              "codecommit:GetBranch",
              "codecommit:ListBranches",
              "codecommit:MergeBranchesByFastForward",
              "codecommit:MergeBranchesBySquash",
              "codecommit:MergeBranchesByThreeWay",
              "codecommit:UpdateDefaultBranch",
              "codecommit:BatchDescribeMergeConflicts",
              "codecommit:CreateUnreferencedMergeCommit",
              "codecommit:DescribeMergeConflicts",
              "codecommit:GetMergeCommit",
              "codecommit:GetMergeOptions",
              "codecommit:BatchGetPullRequests",
              "codecommit:CreatePullRequest",
              "codecommit:DescribePullRequestEvents",
              "codecommit:GetCommentsForPullRequest",
              "codecommit:GetCommitsFromMergeBase",
              "codecommit:GetMergeConflicts",
              "codecommit:GetPullRequest",
              "codecommit:ListPullRequests",
              "codecommit:MergePullRequestByFastForward",
              "codecommit:MergePullRequestBySquash",
              "codecommit:MergePullRequestByThreeWay",
              "codecommit:PostCommentForPullRequest",
              "codecommit:UpdatePullRequestDescription",
              "codecommit:UpdatePullRequestStatus",
              "codecommit:UpdatePullRequestTitle",
              "codecommit:DeleteFile",
              "codecommit:GetBlob",
              "codecommit:GetFile",
              "codecommit:GetFolder",
              "codecommit:PutFile",
              "codecommit:DeleteCommentContent",
              "codecommit:GetComment",
              "codecommit:GetCommentsForComparedCommit",
              "codecommit:PostCommentForComparedCommit",
              "codecommit:PostCommentReply",
              "codecommit:UpdateComment",
              "codecommit:BatchGetCommits",
              "codecommit:CreateCommit",
              "codecommit:GetCommit",
              "codecommit:GetCommitHistory",
              "codecommit:GetDifferences",
              "codecommit:GetObjectIdentifier",
              "codecommit:GetReferences",
              "codecommit:GetTree",
              "codecommit:GetRepository",
              "codecommit:UpdateRepositoryDescription",
              "codecommit:ListTagsForResource",
              "codecommit:TagResource",
              "codecommit:UntagResource",
              "codecommit:GetRepositoryTriggers",
              "codecommit:PutRepositoryTriggers",
              "codecommit:TestRepositoryTriggers",
              "codecommit:GetBranch",
              "codecommit:GetCommit",
              "codecommit:UploadArchive",
              "codecommit:GetUploadArchiveStatus",
              "codecommit:CancelUploadArchive"
            ],
            "Effect": "Allow",
            "Resource": {
              "Fn::Sub": [
                "arn:${AWS::Partition}:codecommit:${AWS::Region}:${AWS::AccountId}:${repositoryName}",
                {
                  "repositoryName": {
                    "Ref": "RepositoryName"
                  }
                }
              ]
            }
          }
        ]
      },
      "Description": "Gives permissions to create/read/update/delete objects within a specific codecommit repository",
      "Parameters": {
        "RepositoryName": {
          "Description": "Name of the CodeCommit Repository"
        }
      }
    },
    "CodeCommitReadPolicy": {
      "Definition": {
        "Statement": [
          {
            "Action": [
              "codecommit:GitPull",
              "codecommit:GetBranch",
              "codecommit:ListBranches",
              "codecommit:BatchDescribeMergeConflicts",
              "codecommit:DescribeMergeConflicts",
              "codecommit:GetMergeCommit",
              "codecommit:GetMergeOptions",
              "codecommit:BatchGetPullRequests",
              "codecommit:DescribePullRequestEvents",
              "codecommit:GetCommentsForPullRequest",
              "codecommit:GetCommitsFromMergeBase",
              "codecommit:GetMergeConflicts",
              "codecommit:GetPullRequest",
              "codecommit:ListPullRequests",
              "codecommit:GetBlob",
              "codecommit:GetFile",
              "codecommit:GetFolder",
              "codecommit:GetComment",
              "codecommit:GetCommentsForComparedCommit",
              "codecommit:BatchGetCommits",
              "codecommit:GetCommit",
              "codecommit:GetCommitHistory",
              "codecommit:GetDifferences",
              "codecommit:GetObjectIdentifier",
              "codecommit:GetReferences",
              "codecommit:GetTree",
              "codecommit:GetRepository",
              "codecommit:ListTagsForResource",
              "codecommit:GetRepositoryTriggers",
              "codecommit:TestRepositoryTriggers",
              "codecommit:GetBranch",
              "codecommit:GetCommit",
              "codecommit:GetUploadArchiveStatus"
            ],
            "Effect": "Allow",
            "Resource": {
              "Fn::Sub": [
                "arn:${AWS::Partition}:codecommit:${AWS::Region}:${AWS::AccountId}:${repositoryName}",
                {
                  "repositoryName": {
                    "Ref": "RepositoryName"
                  }
                }
              ]
            }
          }
        ]
      },
      "Description": "Gives permissions to read objects within a specific codecommit repository",
      "Parameters": {
        "RepositoryName": {
          "Description": "Name of the CodeCommit Repository"
        }
      }
    },
    "CodePipelineLambdaExecutionPolicy": {
      "Definition": {
        "Statement": [
          {
            "Action": [
              "codepipeline:PutJobSuccessResult",
              "codepipeline:PutJobFailureResult"
            ],
            "Effect": "Allow",
            "Resource": "*"
          }
        ]
      },
      "Description": "Gives permission for a Lambda function invoked by AWS CodePipeline to report back status of the job",
      "Parameters": {}
    },
    "CodePipelineReadOnlyPolicy": {
      "Definition": {
        "Statement": [
          {
            "Action": [
              "codepipeline:ListPipelineExecutions"
            ],
            "Effect": "Allow",
            "Resource": {
              "Fn::Sub": [
                "arn:${AWS::Partition}:codepipeline:${AWS::Region}:${AWS::AccountId}:${pipelinename}",
                {
                  "pipelinename": {
                    "Ref": "PipelineName"
                  }
                }
              ]
            }
          }
        ]
      },
      "Description": "Gives read permissions to get details about a CodePipeline pipeline",
      "Parameters": {
        "PipelineName": {
          "Description": "Name of the CodePipeline pipeline"
        }
      }
    },
    "ComprehendBasicAccessPolicy": {
      "Definition": {
        "Statement": [
          {
            "Action": [
              "comprehend:BatchDetectKeyPhrases",
              "comprehend:DetectDominantLanguage",
              "comprehend:DetectEntities",
              "comprehend:BatchDetectEntities",
              "comprehend:DetectKeyPhrases",
              "comprehend:DetectSentiment",
              "comprehend:BatchDetectDominantLanguage",
              "comprehend:BatchDetectSentiment"
            ],
            "Effect": "Allow",
            "Resource": "*"
          }
        ]
      },
      "Description": "Gives access to Amazon Comprehend APIs for detecting entities, key phrases, languages and sentiments",
      "Parameters": {}
    },
    "CostExplorerReadOnlyPolicy": {
      "Definition": {
        "Statement": [
          {
            "Action": [
              "ce:GetCostAndUsage",
              "ce:GetDimensionValues",
              "ce:GetReservationCoverage",
              "ce:GetReservationPurchaseRecommendation",
              "ce:GetReservationUtilization",
              "ce:GetTags"
            ],
            "Effect": "Allow",
            "Resource": "*"
          }
        ]
      },
      "Description": "Gives access to the readonly Cost Explorer APIs for billing history",
      "Parameters": {}
    },
    "DynamoDBBackupFullAccessPolicy": {
      "Definition": {
        "Statement": [
          {
            "Action": [
              "dynamodb:CreateBackup",
              "dynamodb:DescribeContinuousBackups"
            ],
            "Effect": "Allow",
            "Resource": {
              "Fn::Sub": [
                "arn:${AWS::Partition}:dynamodb:${AWS::Region}:${AWS::AccountId}:table/${tableName}",
                {
                  "tableName": {
                    "Ref": "TableName"
                  }
                }
              ]
            }
          },
          {
            "Action": [
              "dynamodb:DeleteBackup",
              "dynamodb:DescribeBackup",
              "dynamodb:ListBackups"
            ],
            "Effect": "Allow",
            "Resource": {
              "Fn::Sub": [
                "arn:${AWS::Partition}:dynamodb:${AWS::Region}:${AWS::AccountId}:table/${tableName}/backup/*",
                {
                  "tableName": {
                    "Ref": "TableName"
                  }
                }
              ]
            }
          }
        ]
      },
      "Description": "Gives read/write permissions to DynamoDB on-demand backups for a table",
      "Parameters": {
        "TableName": {
          "Description": "Name of DynamoDB Table"
        }
      }
    },
    "DynamoDBCrudPolicy": {
      "Definition": {
        "Statement": [
          {
            "Action": [
              "dynamodb:GetItem",
              "dynamodb:DeleteItem",
              "dynamodb:PutItem",
              "dynamodb:Scan",
              "dynamodb:Query",
              "dynamodb:UpdateItem",
              "dynamodb:BatchWriteItem",
              "dynamodb:BatchGetItem",
              "dynamodb:DescribeTable",
              "dynamodb:ConditionCheckItem"
            ],
            "Effect": "Allow",
            "Resource": [
              {
                "Fn::Sub": [
                  "arn:${AWS::Partition}:dynamodb:${AWS::Region}:${AWS::AccountId}:table/${tableName}",
                  {
                    "tableName": {
                      "Ref": "TableName"
                    }
                  }
                ]
              },
              {
                "Fn::Sub": [
                  "arn:${AWS::Partition}:dynamodb:${AWS::Region}:${AWS::AccountId}:table/${tableName}/index/*",
                  {
                    "tableName": {
                      "Ref": "TableName"
                    }
                  }
                ]
              }
            ]
          }
        ]
      },
      "Description": "Gives CRUD access to a DynamoDB Table",
      "Parameters": {
        "TableName": {
          "Description": "Name of the DynamoDB Table"
        }
      }
    },
    "DynamoDBReadPolicy": {
      "Definition": {
        "Statement": [
          {
            "Action": [
              "dynamodb:GetItem",
              "dynamodb:Scan",
              "dynamodb:Query",
              "dynamodb:BatchGetItem",
              "dynamodb:DescribeTable"
            ],
            "Effect": "Allow",
            "Resource": [
              {
                "Fn::Sub": [
                  "arn:${AWS::Partition}:dynamodb:${AWS::Region}:${AWS::AccountId}:table/${tableName}",
                  {
                    "tableName": {
                      "Ref": "TableName"
                    }
                  }
                ]
              },
              {
                "Fn::Sub": [
                  "arn:${AWS::Partition}:dynamodb:${AWS::Region}:${AWS::AccountId}:table/${tableName}/index/*",
                  {
                    "tableName": {
                      "Ref": "TableName"
                    }
                  }
                ]
              }
            ]
          }
        ]
      },
      "Description": "Gives read only access to a DynamoDB Table",
      "Parameters": {
        "TableName": {
          "Description": "Name of the DynamoDB Table"
        }
      }
    },
    "DynamoDBReconfigurePolicy": {
      "Definition": {
        "Statement": [
          {
            "Action": [
              "dynamodb:UpdateTable"
            ],
            "Effect": "Allow",
            "Resource": {
              "Fn::Sub": [
                "arn:${AWS::Partition}:dynamodb:${AWS::Region}:${AWS::AccountId}:table/${tableName}",
                {
                  "tableName": {
                    "Ref": "TableName"
                  }
                }
              ]
            }
          }
        ]
      },
      "Description": "Gives access reconfigure to a DynamoDB Table",
      "Parameters": {
        "TableName": {
          "Description": "Name of the DynamoDB Table"
        }
      }
    },
    "DynamoDBRestoreFromBackupPolicy": {
      "Definition": {
        "Statement": [
          {
            "Action": [
              "dynamodb:RestoreTableFromBackup"
            ],
            "Effect": "Allow",
            "Resource": {
              "Fn::Sub": [
                "arn:${AWS::Partition}:dynamodb:${AWS::Region}:${AWS::AccountId}:table/${tableName}/backup/*",
                {
                  "tableName": {
                    "Ref": "TableName"
                  }
                }
              ]
            }
          },
          {
            "Action": [
              "dynamodb:PutItem",
              "dynamodb:UpdateItem",
              "dynamodb:DeleteItem",
              "dynamodb:GetItem",
              "dynamodb:Query",
              "dynamodb:Scan",
              "dynamodb:BatchWriteItem"
            ],
            "Effect": "Allow",
            "Resource": {
              "Fn::Sub": [
                "arn:${AWS::Partition}:dynamodb:${AWS::Region}:${AWS::AccountId}:table/${tableName}",
                {
                  "tableName": {
                    "Ref": "TableName"
                  }
                }
              ]
            }
          }
        ]
      },
      "Description": "Gives permissions to restore a table from backup",
      "Parameters": {
        "TableName": {
          "Description": "Name of DynamoDB Table"
        }
      }
    },
    "DynamoDBStreamReadPolicy": {
      "Definition": {
        "Statement": [
          {
            "Action": [
              "dynamodb:DescribeStream",
              "dynamodb:GetRecords",
              "dynamodb:GetShardIterator"
            ],
            "Effect": "Allow",
            "Resource": {
              "Fn::Sub": [
                "arn:${AWS::Partition}:dynamodb:${AWS::Region}:${AWS::AccountId}:table/${tableName}/stream/${streamName}",
                {
                  "streamName": {
                    "Ref": "StreamName"
                  },
                  "tableName": {
                    "Ref": "TableName"
                  }
                }
              ]
            }
          },
          {
            "Action": [
              "dynamodb:ListStreams"
            ],
            "Effect": "Allow",
            "Resource": {
              "Fn::Sub": [
                "arn:${AWS::Partition}:dynamodb:${AWS::Region}:${AWS::AccountId}:table/${tableName}/stream/*",
                {
                  "tableName": {
                    "Ref": "TableName"
                  }
                }
              ]
            }
          }
        ]
      },
      "Description": "Gives permission to describe and read a DynamoDB Stream and Records",
      "Parameters": {
        "StreamName": {
          "Description": "Name of DynamoDB Stream"
        },
        "TableName": {
          "Description": "Name of DynamoDB Table"
        }
      }
    },
    "DynamoDBWritePolicy": {
      "Definition": {
        "Statement": [
          {
            "Action": [
              "dynamodb:PutItem",
              "dynamodb:UpdateItem",
              "dynamodb:BatchWriteItem"
            ],
            "Effect": "Allow",
            "Resource": [
              {
                "Fn::Sub": [
                  "arn:${AWS::Partition}:dynamodb:${AWS::Region}:${AWS::AccountId}:table/${tableName}",
                  {
                    "tableName": {
                      "Ref": "TableName"
                    }
                  }
                ]
              },
              {
                "Fn::Sub": [
                  "arn:${AWS::Partition}:dynamodb:${AWS::Region}:${AWS::AccountId}:table/${tableName}/index/*",
                  {
                    "tableName": {
                      "Ref": "TableName"
                    }
                  }
                ]
              }
            ]
          }
        ]
      },
      "Description": "Gives write only access to a DynamoDB Table",
      "Parameters": {
        "TableName": {
          "Description": "Name of the DynamoDB Table"
        }
      }
    },
    "EC2CopyImagePolicy": {
      "Definition": {
        "Statement": [
          {
            "Action": [
              "ec2:CopyImage"
            ],
            "Effect": "Allow",
            "Resource": {
              "Fn::Sub": [
                "arn:${AWS::Partition}:ec2:${AWS::Region}:${AWS::AccountId}:image/${imageId}",
                {
                  "imageId": {
                    "Ref": "ImageId"
                  }
                }
              ]
            }
          }
        ]
      },
      "Description": "Gives permission top copy EC2 Images",
      "Parameters": {
        "ImageId": {
          "Description": "The id of the image"
        }
      }
    },
    "EC2DescribePolicy": {
      "Definition": {
        "Statement": [
          {
            "Action": [
              "ec2:DescribeRegions",
              "ec2:DescribeInstances"
            ],
            "Effect": "Allow",
            "Resource": "*"
          }
        ]
      },
      "Description": "Gives permission to describe EC2 instances",
      "Parameters": {}
    },
    "EFSWriteAccessPolicy": {
      "Definition": {
        "Statement": [
          {
            "Action": [
              "elasticfilesystem:ClientMount",
              "elasticfilesystem:ClientWrite"
            ],
            "Condition": {
              "StringEquals": {
                "elasticfilesystem:AccessPointArn": {
                  "Fn::Sub": [
                    "arn:${AWS::Partition}:elasticfilesystem:${AWS::Region}:${AWS::AccountId}:access-point/${AccessPoint}",
                    {
                      "AccessPoint": {
                        "Ref": "AccessPoint"
                      }
                    }
                  ]
                }
              }
            },
            "Effect": "Allow",
            "Resource": {
              "Fn::Sub": [
                "arn:${AWS::Partition}:elasticfilesystem:${AWS::Region}:${AWS::AccountId}:file-system/${FileSystem}",
                {
                  "FileSystem": {
                    "Ref": "FileSystem"
                  }
                }
              ]
            }
          }
        ]
      },
      "Description": "Gives permission to mount an Elastic File System with write access",
      "Parameters": {
        "AccessPoint": {
          "Description": "Resource ID of the Elastic File System Access Point"
        },
        "FileSystem": {
          "Description": "Resource ID of the Elastic File System"
        }
      }
    },
    "EKSDescribePolicy": {
      "Definition": {
        "Statement": [
          {
            "Action": [
              "eks:DescribeCluster",
              "eks:ListClusters"
            ],
            "Effect": "Allow",
            "Resource": "*"
          }
        ]
      },
      "Description": "Gives permission to describe or list Amazon EKS clusters",
      "Parameters": {}
    },
    "EcsRunTaskPolicy": {
      "Definition": {
        "Statement": [
          {
            "Action": [
              "ecs:RunTask"
            ],
            "Effect": "Allow",
            "Resource": {
              "Fn::Sub": [
                "arn:${AWS::Partition}:ecs:${AWS::Region}:${AWS::AccountId}:task-definition/${taskDefinition}",
                {
                  "taskDefinition": {
                    "Ref": "TaskDefinition"
                  }
                }
              ]
            }
          }
        ]
      },
      "Description": "Gives permission to start a new task for a task definition",
      "Parameters": {
        "TaskDefinition": {
          "Description": "The family and revision (family:revision) of the task definition"
        }
      }
    },
    "ElasticMapReduceAddJobFlowStepsPolicy": {
      "Definition": {
        "Statement": [
          {
            "Action": "elasticmapreduce:AddJobFlowSteps",
            "Effect": "Allow",
            "Resource": {
              "Fn::Sub": [
                "arn:${AWS::Partition}:elasticmapreduce:${AWS::Region}:${AWS::AccountId}:cluster/${clusterId}",
                {
                  "clusterId": {
                    "Ref": "ClusterId"
                  }
                }
              ]
            }
          }
        ]
      },
      "Description": "Gives permission to add new steps to a running cluster",
      "Parameters": {
        "ClusterId": {
          "Description": "The unique identifier of the cluster"
        }
      }
    },
    "ElasticMapReduceCancelStepsPolicy": {
      "Definition": {
        "Statement": [
          {
            "Action": "elasticmapreduce:CancelSteps",
            "Effect": "Allow",
            "Resource": {
              "Fn::Sub": [
                "arn:${AWS::Partition}:elasticmapreduce:${AWS::Region}:${AWS::AccountId}:cluster/${clusterId}",
                {
                  "clusterId": {
                    "Ref": "ClusterId"
                  }
                }
              ]
            }
          }
        ]
      },
      "Description": "Gives permission to cancel a pending step or steps in a running cluster",
      "Parameters": {
        "ClusterId": {
          "Description": "The unique identifier of the cluster"
        }
      }
    },
    "ElasticMapReduceModifyInstanceFleetPolicy": {
      "Definition": {
        "Statement": [
          {
            "Action": [
              "elasticmapreduce:ModifyInstanceFleet",
              "elasticmapreduce:ListInstanceFleets"
            ],
            "Effect": "Allow",
            "Resource": {
              "Fn::Sub": [
                "arn:${AWS::Partition}:elasticmapreduce:${AWS::Region}:${AWS::AccountId}:cluster/${clusterId}",
                {
                  "clusterId": {
                    "Ref": "ClusterId"
                  }
                }
              ]
            }
          }
        ]
      },
      "Description": "Gives permission to list details and modify capacities for instance fleets within a cluster",
      "Parameters": {
        "ClusterId": {
          "Description": "The unique identifier of the cluster"
        }
      }
    },
    "ElasticMapReduceModifyInstanceGroupsPolicy": {
      "Definition": {
        "Statement": [
          {
            "Action": [
              "elasticmapreduce:ModifyInstanceGroups",
              "elasticmapreduce:ListInstanceGroups"
            ],
            "Effect": "Allow",
            "Resource": {
              "Fn::Sub": [
                "arn:${AWS::Partition}:elasticmapreduce:${AWS::Region}:${AWS::AccountId}:cluster/${clusterId}",
                {
                  "clusterId": {
                    "Ref": "ClusterId"
                  }
                }
              ]
            }
          }
        ]
      },
      "Description": "Gives permission to list details and modify settings for instance groups within a cluster",
      "Parameters": {
        "ClusterId": {
          "Description": "The unique identifier of the cluster"
        }
      }
    },
    "ElasticMapReduceSetTerminationProtectionPolicy": {
      "Definition": {
        "Statement": [
          {
            "Action": "elasticmapreduce:SetTerminationProtection",
            "Effect": "Allow",
            "Resource": {
              "Fn::Sub": [
                "arn:${AWS::Partition}:elasticmapreduce:${AWS::Region}:${AWS::AccountId}:cluster/${clusterId}",
                {
                  "clusterId": {
                    "Ref": "ClusterId"
                  }
                }
              ]
            }
          }
        ]
      },
      "Description": "Gives permission to set termination protection for a cluster",
      "Parameters": {
        "ClusterId": {
          "Description": "The unique identifier of the cluster"
        }
      }
    },
    "ElasticMapReduceTerminateJobFlowsPolicy": {
      "Definition": {
        "Statement": [
          {
            "Action": "elasticmapreduce:TerminateJobFlows",
            "Effect": "Allow",
            "Resource": {
              "Fn::Sub": [
                "arn:${AWS::Partition}:elasticmapreduce:${AWS::Region}:${AWS::AccountId}:cluster/${clusterId}",
                {
                  "clusterId": {
                    "Ref": "ClusterId"
                  }
                }
              ]
            }
          }
        ]
      },
      "Description": "Gives permission to shut down a cluster",
      "Parameters": {
        "ClusterId": {
          "Description": "The unique identifier of the cluster"
        }
      }
    },
    "ElasticsearchHttpPostPolicy": {
      "Definition": {
        "Statement": [
          {
            "Action": [
              "es:ESHttpPost",
              "es:ESHttpPut"
            ],
            "Effect": "Allow",
            "Resource": {
              "Fn::Sub": [
                "arn:${AWS::Partition}:es:${AWS::Region}:${AWS::AccountId}:domain/${domainName}/*",
                {
                  "domainName": {
                    "Ref": "DomainName"
                  }
                }
              ]
            }
          }
        ]
      },
      "Description": "Gives POST and PUT permissions to Elasticsearch",
      "Parameters": {
        "DomainName": {
          "Description": "Name of Domain"
        }
      }
    },
    "EventBridgePutEventsPolicy": {
      "Definition": {
        "Statement": [
          {
            "Action": "events:PutEvents",
            "Effect": "Allow",
            "Resource": {
              "Fn::Sub": [
                "arn:${AWS::Partition}:events:${AWS::Region}:${AWS::AccountId}:event-bus/${eventBusName}",
                {
                  "eventBusName": {
                    "Ref": "EventBusName"
                  }
                }
              ]
            }
          }
        ]
      },
      "Description": "Gives permissions to send events to EventBridge",
      "Parameters": {
        "EventBusName": {
          "Description": "Name of the EventBridge EventBus"
        }
      }
    },
    "FilterLogEventsPolicy": {
      "Definition": {
        "Statement": [
          {
            "Action": [
              "logs:FilterLogEvents"
            ],
            "Effect": "Allow",
            "Resource": {
              "Fn::Sub": [
                "arn:${AWS::Partition}:logs:${AWS::Region}:${AWS::AccountId}:log-group:${logGroupName}:log-stream:*",
                {
                  "logGroupName": {
                    "Ref": "LogGroupName"
                  }
                }
              ]
            }
          }
        ]
      },
      "Description": "Gives permission to filter Log Events from a specified Log Group",
      "Parameters": {
        "LogGroupName": {
          "Description": "Name of the Log Group"
        }
      }
    },
    "FirehoseCrudPolicy": {
      "Definition": {
        "Statement": [
          {
            "Action": [
              "firehose:CreateDeliveryStream",
              "firehose:DeleteDeliveryStream",
              "firehose:DescribeDeliveryStream",
              "firehose:PutRecord",
              "firehose:PutRecordBatch",
              "firehose:UpdateDestination"
            ],
            "Effect": "Allow",
            "Resource": {
              "Fn::Sub": [
                "arn:${AWS::Partition}:firehose:${AWS::Region}:${AWS::AccountId}:deliverystream/${deliveryStreamName}",
                {
                  "deliveryStreamName": {
                    "Ref": "DeliveryStreamName"
                  }
                }
              ]
            }
          }
        ]
      },
      "Description": "Gives permission to create, write to, update, and delete a Kinesis Firehose Delivery Stream",
      "Parameters": {
        "DeliveryStreamName": {
          "Description": "Name of Kinesis Firehose Delivery Stream"
        }
      }
    },
    "FirehoseWritePolicy": {
      "Definition": {
        "Statement": [
          {
            "Action": [
              "firehose:PutRecord",
              "firehose:PutRecordBatch"
            ],
            "Effect": "Allow",
            "Resource": {
              "Fn::Sub": [
                "arn:${AWS::Partition}:firehose:${AWS::Region}:${AWS::AccountId}:deliverystream/${deliveryStreamName}",
                {
                  "deliveryStreamName": {
                    "Ref": "DeliveryStreamName"
                  }
                }
              ]
            }
          }
        ]
      },
      "Description": "Gives permission to write to a Kinesis Firehose Delivery Stream",
      "Parameters": {
        "DeliveryStreamName": {
          "Description": "Name of Kinesis Firehose Delivery Stream"
        }
      }
    },
    "KMSDecryptPolicy": {
      "Definition": {
        "Statement": [
          {
            "Action": "kms:Decrypt",
            "Effect": "Allow",
            "Resource": {
              "Fn::Sub": [
                "arn:${AWS::Partition}:kms:${AWS::Region}:${AWS::AccountId}:key/${keyId}",
                {
                  "keyId": {
                    "Ref": "KeyId"
                  }
                }
              ]
            }
          }
        ]
      },
      "Description": "Gives permission to decrypt with KMS Key",
      "Parameters": {
        "KeyId": {
          "Description": "ID of the KMS Key"
        }
      }
    },
    "KMSEncryptPolicy": {
      "Definition": {
        "Statement": [
          {
            "Action": "kms:Encrypt",
            "Effect": "Allow",
            "Resource": {
              "Fn::Sub": [
                "arn:${AWS::Partition}:kms:${AWS::Region}:${AWS::AccountId}:key/${keyId}",
                {
                  "keyId": {
                    "Ref": "KeyId"
                  }
                }
              ]
            }
          }
        ]
      },
      "Description": "Gives permission to encrypt with KMS Key",
      "Parameters": {
        "KeyId": {
          "Description": "ID of the KMS Key"
        }
      }
    },
    "KinesisCrudPolicy": {
      "Definition": {
        "Statement": [
          {
            "Action": [
              "kinesis:AddTagsToStream",
              "kinesis:CreateStream",
              "kinesis:DecreaseStreamRetentionPeriod",
              "kinesis:DeleteStream",
              "kinesis:DescribeStream",
              "kinesis:DescribeStreamSummary",
              "kinesis:GetShardIterator",
              "kinesis:IncreaseStreamRetentionPeriod",
              "kinesis:ListTagsForStream",
              "kinesis:MergeShards",
              "kinesis:PutRecord",
              "kinesis:PutRecords",
              "kinesis:SplitShard",
              "kinesis:RemoveTagsFromStream"
            ],
            "Effect": "Allow",
            "Resource": {
              "Fn::Sub": [
                "arn:${AWS::Partition}:kinesis:${AWS::Region}:${AWS::AccountId}:stream/${streamName}",
                {
                  "streamName": {
                    "Ref": "StreamName"
                  }
                }
              ]
            }
          }
        ]
      },
      "Description": "Gives permission to create, publish and delete Kinesis Stream",
      "Parameters": {
        "StreamName": {
          "Description": "Name of Kinesis Stream"
        }
      }
    },
    "KinesisStreamReadPolicy": {
      "Definition": {
        "Statement": [
          {
            "Action": [
              "kinesis:ListStreams",
              "kinesis:DescribeLimits"
            ],
            "Effect": "Allow",
            "Resource": {
              "Fn::Sub": "arn:${AWS::Partition}:kinesis:${AWS::Region}:${AWS::AccountId}:stream/*"
            }
          },
          {
            "Action": [
              "kinesis:DescribeStream",
              "kinesis:DescribeStreamSummary",
              "kinesis:GetRecords",
              "kinesis:GetShardIterator"
            ],
            "Effect": "Allow",
            "Resource": {
              "Fn::Sub": [
                "arn:${AWS::Partition}:kinesis:${AWS::Region}:${AWS::AccountId}:stream/${streamName}",
                {
                  "streamName": {
                    "Ref": "StreamName"
                  }
                }
              ]
            }
          }
        ]
      },
      "Description": "Gives permission to list and read a Kinesis stream",
      "Parameters": {
        "StreamName": {
          "Description": "Name of Kinesis Stream"
        }
      }
    },
    "LambdaInvokePolicy": {
      "Definition": {
        "Statement": [
          {
            "Action": [
              "lambda:InvokeFunction"
            ],
            "Effect": "Allow",
            "Resource": {
              "Fn::Sub": [
                "arn:${AWS::Partition}:lambda:${AWS::Region}:${AWS::AccountId}:function:${functionName}*",
                {
                  "functionName": {
                    "Ref": "FunctionName"
                  }
                }
              ]
            }
          }
        ]
      },
      "Description": "Gives permission to invoke a Lambda Function, Alias or Version",
      "Parameters": {
        "FunctionName": {
          "Description": "Name of the Lambda Function"
        }
      }
    },
    "MobileAnalyticsWriteOnlyAccessPolicy": {
      "Definition": {
        "Statement": [
          {
            "Action": [
              "mobileanalytics:PutEvents"
            ],
            "Effect": "Allow",
            "Resource": "*"
          }
        ]
      },
      "Description": "Gives write only permissions to put event data for all application resources",
      "Parameters": {}
    },
    "OrganizationsListAccountsPolicy": {
      "Definition": {
        "Statement": [
          {
            "Action": [
              "organizations:ListAccounts"
            ],
            "Effect": "Allow",
            "Resource": "*"
          }
        ]
      },
      "Description": "Gives readonly permission to list child account names and ids",
      "Parameters": {}
    },
    "PinpointEndpointAccessPolicy": {
      "Definition": {
        "Statement": [
          {
            "Action": [
              "mobiletargeting:GetEndpoint",
              "mobiletargeting:UpdateEndpoint",
              "mobiletargeting:UpdateEndpointsBatch"
            ],
            "Effect": "Allow",
            "Resource": {
              "Fn::Sub": [
                "arn:${AWS::Partition}:mobiletargeting:${AWS::Region}:${AWS::AccountId}:apps/${pinpointApplicationId}/endpoints/*",
                {
                  "pinpointApplicationId": {
                    "Ref": "PinpointApplicationId"
                  }
                }
              ]
            }
          }
        ]
      },
      "Description": "Gives permissions to get and update endpoints for a Pinpoint application",
      "Parameters": {
        "PinpointApplicationId": {
          "Description": "The id of your Pinpoint application"
        }
      }
    },
    "PollyFullAccessPolicy": {
      "Definition": {
        "Statement": [
          {
            "Action": [
              "polly:GetLexicon",
              "polly:DeleteLexicon"
            ],
            "Effect": "Allow",
            "Resource": [
              {
                "Fn::Sub": [
                  "arn:${AWS::Partition}:polly:${AWS::Region}:${AWS::AccountId}:lexicon/${lexiconName}",
                  {
                    "lexiconName": {
                      "Ref": "LexiconName"
                    }
                  }
                ]
              }
            ]
          },
          {
            "Action": [
              "polly:DescribeVoices",
              "polly:ListLexicons",
              "polly:PutLexicon",
              "polly:SynthesizeSpeech"
            ],
            "Effect": "Allow",
            "Resource": [
              {
                "Fn::Sub": "arn:${AWS::Partition}:polly:${AWS::Region}:${AWS::AccountId}:lexicon/*"
              }
            ]
          }
        ]
      },
      "Description": "Gives full access permissions to Polly lexicon resources",
      "Parameters": {
<<<<<<< HEAD
        "ParameterName": {
          "Description":"The name of the secret stored in SSM in your account. Name doesn't contain a leading slash."
=======
        "LexiconName": {
          "Description": "Name of the Lexicon"
>>>>>>> 2eed7d75
        }
      }
    },
    "RekognitionDetectOnlyPolicy": {
      "Definition": {
        "Statement": [
          {
            "Action": [
              "rekognition:DetectFaces",
              "rekognition:DetectLabels",
              "rekognition:DetectModerationLabels",
              "rekognition:DetectText"
            ],
            "Effect": "Allow",
            "Resource": "*"
          }
        ]
      },
      "Description": "Gives permission to detect faces, labels and text",
      "Parameters": {}
    },
    "RekognitionFacesManagementPolicy": {
      "Definition": {
        "Statement": [
          {
            "Action": [
              "rekognition:IndexFaces",
              "rekognition:DeleteFaces",
              "rekognition:SearchFaces",
              "rekognition:SearchFacesByImage",
              "rekognition:ListFaces"
            ],
            "Effect": "Allow",
            "Resource": {
              "Fn::Sub": [
                "arn:${AWS::Partition}:rekognition:${AWS::Region}:${AWS::AccountId}:collection/${collectionId}",
                {
                  "collectionId": {
                    "Ref": "CollectionId"
                  }
                }
              ]
            }
          }
        ]
<<<<<<< HEAD
      }
    },
    "SSMParameterWithSlashPrefixReadPolicy": {
      "Description": "Gives access to a parameter to load secrets in this account. If not using default key, KMSDecryptPolicy will also be needed.",
      "Parameters": {
        "ParameterName": {
          "Description":"The name of the secret stored in SSM in your account. Name contains a leading slash."
        }
      },
      "Definition": {
        "Statement": [
          {
            "Effect": "Allow",
            "Action": [
              "ssm:DescribeParameters"
            ],
            "Resource": "*"
          },
          {
            "Effect": "Allow",
            "Action": [
              "ssm:GetParameters",
              "ssm:GetParameter",
              "ssm:GetParametersByPath"
            ],
            "Resource": {
              "Fn::Sub": [
                "arn:${AWS::Partition}:ssm:${AWS::Region}:${AWS::AccountId}:parameter${parameterName}",
                {
                  "parameterName": {
                    "Ref": "ParameterName"
                  }
                }
              ]
            }
          }
        ]
      }
    },
    "StepFunctionsExecutionPolicy": {
      "Description": "Gives permission to start a Step Functions state machine execution",
=======
      },
      "Description": "Gives permission to add, delete and search faces in a collection",
>>>>>>> 2eed7d75
      "Parameters": {
        "CollectionId": {
          "Description": "ID of the collection"
        }
      }
    },
    "RekognitionFacesPolicy": {
      "Definition": {
        "Statement": [
          {
            "Action": [
              "rekognition:CompareFaces",
              "rekognition:DetectFaces"
            ],
            "Effect": "Allow",
            "Resource": "*"
          }
        ]
      },
      "Description": "Gives permission to compare and detect faces and labels",
      "Parameters": {}
    },
    "RekognitionLabelsPolicy": {
      "Definition": {
        "Statement": [
          {
            "Action": [
              "rekognition:DetectLabels",
              "rekognition:DetectModerationLabels"
            ],
            "Effect": "Allow",
            "Resource": "*"
          }
        ]
      },
      "Description": "Gives permission to detect object and moderation labels",
      "Parameters": {}
    },
    "RekognitionNoDataAccessPolicy": {
      "Definition": {
        "Statement": [
          {
            "Action": [
              "rekognition:CompareFaces",
              "rekognition:DetectFaces",
              "rekognition:DetectLabels",
              "rekognition:DetectModerationLabels"
            ],
            "Effect": "Allow",
            "Resource": {
              "Fn::Sub": [
                "arn:${AWS::Partition}:rekognition:${AWS::Region}:${AWS::AccountId}:collection/${collectionId}",
                {
                  "collectionId": {
                    "Ref": "CollectionId"
                  }
                }
              ]
            }
          }
        ]
      },
      "Description": "Gives permission to compare and detect faces and labels",
      "Parameters": {
        "CollectionId": {
          "Description": "ID of the collection"
        }
      }
    },
    "RekognitionReadPolicy": {
      "Definition": {
        "Statement": [
          {
            "Action": [
              "rekognition:ListCollections",
              "rekognition:ListFaces",
              "rekognition:SearchFaces",
              "rekognition:SearchFacesByImage"
            ],
            "Effect": "Allow",
            "Resource": {
              "Fn::Sub": [
                "arn:${AWS::Partition}:rekognition:${AWS::Region}:${AWS::AccountId}:collection/${collectionId}",
                {
                  "collectionId": {
                    "Ref": "CollectionId"
                  }
                }
              ]
            }
          }
        ]
      },
      "Description": "Gives permission to list and search faces",
      "Parameters": {
        "CollectionId": {
          "Description": "ID of the collection"
        }
      }
    },
    "RekognitionWriteOnlyAccessPolicy": {
      "Definition": {
        "Statement": [
          {
            "Action": [
              "rekognition:CreateCollection",
              "rekognition:IndexFaces"
            ],
            "Effect": "Allow",
            "Resource": {
              "Fn::Sub": [
                "arn:${AWS::Partition}:rekognition:${AWS::Region}:${AWS::AccountId}:collection/${collectionId}",
                {
                  "collectionId": {
                    "Ref": "CollectionId"
                  }
                }
              ]
            }
          }
        ]
      },
      "Description": "Gives permission to create collection and index faces",
      "Parameters": {
        "CollectionId": {
          "Description": "ID of the collection"
        }
      }
    },
    "Route53ChangeResourceRecordSetsPolicy": {
      "Definition": {
        "Statement": [
          {
            "Action": [
              "route53:ChangeResourceRecordSets"
            ],
            "Effect": "Allow",
            "Resource": {
              "Fn::Sub": [
                "arn:${AWS::Partition}:route53:::hostedzone/${HostedZoneId}",
                {
                  "HostedZoneId": {
                    "Ref": "HostedZoneId"
                  }
                }
              ]
            }
          }
        ]
      },
      "Description": "Gives permission to change resource record sets in Route 53",
      "Parameters": {
        "HostedZoneId": {
          "Description": "ID of the hosted zone"
        }
      }
    },
    "S3CrudPolicy": {
      "Definition": {
        "Statement": [
          {
            "Action": [
              "s3:GetObject",
              "s3:ListBucket",
              "s3:GetBucketLocation",
              "s3:GetObjectVersion",
              "s3:PutObject",
              "s3:PutObjectAcl",
              "s3:GetLifecycleConfiguration",
              "s3:PutLifecycleConfiguration",
              "s3:DeleteObject"
            ],
            "Effect": "Allow",
            "Resource": [
              {
                "Fn::Sub": [
                  "arn:${AWS::Partition}:s3:::${bucketName}",
                  {
                    "bucketName": {
                      "Ref": "BucketName"
                    }
                  }
                ]
              },
              {
                "Fn::Sub": [
                  "arn:${AWS::Partition}:s3:::${bucketName}/*",
                  {
                    "bucketName": {
                      "Ref": "BucketName"
                    }
                  }
                ]
              }
            ]
          }
        ]
      },
      "Description": "Gives CRUD permissions to objects in the S3 Bucket",
      "Parameters": {
        "BucketName": {
          "Description": "Name of the Bucket"
        }
      }
    },
    "S3FullAccessPolicy": {
      "Definition": {
        "Statement": [
          {
            "Action": [
              "s3:GetObject",
              "s3:GetObjectAcl",
              "s3:GetObjectVersion",
              "s3:PutObject",
              "s3:PutObjectAcl",
              "s3:DeleteObject",
              "s3:DeleteObjectTagging",
              "s3:DeleteObjectVersionTagging",
              "s3:GetObjectTagging",
              "s3:GetObjectVersionTagging",
              "s3:PutObjectTagging",
              "s3:PutObjectVersionTagging"
            ],
            "Effect": "Allow",
            "Resource": [
              {
                "Fn::Sub": [
                  "arn:${AWS::Partition}:s3:::${bucketName}/*",
                  {
                    "bucketName": {
                      "Ref": "BucketName"
                    }
                  }
                ]
              }
            ]
          },
          {
            "Action": [
              "s3:ListBucket",
              "s3:GetBucketLocation",
              "s3:GetLifecycleConfiguration",
              "s3:PutLifecycleConfiguration"
            ],
            "Effect": "Allow",
            "Resource": [
              {
                "Fn::Sub": [
                  "arn:${AWS::Partition}:s3:::${bucketName}",
                  {
                    "bucketName": {
                      "Ref": "BucketName"
                    }
                  }
                ]
              }
            ]
          }
        ]
      },
      "Description": "Gives full access permissions to objects in the S3 Bucket",
      "Parameters": {
        "BucketName": {
          "Description": "Name of the Bucket"
        }
      }
    },
    "S3ReadPolicy": {
      "Definition": {
        "Statement": [
          {
            "Action": [
              "s3:GetObject",
              "s3:ListBucket",
              "s3:GetBucketLocation",
              "s3:GetObjectVersion",
              "s3:GetLifecycleConfiguration"
            ],
            "Effect": "Allow",
            "Resource": [
              {
                "Fn::Sub": [
                  "arn:${AWS::Partition}:s3:::${bucketName}",
                  {
                    "bucketName": {
                      "Ref": "BucketName"
                    }
                  }
                ]
              },
              {
                "Fn::Sub": [
                  "arn:${AWS::Partition}:s3:::${bucketName}/*",
                  {
                    "bucketName": {
                      "Ref": "BucketName"
                    }
                  }
                ]
              }
            ]
          }
        ]
      },
      "Description": "Gives read permissions to objects in the S3 Bucket",
      "Parameters": {
        "BucketName": {
          "Description": "Name of the Bucket"
        }
      }
    },
    "S3WritePolicy": {
      "Definition": {
        "Statement": [
          {
            "Action": [
              "s3:PutObject",
              "s3:PutObjectAcl",
              "s3:PutLifecycleConfiguration"
            ],
            "Effect": "Allow",
            "Resource": [
              {
                "Fn::Sub": [
                  "arn:${AWS::Partition}:s3:::${bucketName}",
                  {
                    "bucketName": {
                      "Ref": "BucketName"
                    }
                  }
                ]
              },
              {
                "Fn::Sub": [
                  "arn:${AWS::Partition}:s3:::${bucketName}/*",
                  {
                    "bucketName": {
                      "Ref": "BucketName"
                    }
                  }
                ]
              }
            ]
          }
        ]
      },
      "Description": "Gives write permissions to objects in the S3 Bucket",
      "Parameters": {
        "BucketName": {
          "Description": "Name of the Bucket"
        }
      }
    },
    "SESBulkTemplatedCrudPolicy": {
      "Definition": {
        "Statement": [
          {
            "Action": [
              "ses:GetIdentityVerificationAttributes",
              "ses:SendEmail",
              "ses:SendRawEmail",
              "ses:SendTemplatedEmail",
              "ses:SendBulkTemplatedEmail",
              "ses:VerifyEmailIdentity"
            ],
            "Effect": "Allow",
            "Resource": {
              "Fn::Sub": [
                "arn:${AWS::Partition}:ses:${AWS::Region}:${AWS::AccountId}:identity/${identityName}",
                {
                  "identityName": {
                    "Ref": "IdentityName"
                  }
                }
              ]
            }
          }
        ]
      },
      "Description": "Gives permission to send email, templated email, templated bulk emails and verify identity",
      "Parameters": {
        "IdentityName": {
          "Description": "Identity to give permissions to"
        }
      }
    },
    "SESCrudPolicy": {
      "Definition": {
        "Statement": [
          {
            "Action": [
              "ses:GetIdentityVerificationAttributes",
              "ses:SendEmail",
              "ses:SendRawEmail",
              "ses:VerifyEmailIdentity"
            ],
            "Effect": "Allow",
            "Resource": {
              "Fn::Sub": [
                "arn:${AWS::Partition}:ses:${AWS::Region}:${AWS::AccountId}:identity/${identityName}",
                {
                  "identityName": {
                    "Ref": "IdentityName"
                  }
                }
              ]
            }
          }
        ]
      },
      "Description": "Gives permission to send email and verify identity",
      "Parameters": {
        "IdentityName": {
          "Description": "Identity to give permissions to"
        }
      }
    },
    "SESEmailTemplateCrudPolicy": {
      "Definition": {
        "Statement": [
          {
            "Action": [
              "ses:CreateTemplate",
              "ses:GetTemplate",
              "ses:ListTemplates",
              "ses:UpdateTemplate",
              "ses:DeleteTemplate",
              "ses:TestRenderTemplate"
            ],
            "Effect": "Allow",
            "Resource": "*"
          }
        ]
      },
      "Description": "Gives permission to create, get, list, update and delete SES Email Templates",
      "Parameters": {}
    },
    "SESSendBouncePolicy": {
      "Definition": {
        "Statement": [
          {
            "Action": [
              "ses:SendBounce"
            ],
            "Effect": "Allow",
            "Resource": {
              "Fn::Sub": [
                "arn:${AWS::Partition}:ses:${AWS::Region}:${AWS::AccountId}:identity/${identityName}",
                {
                  "identityName": {
                    "Ref": "IdentityName"
                  }
                }
              ]
            }
          }
        ]
      },
      "Description": "Gives SendBounce permission to a SES identity",
      "Parameters": {
        "IdentityName": {
          "Description": "Identity to give permissions to"
        }
      }
    },
    "SNSCrudPolicy": {
      "Definition": {
        "Statement": [
          {
            "Action": [
              "sns:ListSubscriptionsByTopic",
              "sns:CreateTopic",
              "sns:SetTopicAttributes",
              "sns:Subscribe",
              "sns:Publish"
            ],
            "Effect": "Allow",
            "Resource": {
              "Fn::Sub": [
                "arn:${AWS::Partition}:sns:${AWS::Region}:${AWS::AccountId}:${topicName}*",
                {
                  "topicName": {
                    "Ref": "TopicName"
                  }
                }
              ]
            }
          }
        ]
      },
      "Description": "Gives permissions to create, publish and subscribe to SNS topics",
      "Parameters": {
        "TopicName": {
          "Description": "Name of the SNS topic"
        }
      }
    },
    "SNSPublishMessagePolicy": {
      "Definition": {
        "Statement": [
          {
            "Action": [
              "sns:Publish"
            ],
            "Effect": "Allow",
            "Resource": {
              "Fn::Sub": [
                "arn:${AWS::Partition}:sns:${AWS::Region}:${AWS::AccountId}:${topicName}",
                {
                  "topicName": {
                    "Ref": "TopicName"
                  }
                }
              ]
            }
          }
        ]
      },
      "Description": "Gives permission to publish message to SNS Topic",
      "Parameters": {
        "TopicName": {
          "Description": "Name of the SNS Topic"
        }
      }
    },
    "SQSPollerPolicy": {
      "Definition": {
        "Statement": [
          {
            "Action": [
              "sqs:ChangeMessageVisibility",
              "sqs:ChangeMessageVisibilityBatch",
              "sqs:DeleteMessage",
              "sqs:DeleteMessageBatch",
              "sqs:GetQueueAttributes",
              "sqs:ReceiveMessage"
            ],
            "Effect": "Allow",
            "Resource": {
              "Fn::Sub": [
                "arn:${AWS::Partition}:sqs:${AWS::Region}:${AWS::AccountId}:${queueName}",
                {
                  "queueName": {
                    "Ref": "QueueName"
                  }
                }
              ]
            }
          }
        ]
      },
      "Description": "Gives permissions to poll an SQS Queue",
      "Parameters": {
        "QueueName": {
          "Description": "Name of the SQS Queue"
        }
      }
    },
    "SQSSendMessagePolicy": {
      "Definition": {
        "Statement": [
          {
            "Action": [
              "sqs:SendMessage*"
            ],
            "Effect": "Allow",
            "Resource": {
              "Fn::Sub": [
                "arn:${AWS::Partition}:sqs:${AWS::Region}:${AWS::AccountId}:${queueName}",
                {
                  "queueName": {
                    "Ref": "QueueName"
                  }
                }
              ]
            }
          }
        ]
      },
      "Description": "Gives permission to send message to SQS Queue",
      "Parameters": {
        "QueueName": {
          "Description": "Name of the SQS Queue"
        }
      }
    },
    "SSMParameterReadPolicy": {
      "Definition": {
        "Statement": [
          {
            "Action": [
              "ssm:DescribeParameters"
            ],
            "Effect": "Allow",
            "Resource": "*"
          },
          {
            "Action": [
              "ssm:GetParameters",
              "ssm:GetParameter",
              "ssm:GetParametersByPath"
            ],
            "Effect": "Allow",
            "Resource": {
              "Fn::Sub": [
                "arn:${AWS::Partition}:ssm:${AWS::Region}:${AWS::AccountId}:parameter/${parameterName}",
                {
                  "parameterName": {
                    "Ref": "ParameterName"
                  }
                }
              ]
            }
          }
        ]
      },
      "Description": "Gives access to a parameter to load secrets in this account. If not using default key, KMSDecryptPolicy will also be needed.",
      "Parameters": {
        "ParameterName": {
          "Description": "The name of the secret stored in SSM in your account."
        }
      }
    },
    "SageMakerCreateEndpointConfigPolicy": {
      "Definition": {
        "Statement": [
          {
            "Action": [
              "sagemaker:CreateEndpointConfig"
            ],
            "Effect": "Allow",
            "Resource": {
              "Fn::Sub": [
                "arn:${AWS::Partition}:sagemaker:${AWS::Region}:${AWS::AccountId}:endpoint-config/${endpointConfigName}",
                {
                  "endpointConfigName": {
                    "Ref": "EndpointConfigName"
                  }
                }
              ]
            }
          }
        ]
      },
      "Description": "Gives permission to create an endpoint configuration in SageMaker",
      "Parameters": {
        "EndpointConfigName": {
          "Description": "Name of the SageMaker endpoint configuration"
        }
      }
    },
    "SageMakerCreateEndpointPolicy": {
      "Definition": {
        "Statement": [
          {
            "Action": [
              "sagemaker:CreateEndpoint"
            ],
            "Effect": "Allow",
            "Resource": {
              "Fn::Sub": [
                "arn:${AWS::Partition}:sagemaker:${AWS::Region}:${AWS::AccountId}:endpoint/${endpointName}",
                {
                  "endpointName": {
                    "Ref": "EndpointName"
                  }
                }
              ]
            }
          }
        ]
      },
      "Description": "Gives permission to create an endpoint in SageMaker",
      "Parameters": {
        "EndpointName": {
          "Description": "Name of the SageMaker endpoint"
        }
      }
    },
    "ServerlessRepoReadWriteAccessPolicy": {
      "Definition": {
        "Statement": [
          {
            "Action": [
              "serverlessrepo:CreateApplication",
              "serverlessrepo:CreateApplicationVersion",
              "serverlessrepo:UpdateApplication",
              "serverlessrepo:GetApplication",
              "serverlessrepo:ListApplications",
              "serverlessrepo:ListApplicationVersions",
              "serverlessrepo:ListApplicationDependencies"
            ],
            "Effect": "Allow",
            "Resource": [
              {
                "Fn::Sub": "arn:${AWS::Partition}:serverlessrepo:${AWS::Region}:${AWS::AccountId}:applications/*"
              }
            ]
          }
        ]
      },
      "Description": "Gives access permissions to create and list applications in the AWS Serverless Application Repository service",
      "Parameters": {}
    },
    "StepFunctionsExecutionPolicy": {
      "Definition": {
        "Statement": [
          {
            "Action": [
              "states:StartExecution"
            ],
            "Effect": "Allow",
            "Resource": {
              "Fn::Sub": [
                "arn:${AWS::Partition}:states:${AWS::Region}:${AWS::AccountId}:stateMachine:${stateMachineName}",
                {
                  "stateMachineName": {
                    "Ref": "StateMachineName"
                  }
                }
              ]
            }
          }
        ]
      },
      "Description": "Gives permission to start a Step Functions state machine execution",
      "Parameters": {
        "StateMachineName": {
          "Description": "The name of the state machine to execute."
        }
      }
    },
    "TextractDetectAnalyzePolicy": {
      "Definition": {
        "Statement": [
          {
            "Action": [
              "textract:DetectDocumentText",
              "textract:StartDocumentTextDetection",
              "textract:StartDocumentAnalysis",
              "textract:AnalyzeDocument"
            ],
            "Effect": "Allow",
            "Resource": "*"
          }
        ]
      },
      "Description": "Gives access to detect and analyze documents with Textract",
      "Parameters": {}
    },
    "TextractGetResultPolicy": {
      "Definition": {
        "Statement": [
          {
            "Action": [
              "textract:GetDocumentTextDetection",
              "textract:GetDocumentAnalysis"
            ],
            "Effect": "Allow",
            "Resource": "*"
          }
        ]
      },
      "Description": "Gives access to get detected and analyzed documents from Textract",
      "Parameters": {}
    },
    "TextractPolicy": {
      "Definition": {
        "Statement": [
          {
            "Action": [
              "textract:*"
            ],
            "Effect": "Allow",
            "Resource": "*"
          }
        ]
      },
      "Description": "Gives full access to Textract",
      "Parameters": {}
    },
    "VPCAccessPolicy": {
      "Definition": {
        "Statement": [
          {
            "Action": [
              "ec2:CreateNetworkInterface",
              "ec2:DeleteNetworkInterface",
              "ec2:DescribeNetworkInterfaces",
              "ec2:DetachNetworkInterface"
            ],
            "Effect": "Allow",
            "Resource": "*"
          }
        ]
      },
      "Description": "Gives access to create, delete, describe and detach ENIs",
      "Parameters": {}
    }
  },
  "Version": "0.0.1"
}<|MERGE_RESOLUTION|>--- conflicted
+++ resolved
@@ -1485,13 +1485,8 @@
       },
       "Description": "Gives full access permissions to Polly lexicon resources",
       "Parameters": {
-<<<<<<< HEAD
-        "ParameterName": {
-          "Description":"The name of the secret stored in SSM in your account. Name doesn't contain a leading slash."
-=======
         "LexiconName": {
           "Description": "Name of the Lexicon"
->>>>>>> 2eed7d75
         }
       }
     },
@@ -1537,52 +1532,8 @@
             }
           }
         ]
-<<<<<<< HEAD
-      }
-    },
-    "SSMParameterWithSlashPrefixReadPolicy": {
-      "Description": "Gives access to a parameter to load secrets in this account. If not using default key, KMSDecryptPolicy will also be needed.",
-      "Parameters": {
-        "ParameterName": {
-          "Description":"The name of the secret stored in SSM in your account. Name contains a leading slash."
-        }
-      },
-      "Definition": {
-        "Statement": [
-          {
-            "Effect": "Allow",
-            "Action": [
-              "ssm:DescribeParameters"
-            ],
-            "Resource": "*"
-          },
-          {
-            "Effect": "Allow",
-            "Action": [
-              "ssm:GetParameters",
-              "ssm:GetParameter",
-              "ssm:GetParametersByPath"
-            ],
-            "Resource": {
-              "Fn::Sub": [
-                "arn:${AWS::Partition}:ssm:${AWS::Region}:${AWS::AccountId}:parameter${parameterName}",
-                {
-                  "parameterName": {
-                    "Ref": "ParameterName"
-                  }
-                }
-              ]
-            }
-          }
-        ]
-      }
-    },
-    "StepFunctionsExecutionPolicy": {
-      "Description": "Gives permission to start a Step Functions state machine execution",
-=======
       },
       "Description": "Gives permission to add, delete and search faces in a collection",
->>>>>>> 2eed7d75
       "Parameters": {
         "CollectionId": {
           "Description": "ID of the collection"
@@ -2202,8 +2153,47 @@
       "Description": "Gives access to a parameter to load secrets in this account. If not using default key, KMSDecryptPolicy will also be needed.",
       "Parameters": {
         "ParameterName": {
-          "Description": "The name of the secret stored in SSM in your account."
-        }
+          "Description": "The name of the secret stored in SSM in your account. Name shouldn't contain a leading slash."
+        }
+      }
+    },
+          }
+    },
+    "SSMParameterWithSlashPrefixReadPolicy": {
+      "Description": "Gives access to a parameter to load secrets in this account. If not using default key, KMSDecryptPolicy will also be needed.",
+      "Parameters": {
+        "ParameterName": {
+          "Description":"The name of the secret stored in SSM in your account. Name should contain a leading slash."
+        }
+      },
+      "Definition": {
+        "Statement": [
+          {
+            "Effect": "Allow",
+            "Action": [
+              "ssm:DescribeParameters"
+            ],
+            "Resource": "*"
+          },
+          {
+            "Effect": "Allow",
+            "Action": [
+              "ssm:GetParameters",
+              "ssm:GetParameter",
+              "ssm:GetParametersByPath"
+            ],
+            "Resource": {
+              "Fn::Sub": [
+                "arn:${AWS::Partition}:ssm:${AWS::Region}:${AWS::AccountId}:parameter${parameterName}",
+                {
+                  "parameterName": {
+                    "Ref": "ParameterName"
+                  }
+                }
+              ]
+            }
+          }
+        ]
       }
     },
     "SageMakerCreateEndpointConfigPolicy": {
