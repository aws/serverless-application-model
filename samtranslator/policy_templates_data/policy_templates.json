--- conflicted
+++ resolved
@@ -1156,26 +1156,16 @@
         ]
       }
     },
-<<<<<<< HEAD
     "MobileAnalyticsWriteOnlyAccessPolicy": {
       "Description": "Gives write only permissions to put event data for all application resources",
       "Parameters": {
 
-=======
-    "FirehoseWritePolicy": {
-      "Description": "Gives permission to write to a Kinesis Firehose Delivery Stream",
-      "Parameters": {
-        "DeliveryStreamName": {
-          "Description": "Name of Kinesis Firehose Delivery Stream"
-        }
->>>>>>> fc927449
-      },
-      "Definition": {
-        "Statement": [
-          {
-            "Effect": "Allow",
-            "Action": [
-<<<<<<< HEAD
+      },
+      "Definition": {
+        "Statement": [
+          {
+            "Effect": "Allow",
+            "Action": [
               "mobileanalytics:PutEvents"
             ],
             "Resource": "*"
@@ -1188,38 +1178,13 @@
       "Parameters": {
         "PinpointApplicationId": {
           "Description": "The id of your Pinpoint application"
-=======
-              "firehose:PutRecord",
-              "firehose:PutRecordBatch"
-            ],
-            "Resource": {
-              "Fn::Sub": [
-                "arn:${AWS::Partition}:firehose:${AWS::Region}:${AWS::AccountId}:deliverystream/${deliveryStreamName}",
-                {
-                  "deliveryStreamName": {
-                    "Ref": "DeliveryStreamName"
-                  }
-                }
-              ]
-            }
-          }
-        ]
-      }
-    },
-    "FirehoseCrudPolicy": {
-      "Description": "Gives permission to create, write to, update, and delete a Kinesis Firehose Delivery Stream",
-      "Parameters": {
-        "DeliveryStreamName": {
-          "Description": "Name of Kinesis Firehose Delivery Stream"
->>>>>>> fc927449
-        }
-      },
-      "Definition": {
-        "Statement": [
-          {
-            "Effect": "Allow",
-            "Action": [
-<<<<<<< HEAD
+        }
+      },
+      "Definition": {
+        "Statement": [
+          {
+            "Effect": "Allow",
+            "Action": [
               "mobiletargeting:GetEndpoint",
               "mobiletargeting:UpdateEndpoint",
               "mobiletargeting:UpdateEndpointsBatch"
@@ -1230,7 +1195,55 @@
                 {
                   "pinpointApplicationId": {
                     "Ref": "PinpointApplicationId"
-=======
+                  }
+                }
+              ]
+            }
+          }
+        ]
+      }
+    }
+    "FirehoseWritePolicy": {
+      "Description": "Gives permission to write to a Kinesis Firehose Delivery Stream",
+      "Parameters": {
+        "DeliveryStreamName": {
+          "Description": "Name of Kinesis Firehose Delivery Stream"
+        }
+      },
+      "Definition": {
+        "Statement": [
+          {
+            "Effect": "Allow",
+            "Action": [
+              "firehose:PutRecord",
+              "firehose:PutRecordBatch"
+            ],
+            "Resource": {
+              "Fn::Sub": [
+                "arn:${AWS::Partition}:firehose:${AWS::Region}:${AWS::AccountId}:deliverystream/${deliveryStreamName}",
+                {
+                  "deliveryStreamName": {
+                    "Ref": "DeliveryStreamName"
+                  }
+                }
+              ]
+            }
+          }
+        ]
+      }
+    },
+    "FirehoseCrudPolicy": {
+      "Description": "Gives permission to create, write to, update, and delete a Kinesis Firehose Delivery Stream",
+      "Parameters": {
+        "DeliveryStreamName": {
+          "Description": "Name of Kinesis Firehose Delivery Stream"
+        }
+      },
+      "Definition": {
+        "Statement": [
+          {
+            "Effect": "Allow",
+            "Action": [
               "firehose:CreateDeliveryStream",
               "firehose:DeleteDeliveryStream",
               "firehose:DescribeDeliveryStream",
@@ -1244,7 +1257,6 @@
                 {
                   "deliveryStreamName": {
                     "Ref": "DeliveryStreamName"
->>>>>>> fc927449
                   }
                 }
               ]
