--- conflicted
+++ resolved
@@ -51,11 +51,7 @@
                         )
                     ]
                 )
-        try:
-            validator = SamTemplateValidator()
-            validation_errors = validator.validate(sam_template)
 
-<<<<<<< HEAD
     # private methods
     def _validate(self, sam_template, parameter_values):
         """Validates the template and parameter values and raises exceptions if there's an issue
@@ -68,13 +64,11 @@
 
         Parser.validate_datatypes(sam_template)
 
-        validation_errors = SamTemplateValidator.validate(sam_template)
-        if validation_errors:
-            LOG.warn("Template schema validation reported the following errors: " + ", ".join(validation_errors))
-=======
+        try:
+            validator = SamTemplateValidator()
+            validation_errors = validator.validate(sam_template)
             if validation_errors:
                 LOG.warn("Template schema validation reported the following errors: " + ", ".join(validation_errors))
         except Exception as e:
             # Catching any exception and not re-raising to make sure any validation process won't break transform
-            LOG.exception("Exception from SamTemplateValidator: %s", e)
->>>>>>> 0bc383fe
+            LOG.exception("Exception from SamTemplateValidator: %s", e)