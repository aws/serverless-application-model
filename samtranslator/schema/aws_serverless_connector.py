--- conflicted
+++ resolved
@@ -23,13 +23,8 @@
 
 class Properties(BaseModel):
     Source: ResourceReference = properties("Source")
-<<<<<<< HEAD
     Destination: Union[ResourceReference, List[ResourceReference]] = properties("Destination")
     Permissions: List[Literal["Read", "Write"]] = properties("Permissions")
-=======
-    Destination: ResourceReference = properties("Destination")
-    Permissions: PermissionsType = properties("Permissions")
->>>>>>> 827d8c47
 
 
 class Resource(BaseModel):
