from __future__ import annotations

from typing import Optional, Dict, Union, List

from typing_extensions import Literal

from samtranslator.schema.common import PassThrough, BaseModel, SamIntrinsicable, DictStrAny, get_prop

properties = get_prop("sam-resource-statemachine")
deadletterconfig = get_prop("sam-property-statemachine-statemachinedeadletterconfig")
scheduleeventproperties = get_prop("sam-property-statemachine-statemachineschedule")
scheduledeadletterconfig = get_prop("sam-property-statemachine-statemachinescheduledeadletterconfig")
scheduleeventv2properties = get_prop("sam-property-statemachine-statemachineschedulev2")
resourcepolicy = get_prop("sam-property-statemachine-resourcepolicystatement")
cloudwatcheventproperties = get_prop("sam-property-statemachine-statemachinecloudwatchevent")
eventbridgeruleeventproperties = get_prop("sam-property-statemachine-statemachineeventbridgerule")
apieventproperties = get_prop("sam-property-statemachine-statemachineapi")
apiauth = get_prop("sam-property-statemachine-apistatemachineauth")
event = get_prop("sam-property-statemachine-statemachineeventsource")


class DeadLetterConfig(BaseModel):
    Arn: Optional[PassThrough] = deadletterconfig("Arn")
    QueueLogicalId: Optional[str] = deadletterconfig("QueueLogicalId")
    Type: Optional[Literal["SQS"]] = deadletterconfig("Type")


class ScheduleEventProperties(BaseModel):
    DeadLetterConfig: Optional[DeadLetterConfig] = scheduleeventproperties("DeadLetterConfig")
    Description: Optional[PassThrough] = scheduleeventproperties("Description")
    Enabled: Optional[bool] = scheduleeventproperties("Enabled")
    Input: Optional[PassThrough] = scheduleeventproperties("Input")
    Name: Optional[PassThrough] = scheduleeventproperties("Name")
    RetryPolicy: Optional[PassThrough] = scheduleeventproperties("RetryPolicy")
    Schedule: Optional[PassThrough] = scheduleeventproperties("Schedule")
    State: Optional[PassThrough] = scheduleeventproperties("State")


class ScheduleEvent(BaseModel):
    Type: Literal["Schedule"] = event("Type")
    Properties: ScheduleEventProperties = event("Properties")


class ScheduleV2EventProperties(BaseModel):
    DeadLetterConfig: Optional[DeadLetterConfig] = scheduleeventv2properties("DeadLetterConfig")
    Description: Optional[PassThrough] = scheduleeventv2properties("Description")
    EndDate: Optional[PassThrough] = scheduleeventv2properties("EndDate")
    FlexibleTimeWindow: Optional[PassThrough] = scheduleeventv2properties("FlexibleTimeWindow")
    GroupName: Optional[PassThrough] = scheduleeventv2properties("GroupName")
    Input: Optional[PassThrough] = scheduleeventv2properties("Input")
    KmsKeyArn: Optional[PassThrough] = scheduleeventv2properties("KmsKeyArn")
    Name: Optional[PassThrough] = scheduleeventv2properties("Name")
    PermissionsBoundary: Optional[PassThrough] = scheduleeventv2properties("PermissionsBoundary")
    RetryPolicy: Optional[PassThrough] = scheduleeventv2properties("RetryPolicy")
    RoleArn: Optional[PassThrough]  # TODO: Add to docs
    ScheduleExpression: Optional[PassThrough] = scheduleeventv2properties("ScheduleExpression")
    ScheduleExpressionTimezone: Optional[PassThrough] = scheduleeventv2properties("ScheduleExpressionTimezone")
    StartDate: Optional[PassThrough] = scheduleeventv2properties("StartDate")
    State: Optional[PassThrough] = scheduleeventv2properties("State")


class ScheduleV2Event(BaseModel):
    Type: Literal["ScheduleV2"] = event("Type")
    Properties: ScheduleV2EventProperties = event("Properties")


class ResourcePolicy(BaseModel):
    AwsAccountBlacklist: Optional[List[Union[str, DictStrAny]]] = resourcepolicy("AwsAccountBlacklist")
    AwsAccountWhitelist: Optional[List[Union[str, DictStrAny]]] = resourcepolicy("AwsAccountWhitelist")
    CustomStatements: Optional[List[Union[str, DictStrAny]]] = resourcepolicy("CustomStatements")
    IntrinsicVpcBlacklist: Optional[List[Union[str, DictStrAny]]] = resourcepolicy("IntrinsicVpcBlacklist")
    IntrinsicVpcWhitelist: Optional[List[Union[str, DictStrAny]]] = resourcepolicy("IntrinsicVpcWhitelist")
    IntrinsicVpceBlacklist: Optional[List[Union[str, DictStrAny]]] = resourcepolicy("IntrinsicVpceBlacklist")
    IntrinsicVpceWhitelist: Optional[List[Union[str, DictStrAny]]] = resourcepolicy("IntrinsicVpceWhitelist")
    IpRangeBlacklist: Optional[List[Union[str, DictStrAny]]] = resourcepolicy("IpRangeBlacklist")
    IpRangeWhitelist: Optional[List[Union[str, DictStrAny]]] = resourcepolicy("IpRangeWhitelist")
    SourceVpcBlacklist: Optional[List[Union[str, DictStrAny]]] = resourcepolicy("SourceVpcBlacklist")
    SourceVpcWhitelist: Optional[List[Union[str, DictStrAny]]] = resourcepolicy("SourceVpcWhitelist")


class CloudWatchEventProperties(BaseModel):
    EventBusName: Optional[PassThrough] = cloudwatcheventproperties("EventBusName")
    Input: Optional[PassThrough] = cloudwatcheventproperties("Input")
    InputPath: Optional[PassThrough] = cloudwatcheventproperties("InputPath")
    Pattern: Optional[PassThrough] = cloudwatcheventproperties("Pattern")


class CloudWatchEvent(BaseModel):
    Type: Literal["CloudWatchEvent"] = event("Type")
    Properties: CloudWatchEventProperties = event("Properties")


class EventBridgeRuleEventProperties(BaseModel):
    DeadLetterConfig: Optional[DeadLetterConfig] = eventbridgeruleeventproperties("DeadLetterConfig")
    EventBusName: Optional[PassThrough] = eventbridgeruleeventproperties("EventBusName")
    Input: Optional[PassThrough] = eventbridgeruleeventproperties("Input")
    InputPath: Optional[PassThrough] = eventbridgeruleeventproperties("InputPath")
    Pattern: Optional[PassThrough] = eventbridgeruleeventproperties("Pattern")
    RetryPolicy: Optional[PassThrough] = eventbridgeruleeventproperties("RetryPolicy")


class EventBridgeRuleEvent(BaseModel):
    Type: Literal["EventBridgeRule"] = event("Type")
    Properties: EventBridgeRuleEventProperties = event("Properties")


class Auth(BaseModel):
    ApiKeyRequired: Optional[bool] = apiauth("ApiKeyRequired")
    AuthorizationScopes: Optional[List[str]] = apiauth("AuthorizationScopes")
    Authorizer: Optional[str] = apiauth("Authorizer")
    ResourcePolicy: Optional[ResourcePolicy] = apiauth("ResourcePolicy")


class ApiEventProperties(BaseModel):
    Auth: Optional[Auth] = apieventproperties("Auth")
    Method: str = apieventproperties("Method")
    Path: str = apieventproperties("Path")
    RestApiId: Optional[SamIntrinsicable[str]] = apieventproperties("RestApiId")
    UnescapeMappingTemplate: Optional[bool]  # TODO: Add to docs


class ApiEvent(BaseModel):
    Type: Literal["Api"] = event("Type")
    Properties: ApiEventProperties = event("Properties")


class Properties(BaseModel):
    Definition: Optional[DictStrAny] = properties("Definition")
    DefinitionSubstitutions: Optional[DictStrAny] = properties("DefinitionSubstitutions")
    DefinitionUri: Optional[Union[str, PassThrough]] = properties("DefinitionUri")
    Events: Optional[
        Dict[
            str,
            Union[
                ScheduleEvent,
                ScheduleV2Event,
                CloudWatchEvent,
                EventBridgeRuleEvent,
                ApiEvent,
            ],
        ]
    ] = properties("Events")
    Logging: Optional[PassThrough] = properties("Logging")
    Name: Optional[PassThrough] = properties("Name")
    PermissionsBoundary: Optional[PassThrough] = properties("PermissionsBoundary")
    Policies: Optional[Union[str, DictStrAny, List[Union[str, DictStrAny]]]] = properties("Policies")
    Role: Optional[PassThrough] = properties("Role")
<<<<<<< HEAD
    RolePath: Optional[PassThrough]
    Tags: Optional[Dict[str, Any]] = properties("Tags")
=======
    Tags: Optional[DictStrAny] = properties("Tags")
>>>>>>> 5ecc134b
    Tracing: Optional[PassThrough] = properties("Tracing")
    Type: Optional[PassThrough] = properties("Type")


class Resource(BaseModel):
    Type: Literal["AWS::Serverless::StateMachine"]
    Properties: Properties
    Condition: Optional[PassThrough]<|MERGE_RESOLUTION|>--- conflicted
+++ resolved
@@ -145,12 +145,8 @@
     PermissionsBoundary: Optional[PassThrough] = properties("PermissionsBoundary")
     Policies: Optional[Union[str, DictStrAny, List[Union[str, DictStrAny]]]] = properties("Policies")
     Role: Optional[PassThrough] = properties("Role")
-<<<<<<< HEAD
     RolePath: Optional[PassThrough]
-    Tags: Optional[Dict[str, Any]] = properties("Tags")
-=======
     Tags: Optional[DictStrAny] = properties("Tags")
->>>>>>> 5ecc134b
     Tracing: Optional[PassThrough] = properties("Tracing")
     Type: Optional[PassThrough] = properties("Type")
 
