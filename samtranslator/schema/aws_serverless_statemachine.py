from __future__ import annotations

from typing import Optional, Dict, Union, List

from typing_extensions import Literal

from samtranslator.schema.common import PassThroughProp, BaseModel, SamIntrinsicable, DictStrAny, get_prop

properties = get_prop("sam-resource-statemachine")
deadletterconfig = get_prop("sam-property-statemachine-statemachinedeadletterconfig")
scheduleeventproperties = get_prop("sam-property-statemachine-statemachineschedule")
scheduledeadletterconfig = get_prop("sam-property-statemachine-statemachinescheduledeadletterconfig")
scheduleeventv2properties = get_prop("sam-property-statemachine-statemachineschedulev2")
resourcepolicy = get_prop("sam-property-statemachine-resourcepolicystatement")
cloudwatcheventproperties = get_prop("sam-property-statemachine-statemachinecloudwatchevent")
eventbridgeruleeventproperties = get_prop("sam-property-statemachine-statemachineeventbridgerule")
apieventproperties = get_prop("sam-property-statemachine-statemachineapi")
apiauth = get_prop("sam-property-statemachine-apistatemachineauth")
event = get_prop("sam-property-statemachine-statemachineeventsource")


class DeadLetterConfig(BaseModel):
    Arn: Optional[PassThroughProp] = deadletterconfig("Arn")
    QueueLogicalId: Optional[str] = deadletterconfig("QueueLogicalId")
    Type: Optional[Literal["SQS"]] = deadletterconfig("Type")


class ScheduleTarget(BaseModel):
    Id: PassThroughProp  # TODO: Add docs


class ScheduleEventProperties(BaseModel):
    DeadLetterConfig: Optional[DeadLetterConfig] = scheduleeventproperties("DeadLetterConfig")
    Description: Optional[PassThroughProp] = scheduleeventproperties("Description")
    Enabled: Optional[bool] = scheduleeventproperties("Enabled")
    Input: Optional[PassThroughProp] = scheduleeventproperties("Input")
    Name: Optional[PassThroughProp] = scheduleeventproperties("Name")
    RetryPolicy: Optional[PassThroughProp] = scheduleeventproperties("RetryPolicy")
    Schedule: Optional[PassThroughProp] = scheduleeventproperties("Schedule")
    State: Optional[PassThroughProp] = scheduleeventproperties("State")
    Target: Optional[ScheduleTarget]  # TODO: Add docs


class ScheduleEvent(BaseModel):
    Type: Literal["Schedule"] = event("Type")
    Properties: ScheduleEventProperties = event("Properties")


class ScheduleV2EventProperties(BaseModel):
    DeadLetterConfig: Optional[DeadLetterConfig] = scheduleeventv2properties("DeadLetterConfig")
    Description: Optional[PassThroughProp] = scheduleeventv2properties("Description")
    EndDate: Optional[PassThroughProp] = scheduleeventv2properties("EndDate")
    FlexibleTimeWindow: Optional[PassThroughProp] = scheduleeventv2properties("FlexibleTimeWindow")
    GroupName: Optional[PassThroughProp] = scheduleeventv2properties("GroupName")
    Input: Optional[PassThroughProp] = scheduleeventv2properties("Input")
    KmsKeyArn: Optional[PassThroughProp] = scheduleeventv2properties("KmsKeyArn")
    Name: Optional[PassThroughProp] = scheduleeventv2properties("Name")
    PermissionsBoundary: Optional[PassThroughProp] = scheduleeventv2properties("PermissionsBoundary")
    RetryPolicy: Optional[PassThroughProp] = scheduleeventv2properties("RetryPolicy")
    RoleArn: Optional[PassThroughProp] = scheduleeventv2properties("RoleArn")
    ScheduleExpression: Optional[PassThroughProp] = scheduleeventv2properties("ScheduleExpression")
    ScheduleExpressionTimezone: Optional[PassThroughProp] = scheduleeventv2properties("ScheduleExpressionTimezone")
    StartDate: Optional[PassThroughProp] = scheduleeventv2properties("StartDate")
    State: Optional[PassThroughProp] = scheduleeventv2properties("State")


class ScheduleV2Event(BaseModel):
    Type: Literal["ScheduleV2"] = event("Type")
    Properties: ScheduleV2EventProperties = event("Properties")


class ResourcePolicy(BaseModel):
    AwsAccountBlacklist: Optional[List[Union[str, DictStrAny]]] = resourcepolicy("AwsAccountBlacklist")
    AwsAccountWhitelist: Optional[List[Union[str, DictStrAny]]] = resourcepolicy("AwsAccountWhitelist")
    CustomStatements: Optional[List[Union[str, DictStrAny]]] = resourcepolicy("CustomStatements")
    IntrinsicVpcBlacklist: Optional[List[Union[str, DictStrAny]]] = resourcepolicy("IntrinsicVpcBlacklist")
    IntrinsicVpcWhitelist: Optional[List[Union[str, DictStrAny]]] = resourcepolicy("IntrinsicVpcWhitelist")
    IntrinsicVpceBlacklist: Optional[List[Union[str, DictStrAny]]] = resourcepolicy("IntrinsicVpceBlacklist")
    IntrinsicVpceWhitelist: Optional[List[Union[str, DictStrAny]]] = resourcepolicy("IntrinsicVpceWhitelist")
    IpRangeBlacklist: Optional[List[Union[str, DictStrAny]]] = resourcepolicy("IpRangeBlacklist")
    IpRangeWhitelist: Optional[List[Union[str, DictStrAny]]] = resourcepolicy("IpRangeWhitelist")
    SourceVpcBlacklist: Optional[List[Union[str, DictStrAny]]] = resourcepolicy("SourceVpcBlacklist")
    SourceVpcWhitelist: Optional[List[Union[str, DictStrAny]]] = resourcepolicy("SourceVpcWhitelist")


class CloudWatchEventProperties(BaseModel):
    EventBusName: Optional[PassThroughProp] = cloudwatcheventproperties("EventBusName")
    Input: Optional[PassThroughProp] = cloudwatcheventproperties("Input")
    InputPath: Optional[PassThroughProp] = cloudwatcheventproperties("InputPath")
    Pattern: Optional[PassThroughProp] = cloudwatcheventproperties("Pattern")


class CloudWatchEvent(BaseModel):
    Type: Literal["CloudWatchEvent"] = event("Type")
    Properties: CloudWatchEventProperties = event("Properties")


class EventBridgeRuleTarget(BaseModel):
    Id: PassThroughProp  # TODO: Add docs


class EventBridgeRuleEventProperties(BaseModel):
    DeadLetterConfig: Optional[DeadLetterConfig] = eventbridgeruleeventproperties("DeadLetterConfig")
    EventBusName: Optional[PassThroughProp] = eventbridgeruleeventproperties("EventBusName")
    Input: Optional[PassThroughProp] = eventbridgeruleeventproperties("Input")
    InputPath: Optional[PassThroughProp] = eventbridgeruleeventproperties("InputPath")
    Pattern: Optional[PassThroughProp] = eventbridgeruleeventproperties("Pattern")
    RetryPolicy: Optional[PassThroughProp] = eventbridgeruleeventproperties("RetryPolicy")
    Target: Optional[EventBridgeRuleTarget]  # TODO: Add docs


class EventBridgeRuleEvent(BaseModel):
    Type: Literal["EventBridgeRule"] = event("Type")
    Properties: EventBridgeRuleEventProperties = event("Properties")


class Auth(BaseModel):
    ApiKeyRequired: Optional[bool] = apiauth("ApiKeyRequired")
    AuthorizationScopes: Optional[List[str]] = apiauth("AuthorizationScopes")
    Authorizer: Optional[str] = apiauth("Authorizer")
    ResourcePolicy: Optional[ResourcePolicy] = apiauth("ResourcePolicy")


class ApiEventProperties(BaseModel):
    Auth: Optional[Auth] = apieventproperties("Auth")
    Method: str = apieventproperties("Method")
    Path: str = apieventproperties("Path")
    RestApiId: Optional[SamIntrinsicable[str]] = apieventproperties("RestApiId")
    UnescapeMappingTemplate: Optional[bool]  # TODO: Add to docs


class ApiEvent(BaseModel):
    Type: Literal["Api"] = event("Type")
    Properties: ApiEventProperties = event("Properties")


class Properties(BaseModel):
    Definition: Optional[DictStrAny] = properties("Definition")
    DefinitionSubstitutions: Optional[DictStrAny] = properties("DefinitionSubstitutions")
    DefinitionUri: Optional[Union[str, PassThroughProp]] = properties("DefinitionUri")
    Events: Optional[
        Dict[
            str,
            Union[
                ScheduleEvent,
                ScheduleV2Event,
                CloudWatchEvent,
                EventBridgeRuleEvent,
                ApiEvent,
            ],
        ]
    ] = properties("Events")
    Logging: Optional[PassThroughProp] = properties("Logging")
    Name: Optional[PassThroughProp] = properties("Name")
    PermissionsBoundary: Optional[PassThroughProp] = properties("PermissionsBoundary")
    Policies: Optional[Union[str, DictStrAny, List[Union[str, DictStrAny]]]] = properties("Policies")
    Role: Optional[PassThroughProp] = properties("Role")
    RolePath: Optional[PassThroughProp]  # TODO: Add docs
    Tags: Optional[DictStrAny] = properties("Tags")
    Tracing: Optional[PassThroughProp] = properties("Tracing")
    Type: Optional[PassThroughProp] = properties("Type")


class Resource(BaseModel):
    Type: Literal["AWS::Serverless::StateMachine"]
    Properties: Properties
<<<<<<< HEAD
    Condition: Optional[PassThrough]
    Connectors: Optional[PassThrough]
=======
    Condition: Optional[PassThroughProp]
>>>>>>> fcc3c799
<|MERGE_RESOLUTION|>--- conflicted
+++ resolved
@@ -164,9 +164,5 @@
 class Resource(BaseModel):
     Type: Literal["AWS::Serverless::StateMachine"]
     Properties: Properties
-<<<<<<< HEAD
-    Condition: Optional[PassThrough]
-    Connectors: Optional[PassThrough]
-=======
     Condition: Optional[PassThroughProp]
->>>>>>> fcc3c799
+    Connectors: Optional[PassThroughProp]