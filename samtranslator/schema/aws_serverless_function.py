--- conflicted
+++ resolved
@@ -407,13 +407,8 @@
     Architectures: Optional[Architectures]
     AssumeRolePolicyDocument: Optional[AssumeRolePolicyDocument]
     AutoPublishAlias: Optional[AutoPublishAlias]
-<<<<<<< HEAD
-    AutoPublishCodeSha256: Optional[Union[str, SamIntrinsic]]
-    CodeSigningConfigArn: Optional[Union[str, SamIntrinsic]] = prop("CodeSigningConfigArn")
-=======
     AutoPublishCodeSha256: Optional[SamIntrinsicable[str]]
-    CodeSigningConfigArn: Optional[SamIntrinsicable[str]]
->>>>>>> a1d3e367
+    CodeSigningConfigArn: Optional[SamIntrinsicable[str]] = prop("CodeSigningConfigArn")
     CodeUri: Optional[CodeUriType] = prop("CodeUri")
     DeadLetterQueue: Optional[DeadLetterQueueType]
     DeploymentPreference: Optional[DeploymentPreference]
