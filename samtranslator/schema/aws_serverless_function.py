from __future__ import annotations

from typing import Optional, Dict, Union, List

from typing_extensions import Literal

from samtranslator.schema.common import PassThroughProp, BaseModel, SamIntrinsicable, get_prop, DictStrAny, Ref


alexaskilleventproperties = get_prop("sam-property-function-alexaskill")
apiauth = get_prop("sam-property-function-apifunctionauth")
apieventproperties = get_prop("sam-property-function-api")
cloudwatcheventproperties = get_prop("sam-property-function-cloudwatchevent")
cloudwatchlogseventproperties = get_prop("sam-property-function-cloudwatchlogs")
codeuri = get_prop("sam-property-function-functioncode")
cognitoeventproperties = get_prop("sam-property-function-cognito")
deadletterconfig = get_prop("sam-property-function-deadletterconfig")
deploymentpreference = get_prop("sam-property-function-deploymentpreference")
dlq = get_prop("sam-property-function-deadletterqueue")
dynamodbeventproperties = get_prop("sam-property-function-dynamodb")
event = get_prop("sam-property-function-eventsource")
eventbridgeruleeventproperties = get_prop("sam-property-function-eventbridgerule")
eventbridgeruletarget = get_prop("sam-property-function-target")
eventinvokeconfig = get_prop("sam-property-function-eventinvokeconfiguration")
eventinvokedestinationconfig = get_prop("sam-property-function-eventinvokedestinationconfiguration")
eventinvokeonfailure = get_prop("sam-property-function-onfailure")
eventinvokeonsuccess = get_prop("sam-property-function-onsuccess")
eventsscheduleproperties = get_prop("sam-property-function-schedule")
functionurlconfig = get_prop("sam-property-function-functionurlconfig")
hooks = get_prop("sam-property-function-hooks")
httpapiauth = get_prop("sam-property-function-httpapifunctionauth")
httpapieventproperties = get_prop("sam-property-function-httpapi")
iotruleeventproperties = get_prop("sam-property-function-iotrule")
kinesiseventproperties = get_prop("sam-property-function-kinesis")
mqeventproperties = get_prop("sam-property-function-mq")
mskeventproperties = get_prop("sam-property-function-msk")
prop = get_prop("sam-resource-function")
requestmodel = get_prop("sam-property-function-requestmodel")
requestparameters = get_prop("sam-property-function-requestparameter")
resourcepolicy = get_prop("sam-property-api-resourcepolicystatement")
s3eventproperties = get_prop("sam-property-function-s3")
schedulev2eventproperties = get_prop("sam-property-function-schedulev2")
selfmanagedkafkaeventproperties = get_prop("sam-property-function-selfmanagedkafka")
snseventproperties = get_prop("sam-property-function-sns")
sqseventproperties = get_prop("sam-property-function-sqs")
sqssubscription = get_prop("sam-property-function-sqssubscriptionobject")


class ResourcePolicy(BaseModel):
    AwsAccountBlacklist: Optional[List[Union[str, DictStrAny]]] = resourcepolicy("AwsAccountBlacklist")
    AwsAccountWhitelist: Optional[List[Union[str, DictStrAny]]] = resourcepolicy("AwsAccountWhitelist")
    CustomStatements: Optional[List[Union[str, DictStrAny]]] = resourcepolicy("CustomStatements")
    IntrinsicVpcBlacklist: Optional[List[Union[str, DictStrAny]]] = resourcepolicy("IntrinsicVpcBlacklist")
    IntrinsicVpcWhitelist: Optional[List[Union[str, DictStrAny]]] = resourcepolicy("IntrinsicVpcWhitelist")
    IntrinsicVpceBlacklist: Optional[List[Union[str, DictStrAny]]] = resourcepolicy("IntrinsicVpceBlacklist")
    IntrinsicVpceWhitelist: Optional[List[Union[str, DictStrAny]]] = resourcepolicy("IntrinsicVpceWhitelist")
    IpRangeBlacklist: Optional[List[Union[str, DictStrAny]]] = resourcepolicy("IpRangeBlacklist")
    IpRangeWhitelist: Optional[List[Union[str, DictStrAny]]] = resourcepolicy("IpRangeWhitelist")
    SourceVpcBlacklist: Optional[List[Union[str, DictStrAny]]] = resourcepolicy("SourceVpcBlacklist")
    SourceVpcWhitelist: Optional[List[Union[str, DictStrAny]]] = resourcepolicy("SourceVpcWhitelist")


class CodeUri(BaseModel):
    Bucket: SamIntrinsicable[str] = codeuri("Bucket")
    Key: SamIntrinsicable[str] = codeuri("Key")
    Version: Optional[SamIntrinsicable[str]] = codeuri("Version")


class Hooks(BaseModel):
    PostTraffic: Optional[SamIntrinsicable[str]] = hooks("PostTraffic")
    PreTraffic: Optional[SamIntrinsicable[str]] = hooks("PreTraffic")


class DeploymentPreference(BaseModel):
    Alarms: Optional[SamIntrinsicable[List[DictStrAny]]] = deploymentpreference("Alarms")
    Enabled: Optional[SamIntrinsicable[bool]] = deploymentpreference("Enabled")
    Hooks: Optional[Hooks] = deploymentpreference("Hooks")
    PassthroughCondition: Optional[SamIntrinsicable[bool]] = deploymentpreference("PassthroughCondition")
    Role: Optional[SamIntrinsicable[str]] = deploymentpreference("Role")
    TriggerConfigurations: Optional[PassThroughProp] = deploymentpreference("TriggerConfigurations")
    Type: Optional[SamIntrinsicable[str]] = deploymentpreference(
        "Type"
    )  # TODO: Should investigate whether this is a required field. This is a required field on documentation. However, we don't seem to use this field.


class DeadLetterQueue(BaseModel):
    TargetArn: str = dlq("TargetArn")
    Type: Literal["SNS", "SQS"] = dlq("Type")


class EventInvokeOnFailure(BaseModel):
    Destination: Optional[SamIntrinsicable[str]] = eventinvokeonfailure("Destination")
    Type: Optional[Literal["SQS", "SNS", "Lambda", "EventBridge"]] = eventinvokeonfailure("Type")


class EventInvokeOnSuccess(BaseModel):
    Destination: Optional[SamIntrinsicable[str]] = eventinvokeonsuccess("Destination")
    Type: Optional[Literal["SQS", "SNS", "Lambda", "EventBridge"]] = eventinvokeonsuccess("Type")


class EventInvokeDestinationConfig(BaseModel):
    OnFailure: Optional[EventInvokeOnFailure] = eventinvokedestinationconfig("OnFailure")
    OnSuccess: Optional[EventInvokeOnSuccess] = eventinvokedestinationconfig("OnSuccess")


class EventInvokeConfig(BaseModel):
    DestinationConfig: Optional[EventInvokeDestinationConfig] = eventinvokeconfig("DestinationConfig")
    MaximumEventAgeInSeconds: Optional[int] = eventinvokeconfig("MaximumEventAgeInSeconds")
    MaximumRetryAttempts: Optional[int] = eventinvokeconfig("MaximumRetryAttempts")


class S3EventProperties(BaseModel):
    Bucket: SamIntrinsicable[str] = s3eventproperties("Bucket")
    Events: PassThroughProp = s3eventproperties("Events")
    Filter: Optional[PassThroughProp] = s3eventproperties("Filter")


class S3Event(BaseModel):
    Properties: S3EventProperties = event("Properties")
    Type: Literal["S3"] = event("Type")


class SqsSubscription(BaseModel):
    BatchSize: Optional[SamIntrinsicable[str]] = sqssubscription("BatchSize")
    Enabled: Optional[bool] = sqssubscription("Enabled")
    QueueArn: SamIntrinsicable[str] = sqssubscription("QueueArn")
    QueuePolicyLogicalId: Optional[str] = sqssubscription("QueuePolicyLogicalId")
    QueueUrl: SamIntrinsicable[str] = sqssubscription("QueueUrl")


class SNSEventProperties(BaseModel):
    FilterPolicy: Optional[PassThroughProp] = snseventproperties("FilterPolicy")
    Region: Optional[PassThroughProp] = snseventproperties("Region")
    SqsSubscription: Optional[Union[bool, SqsSubscription]] = snseventproperties("SqsSubscription")
    Topic: PassThroughProp = snseventproperties("Topic")


class SNSEvent(BaseModel):
    Properties: SNSEventProperties = event("Properties")
    Type: Literal["SNS"] = event("Type")


class FunctionUrlConfig(BaseModel):
    AuthType: SamIntrinsicable[str] = functionurlconfig("AuthType")
    Cors: Optional[PassThroughProp] = functionurlconfig("Cors")


class KinesisEventProperties(BaseModel):
    BatchSize: Optional[PassThroughProp] = kinesiseventproperties("BatchSize")
    BisectBatchOnFunctionError: Optional[PassThroughProp] = kinesiseventproperties("BisectBatchOnFunctionError")
    DestinationConfig: Optional[PassThroughProp] = kinesiseventproperties("DestinationConfig")
    Enabled: Optional[PassThroughProp] = kinesiseventproperties("Enabled")
    FilterCriteria: Optional[PassThroughProp] = kinesiseventproperties("FilterCriteria")
    FunctionResponseTypes: Optional[PassThroughProp] = kinesiseventproperties("FunctionResponseTypes")
    MaximumBatchingWindowInSeconds: Optional[PassThroughProp] = kinesiseventproperties("MaximumBatchingWindowInSeconds")
    MaximumRecordAgeInSeconds: Optional[PassThroughProp] = kinesiseventproperties("MaximumRecordAgeInSeconds")
    MaximumRetryAttempts: Optional[PassThroughProp] = kinesiseventproperties("MaximumRetryAttempts")
    ParallelizationFactor: Optional[PassThroughProp] = kinesiseventproperties("ParallelizationFactor")
    StartingPosition: PassThroughProp = kinesiseventproperties("StartingPosition")
    StartingPositionTimestamp: Optional[PassThroughProp] = kinesiseventproperties("StartingPositionTimestamp")
    Stream: PassThroughProp = kinesiseventproperties("Stream")
    TumblingWindowInSeconds: Optional[PassThroughProp] = kinesiseventproperties("TumblingWindowInSeconds")


class KinesisEvent(BaseModel):
    Type: Literal["Kinesis"] = event("Type")
    Properties: KinesisEventProperties = event("Properties")


class DynamoDBEventProperties(BaseModel):
    BatchSize: Optional[PassThroughProp] = dynamodbeventproperties("BatchSize")
    BisectBatchOnFunctionError: Optional[PassThroughProp] = dynamodbeventproperties("BisectBatchOnFunctionError")
    DestinationConfig: Optional[PassThroughProp] = dynamodbeventproperties("DestinationConfig")
    Enabled: Optional[PassThroughProp] = dynamodbeventproperties("Enabled")
    FilterCriteria: Optional[PassThroughProp] = dynamodbeventproperties("FilterCriteria")
    FunctionResponseTypes: Optional[PassThroughProp] = dynamodbeventproperties("FunctionResponseTypes")
    MaximumBatchingWindowInSeconds: Optional[PassThroughProp] = dynamodbeventproperties(
        "MaximumBatchingWindowInSeconds"
    )
    MaximumRecordAgeInSeconds: Optional[PassThroughProp] = dynamodbeventproperties("MaximumRecordAgeInSeconds")
    MaximumRetryAttempts: Optional[PassThroughProp] = dynamodbeventproperties("MaximumRetryAttempts")
    ParallelizationFactor: Optional[PassThroughProp] = dynamodbeventproperties("ParallelizationFactor")
    StartingPosition: PassThroughProp = dynamodbeventproperties("StartingPosition")
    StartingPositionTimestamp: Optional[PassThroughProp] = dynamodbeventproperties("StartingPositionTimestamp")
    Stream: PassThroughProp = dynamodbeventproperties("Stream")
    TumblingWindowInSeconds: Optional[PassThroughProp] = dynamodbeventproperties("TumblingWindowInSeconds")


class DynamoDBEvent(BaseModel):
    Type: Literal["DynamoDB"] = event("Type")
    Properties: DynamoDBEventProperties = event("Properties")


class SQSEventProperties(BaseModel):
    BatchSize: Optional[PassThroughProp] = sqseventproperties("BatchSize")
    Enabled: Optional[PassThroughProp] = sqseventproperties("Enabled")
    FilterCriteria: Optional[PassThroughProp] = sqseventproperties("FilterCriteria")
    MaximumBatchingWindowInSeconds: Optional[PassThroughProp] = sqseventproperties("MaximumBatchingWindowInSeconds")
    Queue: PassThroughProp = sqseventproperties("Queue")
    ScalingConfig: Optional[PassThroughProp]  # Update docs when live


class SQSEvent(BaseModel):
    Type: Literal["SQS"] = event("Type")
    Properties: SQSEventProperties = event("Properties")


class ApiAuth(BaseModel):
    ApiKeyRequired: Optional[bool] = apiauth("ApiKeyRequired")
    AuthorizationScopes: Optional[List[str]] = apiauth("AuthorizationScopes")
    Authorizer: Optional[str] = apiauth("Authorizer")
    InvokeRole: Optional[SamIntrinsicable[str]] = apiauth("InvokeRole")
    ResourcePolicy: Optional[ResourcePolicy] = apiauth("ResourcePolicy")


class RequestModel(BaseModel):
    Model: str = requestmodel("Model")
    Required: Optional[bool] = requestmodel("Required")
    ValidateBody: Optional[bool] = requestmodel("ValidateBody")
    ValidateParameters: Optional[bool] = requestmodel("ValidateParameters")


class RequestParameters(BaseModel):
    Caching: Optional[bool] = requestparameters("Caching")
    Required: Optional[bool] = requestparameters("Required")


class ApiEventProperties(BaseModel):
    Auth: Optional[ApiAuth] = apieventproperties("Auth")
    Method: str = apieventproperties("Method")
    Path: str = apieventproperties("Path")
    RequestModel: Optional[RequestModel] = apieventproperties("RequestModel")
    RequestParameters: Optional[Union[str, RequestParameters]] = apieventproperties("RequestParameters")
    RestApiId: Optional[Union[str, Ref]] = apieventproperties("RestApiId")


class ApiEvent(BaseModel):
    Type: Literal["Api"] = event("Type")
    Properties: ApiEventProperties = event("Properties")


class CloudWatchEventProperties(BaseModel):
    Enabled: Optional[bool] = cloudwatcheventproperties("Enabled")
    EventBusName: Optional[PassThroughProp] = cloudwatcheventproperties("EventBusName")
    Input: Optional[PassThroughProp] = cloudwatcheventproperties("Input")
    InputPath: Optional[PassThroughProp] = cloudwatcheventproperties("InputPath")
    Pattern: Optional[PassThroughProp] = cloudwatcheventproperties("Pattern")
    State: Optional[PassThroughProp] = cloudwatcheventproperties("State")


class CloudWatchEvent(BaseModel):
    Type: Literal["CloudWatchEvent"] = event("Type")
    Properties: CloudWatchEventProperties = event("Properties")


class DeadLetterConfig(BaseModel):
    Arn: Optional[PassThroughProp] = deadletterconfig("Arn")
    QueueLogicalId: Optional[str] = deadletterconfig("QueueLogicalId")
    Type: Optional[Literal["SQS"]] = deadletterconfig("Type")


class EventsScheduleProperties(BaseModel):
    DeadLetterConfig: Optional[DeadLetterConfig] = eventsscheduleproperties("DeadLetterConfig")
    Description: Optional[PassThroughProp] = eventsscheduleproperties("Description")
    Enabled: Optional[bool] = eventsscheduleproperties("Enabled")
    Input: Optional[PassThroughProp] = eventsscheduleproperties("Input")
    Name: Optional[PassThroughProp] = eventsscheduleproperties("Name")
    RetryPolicy: Optional[PassThroughProp] = eventsscheduleproperties("RetryPolicy")
    Schedule: Optional[PassThroughProp] = eventsscheduleproperties("Schedule")
    State: Optional[PassThroughProp] = eventsscheduleproperties("State")


class ScheduleEvent(BaseModel):
    Type: Literal["Schedule"] = event("Type")
    Properties: EventsScheduleProperties = event("Properties")


class EventBridgeRuleTarget(BaseModel):
    Id: PassThroughProp = eventbridgeruletarget("Id")


class EventBridgeRuleEventProperties(BaseModel):
    DeadLetterConfig: Optional[DeadLetterConfig] = eventbridgeruleeventproperties("DeadLetterConfig")
    EventBusName: Optional[PassThroughProp] = eventbridgeruleeventproperties("EventBusName")
    Input: Optional[PassThroughProp] = eventbridgeruleeventproperties("Input")
    InputPath: Optional[PassThroughProp] = eventbridgeruleeventproperties("InputPath")
    Pattern: PassThroughProp = eventbridgeruleeventproperties("Pattern")
    RetryPolicy: Optional[PassThroughProp] = eventbridgeruleeventproperties("RetryPolicy")
    Target: Optional[EventBridgeRuleTarget] = eventbridgeruleeventproperties("Target")


class EventBridgeRuleEvent(BaseModel):
    Type: Literal["EventBridgeRule"] = event("Type")
    Properties: EventBridgeRuleEventProperties = event("Properties")


class CloudWatchLogsEventProperties(BaseModel):
    FilterPattern: PassThroughProp = cloudwatchlogseventproperties("FilterPattern")
    LogGroupName: PassThroughProp = cloudwatchlogseventproperties("LogGroupName")


class CloudWatchLogsEvent(BaseModel):
    Type: Literal["CloudWatchLogs"] = event("Type")
    Properties: CloudWatchLogsEventProperties = event("Properties")


class IoTRuleEventProperties(BaseModel):
    AwsIotSqlVersion: Optional[PassThroughProp] = iotruleeventproperties("AwsIotSqlVersion")
    Sql: PassThroughProp = iotruleeventproperties("Sql")


class IoTRuleEvent(BaseModel):
    Type: Literal["IoTRule"] = event("Type")
    Properties: IoTRuleEventProperties = event("Properties")


class AlexaSkillEventProperties(BaseModel):
    SkillId: Optional[str] = alexaskilleventproperties("SkillId")


class AlexaSkillEvent(BaseModel):
    Type: Literal["AlexaSkill"] = event("Type")
    Properties: Optional[AlexaSkillEventProperties] = event("Properties")


class CognitoEventProperties(BaseModel):
    Trigger: PassThroughProp = cognitoeventproperties("Trigger")
    UserPool: SamIntrinsicable[str] = cognitoeventproperties("UserPool")


class CognitoEvent(BaseModel):
    Type: Literal["Cognito"] = event("Type")
    Properties: CognitoEventProperties = event("Properties")


class HttpApiAuth(BaseModel):
    AuthorizationScopes: Optional[List[str]] = httpapiauth("AuthorizationScopes")
    Authorizer: Optional[str] = httpapiauth("Authorizer")


class HttpApiEventProperties(BaseModel):
    ApiId: Optional[SamIntrinsicable[str]] = httpapieventproperties("ApiId")
    Auth: Optional[HttpApiAuth] = httpapieventproperties("Auth")
    Method: Optional[str] = httpapieventproperties("Method")
    Path: Optional[str] = httpapieventproperties("Path")
    PayloadFormatVersion: Optional[SamIntrinsicable[str]] = httpapieventproperties("PayloadFormatVersion")
    RouteSettings: Optional[PassThroughProp] = httpapieventproperties("RouteSettings")
    TimeoutInMillis: Optional[SamIntrinsicable[int]] = httpapieventproperties("TimeoutInMillis")


class HttpApiEvent(BaseModel):
    Type: Literal["HttpApi"] = event("Type")
    Properties: Optional[HttpApiEventProperties] = event("Properties")


class MSKEventProperties(BaseModel):
    ConsumerGroupId: Optional[PassThroughProp] = mskeventproperties("ConsumerGroupId")
    FilterCriteria: Optional[PassThroughProp] = mskeventproperties("FilterCriteria")
    MaximumBatchingWindowInSeconds: Optional[PassThroughProp] = mskeventproperties("MaximumBatchingWindowInSeconds")
    StartingPosition: PassThroughProp = mskeventproperties("StartingPosition")
    StartingPositionTimestamp: Optional[PassThroughProp] = mskeventproperties("StartingPositionTimestamp")
    Stream: PassThroughProp = mskeventproperties("Stream")
    Topics: PassThroughProp = mskeventproperties("Topics")
    SourceAccessConfigurations: Optional[PassThroughProp]  # TODO: update docs when live


class MSKEvent(BaseModel):
    Type: Literal["MSK"] = event("Type")
    Properties: MSKEventProperties = event("Properties")


class MQEventProperties(BaseModel):
    BatchSize: Optional[PassThroughProp] = mqeventproperties("BatchSize")
    Broker: PassThroughProp = mqeventproperties("Broker")
    Enabled: Optional[PassThroughProp] = mqeventproperties("Enabled")
    FilterCriteria: Optional[PassThroughProp] = mqeventproperties("FilterCriteria")
    MaximumBatchingWindowInSeconds: Optional[PassThroughProp] = mqeventproperties("MaximumBatchingWindowInSeconds")
    Queues: PassThroughProp = mqeventproperties("Queues")
    SecretsManagerKmsKeyId: Optional[str] = mqeventproperties("SecretsManagerKmsKeyId")
    SourceAccessConfigurations: PassThroughProp = mqeventproperties("SourceAccessConfigurations")


class MQEvent(BaseModel):
    Type: Literal["MQ"] = event("Type")
    Properties: MQEventProperties = event("Properties")


class SelfManagedKafkaEventProperties(BaseModel):
    BatchSize: Optional[PassThroughProp] = selfmanagedkafkaeventproperties("BatchSize")
    ConsumerGroupId: Optional[PassThroughProp] = selfmanagedkafkaeventproperties("ConsumerGroupId")
    Enabled: Optional[PassThroughProp] = selfmanagedkafkaeventproperties("Enabled")
    FilterCriteria: Optional[PassThroughProp] = selfmanagedkafkaeventproperties("FilterCriteria")
    KafkaBootstrapServers: Optional[List[SamIntrinsicable[str]]] = selfmanagedkafkaeventproperties(
        "KafkaBootstrapServers"
    )
    SourceAccessConfigurations: PassThroughProp = selfmanagedkafkaeventproperties("SourceAccessConfigurations")
    Topics: PassThroughProp = selfmanagedkafkaeventproperties("Topics")


class SelfManagedKafkaEvent(BaseModel):
    Type: Literal["SelfManagedKafka"] = event("Type")
    Properties: SelfManagedKafkaEventProperties = event("Properties")


# TODO: Same as ScheduleV2EventProperties in state machine?
class ScheduleV2EventProperties(BaseModel):
    DeadLetterConfig: Optional[DeadLetterConfig] = schedulev2eventproperties("DeadLetterConfig")
    Description: Optional[PassThroughProp] = schedulev2eventproperties("Description")
    EndDate: Optional[PassThroughProp] = schedulev2eventproperties("EndDate")
    FlexibleTimeWindow: Optional[PassThroughProp] = schedulev2eventproperties("FlexibleTimeWindow")
    GroupName: Optional[PassThroughProp] = schedulev2eventproperties("GroupName")
    Input: Optional[PassThroughProp] = schedulev2eventproperties("Input")
    KmsKeyArn: Optional[PassThroughProp] = schedulev2eventproperties("KmsKeyArn")
    Name: Optional[PassThroughProp] = schedulev2eventproperties("Name")
    PermissionsBoundary: Optional[PassThroughProp] = schedulev2eventproperties("PermissionsBoundary")
    RetryPolicy: Optional[PassThroughProp] = schedulev2eventproperties("RetryPolicy")
    RoleArn: Optional[PassThroughProp] = schedulev2eventproperties("RoleArn")
    ScheduleExpression: Optional[PassThroughProp] = schedulev2eventproperties("ScheduleExpression")
    ScheduleExpressionTimezone: Optional[PassThroughProp] = schedulev2eventproperties("ScheduleExpressionTimezone")
    StartDate: Optional[PassThroughProp] = schedulev2eventproperties("StartDate")
    State: Optional[PassThroughProp] = schedulev2eventproperties("State")


class ScheduleV2Event(BaseModel):
    Type: Literal["ScheduleV2"] = event("Type")
    Properties: ScheduleV2EventProperties = event("Properties")


Handler = Optional[PassThroughProp]
Runtime = Optional[PassThroughProp]
CodeUriType = Optional[Union[str, CodeUri]]
DeadLetterQueueType = Optional[SamIntrinsicable[DeadLetterQueue]]
Description = Optional[PassThroughProp]
MemorySize = Optional[PassThroughProp]
Timeout = Optional[PassThroughProp]
VpcConfig = Optional[PassThroughProp]
Environment = Optional[PassThroughProp]
Tags = Optional[DictStrAny]
Tracing = Optional[SamIntrinsicable[Literal["Active", "PassThrough"]]]
KmsKeyArn = Optional[PassThroughProp]
Layers = Optional[PassThroughProp]
AutoPublishAlias = Optional[SamIntrinsicable[str]]
RolePath = Optional[PassThroughProp]
PermissionsBoundary = Optional[PassThroughProp]
ReservedConcurrentExecutions = Optional[PassThroughProp]
ProvisionedConcurrencyConfig = Optional[PassThroughProp]
AssumeRolePolicyDocument = Optional[DictStrAny]
Architectures = Optional[PassThroughProp]
EphemeralStorage = Optional[PassThroughProp]
SnapStart = Optional[PassThroughProp]  # TODO: check the type


class Properties(BaseModel):
    Architectures: Optional[Architectures] = prop("Architectures")
    AssumeRolePolicyDocument: Optional[AssumeRolePolicyDocument] = prop("AssumeRolePolicyDocument")
    AutoPublishAlias: Optional[AutoPublishAlias] = prop("AutoPublishAlias")
    AutoPublishCodeSha256: Optional[SamIntrinsicable[str]] = prop("AutoPublishCodeSha256")
    CodeSigningConfigArn: Optional[SamIntrinsicable[str]] = prop("CodeSigningConfigArn")
    CodeUri: Optional[CodeUriType] = prop("CodeUri")
    DeadLetterQueue: Optional[DeadLetterQueueType] = prop("DeadLetterQueue")
    DeploymentPreference: Optional[DeploymentPreference] = prop("DeploymentPreference")
    Description: Optional[Description] = prop("Description")
    Environment: Optional[Environment] = prop("Environment")
    EphemeralStorage: Optional[EphemeralStorage] = prop("EphemeralStorage")
    EventInvokeConfig: Optional[EventInvokeConfig] = prop("EventInvokeConfig")
    Events: Optional[
        Dict[
            str,
            Union[
                S3Event,
                SNSEvent,
                KinesisEvent,
                DynamoDBEvent,
                SQSEvent,
                ApiEvent,
                ScheduleEvent,
                ScheduleV2Event,
                CloudWatchEvent,
                EventBridgeRuleEvent,
                CloudWatchLogsEvent,
                IoTRuleEvent,
                AlexaSkillEvent,
                CognitoEvent,
                HttpApiEvent,
                MSKEvent,
                MQEvent,
                SelfManagedKafkaEvent,
            ],
        ]
    ] = prop("Events")
    FileSystemConfigs: Optional[PassThroughProp] = prop("FileSystemConfigs")
    FunctionName: Optional[PassThroughProp] = prop("FunctionName")
    FunctionUrlConfig: Optional[FunctionUrlConfig] = prop("FunctionUrlConfig")
    Handler: Optional[Handler] = prop("Handler")
    ImageConfig: Optional[PassThroughProp] = prop("ImageConfig")
    ImageUri: Optional[PassThroughProp] = prop("ImageUri")
    InlineCode: Optional[PassThroughProp] = prop("InlineCode")
    KmsKeyArn: Optional[KmsKeyArn] = prop("KmsKeyArn")
    Layers: Optional[Layers] = prop("Layers")
    MemorySize: Optional[MemorySize] = prop("MemorySize")
    PackageType: Optional[PassThroughProp] = prop("PackageType")
    RolePath: Optional[RolePath] = prop("RolePath")
    PermissionsBoundary: Optional[PermissionsBoundary] = prop("PermissionsBoundary")
    Policies: Optional[Union[str, DictStrAny, List[Union[str, DictStrAny]]]] = prop("Policies")
    ProvisionedConcurrencyConfig: Optional[ProvisionedConcurrencyConfig] = prop("ProvisionedConcurrencyConfig")
    ReservedConcurrentExecutions: Optional[ReservedConcurrentExecutions] = prop("ReservedConcurrentExecutions")
    Role: Optional[SamIntrinsicable[str]] = prop("Role")
    Runtime: Optional[Runtime] = prop("Runtime")
    SnapStart: Optional[SnapStart] = prop("SnapStart")
    Tags: Optional[Tags] = prop("Tags")
    Timeout: Optional[Timeout] = prop("Timeout")
    Tracing: Optional[Tracing] = prop("Tracing")
    VersionDescription: Optional[PassThroughProp] = prop("VersionDescription")
    VpcConfig: Optional[VpcConfig] = prop("VpcConfig")


class Globals(BaseModel):
    Handler: Optional[Handler] = prop("Handler")
    Runtime: Optional[Runtime] = prop("Runtime")
    CodeUri: Optional[CodeUriType] = prop("CodeUri")
    DeadLetterQueue: Optional[DeadLetterQueueType] = prop("DeadLetterQueue")
    Description: Optional[Description] = prop("Description")
    MemorySize: Optional[MemorySize] = prop("MemorySize")
    Timeout: Optional[Timeout] = prop("Timeout")
    VpcConfig: Optional[VpcConfig] = prop("VpcConfig")
    Environment: Optional[Environment] = prop("Environment")
    Tags: Optional[Tags] = prop("Tags")
    Tracing: Optional[Tracing] = prop("Tracing")
    KmsKeyArn: Optional[KmsKeyArn] = prop("KmsKeyArn")
    Layers: Optional[Layers] = prop("Layers")
    AutoPublishAlias: Optional[AutoPublishAlias] = prop("AutoPublishAlias")
    DeploymentPreference: Optional[DeploymentPreference] = prop("DeploymentPreference")
    RolePath: Optional[RolePath] = prop("RolePath")
    PermissionsBoundary: Optional[PermissionsBoundary] = prop("PermissionsBoundary")
    ReservedConcurrentExecutions: Optional[ReservedConcurrentExecutions] = prop("ReservedConcurrentExecutions")
    ProvisionedConcurrencyConfig: Optional[ProvisionedConcurrencyConfig] = prop("ProvisionedConcurrencyConfig")
    AssumeRolePolicyDocument: Optional[AssumeRolePolicyDocument] = prop("AssumeRolePolicyDocument")
    EventInvokeConfig: Optional[EventInvokeConfig] = prop("EventInvokeConfig")
    Architectures: Optional[Architectures] = prop("Architectures")
    EphemeralStorage: Optional[EphemeralStorage] = prop("EphemeralStorage")
    SnapStart: Optional[SnapStart] = prop("SnapStart")


class Resource(BaseModel):
    Type: Literal["AWS::Serverless::Function"]
    Properties: Optional[Properties]
<<<<<<< HEAD
    Connectors: Optional[PassThrough]
    DeletionPolicy: Optional[PassThrough]
    UpdateReplacePolicy: Optional[PassThrough]
    Condition: Optional[PassThrough]
    DependsOn: Optional[PassThrough]
    Metadata: Optional[PassThrough]
=======
    DeletionPolicy: Optional[PassThroughProp]
    UpdateReplacePolicy: Optional[PassThroughProp]
    Condition: Optional[PassThroughProp]
    DependsOn: Optional[PassThroughProp]
    Metadata: Optional[PassThroughProp]
>>>>>>> fcc3c799
<|MERGE_RESOLUTION|>--- conflicted
+++ resolved
@@ -544,17 +544,9 @@
 class Resource(BaseModel):
     Type: Literal["AWS::Serverless::Function"]
     Properties: Optional[Properties]
-<<<<<<< HEAD
-    Connectors: Optional[PassThrough]
-    DeletionPolicy: Optional[PassThrough]
-    UpdateReplacePolicy: Optional[PassThrough]
-    Condition: Optional[PassThrough]
-    DependsOn: Optional[PassThrough]
-    Metadata: Optional[PassThrough]
-=======
+    Connectors: Optional[PassThroughProp]
     DeletionPolicy: Optional[PassThroughProp]
     UpdateReplacePolicy: Optional[PassThroughProp]
     Condition: Optional[PassThroughProp]
     DependsOn: Optional[PassThroughProp]
-    Metadata: Optional[PassThroughProp]
->>>>>>> fcc3c799
+    Metadata: Optional[PassThroughProp]