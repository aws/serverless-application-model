from __future__ import annotations

from typing import Optional, Dict, Union, List

from typing_extensions import Literal

from samtranslator.schema.common import (
    PassThroughProp,
    BaseModel,
    SamIntrinsicable,
    get_prop,
    DictStrAny,
    Ref,
)
from samtranslator.schema.aws_serverless_connector import EmbeddedConnector


alexaskilleventproperties = get_prop("sam-property-function-alexaskill")
apiauth = get_prop("sam-property-function-apifunctionauth")
apieventproperties = get_prop("sam-property-function-api")
cloudwatcheventproperties = get_prop("sam-property-function-cloudwatchevent")
cloudwatchlogseventproperties = get_prop("sam-property-function-cloudwatchlogs")
codeuri = get_prop("sam-property-function-functioncode")
cognitoeventproperties = get_prop("sam-property-function-cognito")
deadletterconfig = get_prop("sam-property-function-deadletterconfig")
deploymentpreference = get_prop("sam-property-function-deploymentpreference")
dlq = get_prop("sam-property-function-deadletterqueue")
dynamodbeventproperties = get_prop("sam-property-function-dynamodb")
event = get_prop("sam-property-function-eventsource")
eventbridgeruleeventproperties = get_prop("sam-property-function-eventbridgerule")
eventbridgeruletarget = get_prop("sam-property-function-target")
eventinvokeconfig = get_prop("sam-property-function-eventinvokeconfiguration")
eventinvokedestinationconfig = get_prop("sam-property-function-eventinvokedestinationconfiguration")
eventinvokeonfailure = get_prop("sam-property-function-onfailure")
eventinvokeonsuccess = get_prop("sam-property-function-onsuccess")
eventsscheduleproperties = get_prop("sam-property-function-schedule")
functionurlconfig = get_prop("sam-property-function-functionurlconfig")
hooks = get_prop("sam-property-function-hooks")
httpapiauth = get_prop("sam-property-function-httpapifunctionauth")
httpapieventproperties = get_prop("sam-property-function-httpapi")
iotruleeventproperties = get_prop("sam-property-function-iotrule")
kinesiseventproperties = get_prop("sam-property-function-kinesis")
mqeventproperties = get_prop("sam-property-function-mq")
mskeventproperties = get_prop("sam-property-function-msk")
prop = get_prop("sam-resource-function")
requestmodel = get_prop("sam-property-function-requestmodel")
requestparameters = get_prop("sam-property-function-requestparameter")
resourcepolicy = get_prop("sam-property-api-resourcepolicystatement")
s3eventproperties = get_prop("sam-property-function-s3")
schedulev2eventproperties = get_prop("sam-property-function-schedulev2")
selfmanagedkafkaeventproperties = get_prop("sam-property-function-selfmanagedkafka")
snseventproperties = get_prop("sam-property-function-sns")
sqseventproperties = get_prop("sam-property-function-sqs")
sqssubscription = get_prop("sam-property-function-sqssubscriptionobject")


class ResourcePolicy(BaseModel):
    AwsAccountBlacklist: Optional[List[Union[str, DictStrAny]]] = resourcepolicy("AwsAccountBlacklist")
    AwsAccountWhitelist: Optional[List[Union[str, DictStrAny]]] = resourcepolicy("AwsAccountWhitelist")
    CustomStatements: Optional[List[Union[str, DictStrAny]]] = resourcepolicy("CustomStatements")
    IntrinsicVpcBlacklist: Optional[List[Union[str, DictStrAny]]] = resourcepolicy("IntrinsicVpcBlacklist")
    IntrinsicVpcWhitelist: Optional[List[Union[str, DictStrAny]]] = resourcepolicy("IntrinsicVpcWhitelist")
    IntrinsicVpceBlacklist: Optional[List[Union[str, DictStrAny]]] = resourcepolicy("IntrinsicVpceBlacklist")
    IntrinsicVpceWhitelist: Optional[List[Union[str, DictStrAny]]] = resourcepolicy("IntrinsicVpceWhitelist")
    IpRangeBlacklist: Optional[List[Union[str, DictStrAny]]] = resourcepolicy("IpRangeBlacklist")
    IpRangeWhitelist: Optional[List[Union[str, DictStrAny]]] = resourcepolicy("IpRangeWhitelist")
    SourceVpcBlacklist: Optional[List[Union[str, DictStrAny]]] = resourcepolicy("SourceVpcBlacklist")
    SourceVpcWhitelist: Optional[List[Union[str, DictStrAny]]] = resourcepolicy("SourceVpcWhitelist")


class CodeUri(BaseModel):
    Bucket: SamIntrinsicable[str] = codeuri("Bucket")
    Key: SamIntrinsicable[str] = codeuri("Key")
    Version: Optional[SamIntrinsicable[str]] = codeuri("Version")


class Hooks(BaseModel):
    PostTraffic: Optional[SamIntrinsicable[str]] = hooks("PostTraffic")
    PreTraffic: Optional[SamIntrinsicable[str]] = hooks("PreTraffic")


class DeploymentPreference(BaseModel):
    Alarms: Optional[SamIntrinsicable[List[DictStrAny]]] = deploymentpreference("Alarms")
    Enabled: Optional[SamIntrinsicable[bool]] = deploymentpreference("Enabled")
    Hooks: Optional[Hooks] = deploymentpreference("Hooks")
    PassthroughCondition: Optional[SamIntrinsicable[bool]] = deploymentpreference("PassthroughCondition")
    Role: Optional[SamIntrinsicable[str]] = deploymentpreference("Role")
    TriggerConfigurations: Optional[PassThroughProp] = deploymentpreference("TriggerConfigurations")
    Type: Optional[SamIntrinsicable[str]] = deploymentpreference(
        "Type"
    )  # TODO: Should investigate whether this is a required field. This is a required field on documentation. However, we don't seem to use this field.


class DeadLetterQueue(BaseModel):
    TargetArn: str = dlq("TargetArn")
    Type: Literal["SNS", "SQS"] = dlq("Type")


class EventInvokeOnFailure(BaseModel):
    Destination: Optional[SamIntrinsicable[str]] = eventinvokeonfailure("Destination")
    Type: Optional[Literal["SQS", "SNS", "Lambda", "EventBridge"]] = eventinvokeonfailure("Type")


class EventInvokeOnSuccess(BaseModel):
    Destination: Optional[SamIntrinsicable[str]] = eventinvokeonsuccess("Destination")
    Type: Optional[Literal["SQS", "SNS", "Lambda", "EventBridge"]] = eventinvokeonsuccess("Type")


class EventInvokeDestinationConfig(BaseModel):
    OnFailure: Optional[EventInvokeOnFailure] = eventinvokedestinationconfig("OnFailure")
    OnSuccess: Optional[EventInvokeOnSuccess] = eventinvokedestinationconfig("OnSuccess")


class EventInvokeConfig(BaseModel):
    DestinationConfig: Optional[EventInvokeDestinationConfig] = eventinvokeconfig("DestinationConfig")
    MaximumEventAgeInSeconds: Optional[int] = eventinvokeconfig("MaximumEventAgeInSeconds")
    MaximumRetryAttempts: Optional[int] = eventinvokeconfig("MaximumRetryAttempts")


class S3EventProperties(BaseModel):
    Bucket: SamIntrinsicable[str] = s3eventproperties("Bucket")
    Events: PassThroughProp = s3eventproperties("Events")
    Filter: Optional[PassThroughProp] = s3eventproperties("Filter")


class S3Event(BaseModel):
    Properties: S3EventProperties = event("Properties")
    Type: Literal["S3"] = event("Type")


class SqsSubscription(BaseModel):
    BatchSize: Optional[SamIntrinsicable[str]] = sqssubscription("BatchSize")
    Enabled: Optional[bool] = sqssubscription("Enabled")
    QueueArn: SamIntrinsicable[str] = sqssubscription("QueueArn")
    QueuePolicyLogicalId: Optional[str] = sqssubscription("QueuePolicyLogicalId")
    QueueUrl: SamIntrinsicable[str] = sqssubscription("QueueUrl")


class SNSEventProperties(BaseModel):
    FilterPolicy: Optional[PassThroughProp] = snseventproperties("FilterPolicy")
    Region: Optional[PassThroughProp] = snseventproperties("Region")
    SqsSubscription: Optional[Union[bool, SqsSubscription]] = snseventproperties("SqsSubscription")
    Topic: PassThroughProp = snseventproperties("Topic")


class SNSEvent(BaseModel):
    Properties: SNSEventProperties = event("Properties")
    Type: Literal["SNS"] = event("Type")


class FunctionUrlConfig(BaseModel):
    AuthType: SamIntrinsicable[str] = functionurlconfig("AuthType")
    Cors: Optional[PassThroughProp] = functionurlconfig("Cors")


class KinesisEventProperties(BaseModel):
    BatchSize: Optional[PassThroughProp] = kinesiseventproperties("BatchSize")
    BisectBatchOnFunctionError: Optional[PassThroughProp] = kinesiseventproperties("BisectBatchOnFunctionError")
    DestinationConfig: Optional[PassThroughProp] = kinesiseventproperties("DestinationConfig")
    Enabled: Optional[PassThroughProp] = kinesiseventproperties("Enabled")
    FilterCriteria: Optional[PassThroughProp] = kinesiseventproperties("FilterCriteria")
    FunctionResponseTypes: Optional[PassThroughProp] = kinesiseventproperties("FunctionResponseTypes")
    MaximumBatchingWindowInSeconds: Optional[PassThroughProp] = kinesiseventproperties("MaximumBatchingWindowInSeconds")
    MaximumRecordAgeInSeconds: Optional[PassThroughProp] = kinesiseventproperties("MaximumRecordAgeInSeconds")
    MaximumRetryAttempts: Optional[PassThroughProp] = kinesiseventproperties("MaximumRetryAttempts")
    ParallelizationFactor: Optional[PassThroughProp] = kinesiseventproperties("ParallelizationFactor")
    StartingPosition: PassThroughProp = kinesiseventproperties("StartingPosition")
    StartingPositionTimestamp: Optional[PassThroughProp] = kinesiseventproperties("StartingPositionTimestamp")
    Stream: PassThroughProp = kinesiseventproperties("Stream")
    TumblingWindowInSeconds: Optional[PassThroughProp] = kinesiseventproperties("TumblingWindowInSeconds")


class KinesisEvent(BaseModel):
    Type: Literal["Kinesis"] = event("Type")
    Properties: KinesisEventProperties = event("Properties")


class DynamoDBEventProperties(BaseModel):
    BatchSize: Optional[PassThroughProp] = dynamodbeventproperties("BatchSize")
    BisectBatchOnFunctionError: Optional[PassThroughProp] = dynamodbeventproperties("BisectBatchOnFunctionError")
    DestinationConfig: Optional[PassThroughProp] = dynamodbeventproperties("DestinationConfig")
    Enabled: Optional[PassThroughProp] = dynamodbeventproperties("Enabled")
    FilterCriteria: Optional[PassThroughProp] = dynamodbeventproperties("FilterCriteria")
    FunctionResponseTypes: Optional[PassThroughProp] = dynamodbeventproperties("FunctionResponseTypes")
    MaximumBatchingWindowInSeconds: Optional[PassThroughProp] = dynamodbeventproperties(
        "MaximumBatchingWindowInSeconds"
    )
    MaximumRecordAgeInSeconds: Optional[PassThroughProp] = dynamodbeventproperties("MaximumRecordAgeInSeconds")
    MaximumRetryAttempts: Optional[PassThroughProp] = dynamodbeventproperties("MaximumRetryAttempts")
    ParallelizationFactor: Optional[PassThroughProp] = dynamodbeventproperties("ParallelizationFactor")
    StartingPosition: PassThroughProp = dynamodbeventproperties("StartingPosition")
    StartingPositionTimestamp: Optional[PassThroughProp] = dynamodbeventproperties("StartingPositionTimestamp")
    Stream: PassThroughProp = dynamodbeventproperties("Stream")
    TumblingWindowInSeconds: Optional[PassThroughProp] = dynamodbeventproperties("TumblingWindowInSeconds")


class DynamoDBEvent(BaseModel):
    Type: Literal["DynamoDB"] = event("Type")
    Properties: DynamoDBEventProperties = event("Properties")


class SQSEventProperties(BaseModel):
<<<<<<< HEAD
    BatchSize: Optional[PassThrough] = sqseventproperties("BatchSize")
    Enabled: Optional[PassThrough] = sqseventproperties("Enabled")
    FilterCriteria: Optional[PassThrough] = sqseventproperties("FilterCriteria")
    MaximumBatchingWindowInSeconds: Optional[PassThrough] = sqseventproperties("MaximumBatchingWindowInSeconds")
    Queue: PassThrough = sqseventproperties("Queue")
    ScalingConfig: Optional[PassThrough]  # Update docs when live
=======
    BatchSize: Optional[PassThroughProp] = sqseventproperties("BatchSize")
    Enabled: Optional[PassThroughProp] = sqseventproperties("Enabled")
    FilterCriteria: Optional[PassThroughProp] = sqseventproperties("FilterCriteria")
    MaximumBatchingWindowInSeconds: Optional[PassThroughProp] = sqseventproperties("MaximumBatchingWindowInSeconds")
    Queue: PassThroughProp = sqseventproperties("Queue")
    ScalingConfig: Optional[PassThroughProp]  # Update docs when live
>>>>>>> 96691c1b


class SQSEvent(BaseModel):
    Type: Literal["SQS"] = event("Type")
    Properties: SQSEventProperties = event("Properties")


class ApiAuth(BaseModel):
    ApiKeyRequired: Optional[bool] = apiauth("ApiKeyRequired")
    AuthorizationScopes: Optional[List[str]] = apiauth("AuthorizationScopes")
    Authorizer: Optional[str] = apiauth("Authorizer")
    InvokeRole: Optional[SamIntrinsicable[str]] = apiauth("InvokeRole")
    ResourcePolicy: Optional[ResourcePolicy] = apiauth("ResourcePolicy")


class RequestModel(BaseModel):
    Model: str = requestmodel("Model")
    Required: Optional[bool] = requestmodel("Required")
    ValidateBody: Optional[bool] = requestmodel("ValidateBody")
    ValidateParameters: Optional[bool] = requestmodel("ValidateParameters")


class RequestParameters(BaseModel):
    Caching: Optional[bool] = requestparameters("Caching")
    Required: Optional[bool] = requestparameters("Required")


class ApiEventProperties(BaseModel):
    Auth: Optional[ApiAuth] = apieventproperties("Auth")
    Method: str = apieventproperties("Method")
    Path: str = apieventproperties("Path")
    RequestModel: Optional[RequestModel] = apieventproperties("RequestModel")
    RequestParameters: Optional[Union[str, RequestParameters]] = apieventproperties("RequestParameters")
    RestApiId: Optional[Union[str, Ref]] = apieventproperties("RestApiId")


class ApiEvent(BaseModel):
    Type: Literal["Api"] = event("Type")
    Properties: ApiEventProperties = event("Properties")


class CloudWatchEventProperties(BaseModel):
    Enabled: Optional[bool] = cloudwatcheventproperties("Enabled")
    EventBusName: Optional[PassThroughProp] = cloudwatcheventproperties("EventBusName")
    Input: Optional[PassThroughProp] = cloudwatcheventproperties("Input")
    InputPath: Optional[PassThroughProp] = cloudwatcheventproperties("InputPath")
    Pattern: Optional[PassThroughProp] = cloudwatcheventproperties("Pattern")
    State: Optional[PassThroughProp] = cloudwatcheventproperties("State")


class CloudWatchEvent(BaseModel):
    Type: Literal["CloudWatchEvent"] = event("Type")
    Properties: CloudWatchEventProperties = event("Properties")


class DeadLetterConfig(BaseModel):
    Arn: Optional[PassThroughProp] = deadletterconfig("Arn")
    QueueLogicalId: Optional[str] = deadletterconfig("QueueLogicalId")
    Type: Optional[Literal["SQS"]] = deadletterconfig("Type")


class EventsScheduleProperties(BaseModel):
    DeadLetterConfig: Optional[DeadLetterConfig] = eventsscheduleproperties("DeadLetterConfig")
    Description: Optional[PassThroughProp] = eventsscheduleproperties("Description")
    Enabled: Optional[bool] = eventsscheduleproperties("Enabled")
    Input: Optional[PassThroughProp] = eventsscheduleproperties("Input")
    Name: Optional[PassThroughProp] = eventsscheduleproperties("Name")
    RetryPolicy: Optional[PassThroughProp] = eventsscheduleproperties("RetryPolicy")
    Schedule: Optional[PassThroughProp] = eventsscheduleproperties("Schedule")
    State: Optional[PassThroughProp] = eventsscheduleproperties("State")


class ScheduleEvent(BaseModel):
    Type: Literal["Schedule"] = event("Type")
    Properties: EventsScheduleProperties = event("Properties")


class EventBridgeRuleTarget(BaseModel):
    Id: PassThroughProp = eventbridgeruletarget("Id")


class EventBridgeRuleEventProperties(BaseModel):
    DeadLetterConfig: Optional[DeadLetterConfig] = eventbridgeruleeventproperties("DeadLetterConfig")
    EventBusName: Optional[PassThroughProp] = eventbridgeruleeventproperties("EventBusName")
    Input: Optional[PassThroughProp] = eventbridgeruleeventproperties("Input")
    InputPath: Optional[PassThroughProp] = eventbridgeruleeventproperties("InputPath")
    Pattern: PassThroughProp = eventbridgeruleeventproperties("Pattern")
    RetryPolicy: Optional[PassThroughProp] = eventbridgeruleeventproperties("RetryPolicy")
    Target: Optional[EventBridgeRuleTarget] = eventbridgeruleeventproperties("Target")


class EventBridgeRuleEvent(BaseModel):
    Type: Literal["EventBridgeRule"] = event("Type")
    Properties: EventBridgeRuleEventProperties = event("Properties")


class CloudWatchLogsEventProperties(BaseModel):
    FilterPattern: PassThroughProp = cloudwatchlogseventproperties("FilterPattern")
    LogGroupName: PassThroughProp = cloudwatchlogseventproperties("LogGroupName")


class CloudWatchLogsEvent(BaseModel):
    Type: Literal["CloudWatchLogs"] = event("Type")
    Properties: CloudWatchLogsEventProperties = event("Properties")


class IoTRuleEventProperties(BaseModel):
    AwsIotSqlVersion: Optional[PassThroughProp] = iotruleeventproperties("AwsIotSqlVersion")
    Sql: PassThroughProp = iotruleeventproperties("Sql")


class IoTRuleEvent(BaseModel):
    Type: Literal["IoTRule"] = event("Type")
    Properties: IoTRuleEventProperties = event("Properties")


class AlexaSkillEventProperties(BaseModel):
    SkillId: Optional[str] = alexaskilleventproperties("SkillId")


class AlexaSkillEvent(BaseModel):
    Type: Literal["AlexaSkill"] = event("Type")
    Properties: Optional[AlexaSkillEventProperties] = event("Properties")


class CognitoEventProperties(BaseModel):
    Trigger: PassThroughProp = cognitoeventproperties("Trigger")
    UserPool: SamIntrinsicable[str] = cognitoeventproperties("UserPool")


class CognitoEvent(BaseModel):
    Type: Literal["Cognito"] = event("Type")
    Properties: CognitoEventProperties = event("Properties")


class HttpApiAuth(BaseModel):
    AuthorizationScopes: Optional[List[str]] = httpapiauth("AuthorizationScopes")
    Authorizer: Optional[str] = httpapiauth("Authorizer")


class HttpApiEventProperties(BaseModel):
    ApiId: Optional[SamIntrinsicable[str]] = httpapieventproperties("ApiId")
    Auth: Optional[HttpApiAuth] = httpapieventproperties("Auth")
    Method: Optional[str] = httpapieventproperties("Method")
    Path: Optional[str] = httpapieventproperties("Path")
    PayloadFormatVersion: Optional[SamIntrinsicable[str]] = httpapieventproperties("PayloadFormatVersion")
    RouteSettings: Optional[PassThroughProp] = httpapieventproperties("RouteSettings")
    TimeoutInMillis: Optional[SamIntrinsicable[int]] = httpapieventproperties("TimeoutInMillis")


class HttpApiEvent(BaseModel):
    Type: Literal["HttpApi"] = event("Type")
    Properties: Optional[HttpApiEventProperties] = event("Properties")


class MSKEventProperties(BaseModel):
    ConsumerGroupId: Optional[PassThroughProp] = mskeventproperties("ConsumerGroupId")
    FilterCriteria: Optional[PassThroughProp] = mskeventproperties("FilterCriteria")
    MaximumBatchingWindowInSeconds: Optional[PassThroughProp] = mskeventproperties("MaximumBatchingWindowInSeconds")
    StartingPosition: PassThroughProp = mskeventproperties("StartingPosition")
    StartingPositionTimestamp: Optional[PassThroughProp] = mskeventproperties("StartingPositionTimestamp")
    Stream: PassThroughProp = mskeventproperties("Stream")
    Topics: PassThroughProp = mskeventproperties("Topics")
    SourceAccessConfigurations: Optional[PassThroughProp]  # TODO: update docs when live


class MSKEvent(BaseModel):
    Type: Literal["MSK"] = event("Type")
    Properties: MSKEventProperties = event("Properties")


class MQEventProperties(BaseModel):
    BatchSize: Optional[PassThroughProp] = mqeventproperties("BatchSize")
    Broker: PassThroughProp = mqeventproperties("Broker")
    Enabled: Optional[PassThroughProp] = mqeventproperties("Enabled")
    FilterCriteria: Optional[PassThroughProp] = mqeventproperties("FilterCriteria")
    MaximumBatchingWindowInSeconds: Optional[PassThroughProp] = mqeventproperties("MaximumBatchingWindowInSeconds")
    Queues: PassThroughProp = mqeventproperties("Queues")
    SecretsManagerKmsKeyId: Optional[str] = mqeventproperties("SecretsManagerKmsKeyId")
    SourceAccessConfigurations: PassThroughProp = mqeventproperties("SourceAccessConfigurations")


class MQEvent(BaseModel):
    Type: Literal["MQ"] = event("Type")
    Properties: MQEventProperties = event("Properties")


class SelfManagedKafkaEventProperties(BaseModel):
    BatchSize: Optional[PassThroughProp] = selfmanagedkafkaeventproperties("BatchSize")
    ConsumerGroupId: Optional[PassThroughProp] = selfmanagedkafkaeventproperties("ConsumerGroupId")
    Enabled: Optional[PassThroughProp] = selfmanagedkafkaeventproperties("Enabled")
    FilterCriteria: Optional[PassThroughProp] = selfmanagedkafkaeventproperties("FilterCriteria")
    KafkaBootstrapServers: Optional[List[SamIntrinsicable[str]]] = selfmanagedkafkaeventproperties(
        "KafkaBootstrapServers"
    )
    SourceAccessConfigurations: PassThroughProp = selfmanagedkafkaeventproperties("SourceAccessConfigurations")
    Topics: PassThroughProp = selfmanagedkafkaeventproperties("Topics")


class SelfManagedKafkaEvent(BaseModel):
    Type: Literal["SelfManagedKafka"] = event("Type")
    Properties: SelfManagedKafkaEventProperties = event("Properties")


# TODO: Same as ScheduleV2EventProperties in state machine?
class ScheduleV2EventProperties(BaseModel):
    DeadLetterConfig: Optional[DeadLetterConfig] = schedulev2eventproperties("DeadLetterConfig")
    Description: Optional[PassThroughProp] = schedulev2eventproperties("Description")
    EndDate: Optional[PassThroughProp] = schedulev2eventproperties("EndDate")
    FlexibleTimeWindow: Optional[PassThroughProp] = schedulev2eventproperties("FlexibleTimeWindow")
    GroupName: Optional[PassThroughProp] = schedulev2eventproperties("GroupName")
    Input: Optional[PassThroughProp] = schedulev2eventproperties("Input")
    KmsKeyArn: Optional[PassThroughProp] = schedulev2eventproperties("KmsKeyArn")
    Name: Optional[PassThroughProp] = schedulev2eventproperties("Name")
    PermissionsBoundary: Optional[PassThroughProp] = schedulev2eventproperties("PermissionsBoundary")
    RetryPolicy: Optional[PassThroughProp] = schedulev2eventproperties("RetryPolicy")
    RoleArn: Optional[PassThroughProp] = schedulev2eventproperties("RoleArn")
    ScheduleExpression: Optional[PassThroughProp] = schedulev2eventproperties("ScheduleExpression")
    ScheduleExpressionTimezone: Optional[PassThroughProp] = schedulev2eventproperties("ScheduleExpressionTimezone")
    StartDate: Optional[PassThroughProp] = schedulev2eventproperties("StartDate")
    State: Optional[PassThroughProp] = schedulev2eventproperties("State")


class ScheduleV2Event(BaseModel):
    Type: Literal["ScheduleV2"] = event("Type")
    Properties: ScheduleV2EventProperties = event("Properties")


Handler = Optional[PassThroughProp]
Runtime = Optional[PassThroughProp]
CodeUriType = Optional[Union[str, CodeUri]]
DeadLetterQueueType = Optional[SamIntrinsicable[DeadLetterQueue]]
Description = Optional[PassThroughProp]
MemorySize = Optional[PassThroughProp]
Timeout = Optional[PassThroughProp]
VpcConfig = Optional[PassThroughProp]
Environment = Optional[PassThroughProp]
Tags = Optional[DictStrAny]
Tracing = Optional[SamIntrinsicable[Literal["Active", "PassThrough"]]]
KmsKeyArn = Optional[PassThroughProp]
Layers = Optional[PassThroughProp]
AutoPublishAlias = Optional[SamIntrinsicable[str]]
RolePath = Optional[PassThroughProp]
PermissionsBoundary = Optional[PassThroughProp]
ReservedConcurrentExecutions = Optional[PassThroughProp]
ProvisionedConcurrencyConfig = Optional[PassThroughProp]
AssumeRolePolicyDocument = Optional[DictStrAny]
Architectures = Optional[PassThroughProp]
EphemeralStorage = Optional[PassThroughProp]
SnapStart = Optional[PassThroughProp]  # TODO: check the type
RuntimeManagementConfig = Optional[PassThroughProp]  # TODO: check the type


class Properties(BaseModel):
    Architectures: Optional[Architectures] = prop("Architectures")
    AssumeRolePolicyDocument: Optional[AssumeRolePolicyDocument] = prop("AssumeRolePolicyDocument")
    AutoPublishAlias: Optional[AutoPublishAlias] = prop("AutoPublishAlias")
    AutoPublishCodeSha256: Optional[SamIntrinsicable[str]] = prop("AutoPublishCodeSha256")
    CodeSigningConfigArn: Optional[SamIntrinsicable[str]] = prop("CodeSigningConfigArn")
    CodeUri: Optional[CodeUriType] = prop("CodeUri")
    DeadLetterQueue: Optional[DeadLetterQueueType] = prop("DeadLetterQueue")
    DeploymentPreference: Optional[DeploymentPreference] = prop("DeploymentPreference")
    Description: Optional[Description] = prop("Description")
    Environment: Optional[Environment] = prop("Environment")
    EphemeralStorage: Optional[EphemeralStorage] = prop("EphemeralStorage")
    EventInvokeConfig: Optional[EventInvokeConfig] = prop("EventInvokeConfig")
    Events: Optional[
        Dict[
            str,
            Union[
                S3Event,
                SNSEvent,
                KinesisEvent,
                DynamoDBEvent,
                SQSEvent,
                ApiEvent,
                ScheduleEvent,
                ScheduleV2Event,
                CloudWatchEvent,
                EventBridgeRuleEvent,
                CloudWatchLogsEvent,
                IoTRuleEvent,
                AlexaSkillEvent,
                CognitoEvent,
                HttpApiEvent,
                MSKEvent,
                MQEvent,
                SelfManagedKafkaEvent,
            ],
        ]
    ] = prop("Events")
    FileSystemConfigs: Optional[PassThroughProp] = prop("FileSystemConfigs")
    FunctionName: Optional[PassThroughProp] = prop("FunctionName")
    FunctionUrlConfig: Optional[FunctionUrlConfig] = prop("FunctionUrlConfig")
    Handler: Optional[Handler] = prop("Handler")
    ImageConfig: Optional[PassThroughProp] = prop("ImageConfig")
    ImageUri: Optional[PassThroughProp] = prop("ImageUri")
    InlineCode: Optional[PassThroughProp] = prop("InlineCode")
    KmsKeyArn: Optional[KmsKeyArn] = prop("KmsKeyArn")
    Layers: Optional[Layers] = prop("Layers")
    MemorySize: Optional[MemorySize] = prop("MemorySize")
    PackageType: Optional[PassThroughProp] = prop("PackageType")
    RolePath: Optional[RolePath] = prop("RolePath")
    PermissionsBoundary: Optional[PermissionsBoundary] = prop("PermissionsBoundary")
    Policies: Optional[Union[str, DictStrAny, List[Union[str, DictStrAny]]]] = prop("Policies")
    ProvisionedConcurrencyConfig: Optional[ProvisionedConcurrencyConfig] = prop("ProvisionedConcurrencyConfig")
    ReservedConcurrentExecutions: Optional[ReservedConcurrentExecutions] = prop("ReservedConcurrentExecutions")
    Role: Optional[SamIntrinsicable[str]] = prop("Role")
    Runtime: Optional[Runtime] = prop("Runtime")
    SnapStart: Optional[SnapStart] = prop("SnapStart")
    RuntimeManagementConfig: Optional[RuntimeManagementConfig]  # TODO: add prop and types
    Tags: Optional[Tags] = prop("Tags")
    Timeout: Optional[Timeout] = prop("Timeout")
    Tracing: Optional[Tracing] = prop("Tracing")
    VersionDescription: Optional[PassThroughProp] = prop("VersionDescription")
    VpcConfig: Optional[VpcConfig] = prop("VpcConfig")


class Globals(BaseModel):
    Handler: Optional[Handler] = prop("Handler")
    Runtime: Optional[Runtime] = prop("Runtime")
    CodeUri: Optional[CodeUriType] = prop("CodeUri")
    DeadLetterQueue: Optional[DeadLetterQueueType] = prop("DeadLetterQueue")
    Description: Optional[Description] = prop("Description")
    MemorySize: Optional[MemorySize] = prop("MemorySize")
    Timeout: Optional[Timeout] = prop("Timeout")
    VpcConfig: Optional[VpcConfig] = prop("VpcConfig")
    Environment: Optional[Environment] = prop("Environment")
    Tags: Optional[Tags] = prop("Tags")
    Tracing: Optional[Tracing] = prop("Tracing")
    KmsKeyArn: Optional[KmsKeyArn] = prop("KmsKeyArn")
    Layers: Optional[Layers] = prop("Layers")
    AutoPublishAlias: Optional[AutoPublishAlias] = prop("AutoPublishAlias")
    DeploymentPreference: Optional[DeploymentPreference] = prop("DeploymentPreference")
    RolePath: Optional[RolePath] = prop("RolePath")
    PermissionsBoundary: Optional[PermissionsBoundary] = prop("PermissionsBoundary")
    ReservedConcurrentExecutions: Optional[ReservedConcurrentExecutions] = prop("ReservedConcurrentExecutions")
    ProvisionedConcurrencyConfig: Optional[ProvisionedConcurrencyConfig] = prop("ProvisionedConcurrencyConfig")
    AssumeRolePolicyDocument: Optional[AssumeRolePolicyDocument] = prop("AssumeRolePolicyDocument")
    EventInvokeConfig: Optional[EventInvokeConfig] = prop("EventInvokeConfig")
    Architectures: Optional[Architectures] = prop("Architectures")
    EphemeralStorage: Optional[EphemeralStorage] = prop("EphemeralStorage")
    SnapStart: Optional[SnapStart] = prop("SnapStart")
    RuntimeManagementConfig: Optional[RuntimeManagementConfig]  # TODO: add prop


class Resource(BaseModel):
    Type: Literal["AWS::Serverless::Function"]
    Properties: Optional[Properties]
    Connectors: Optional[Dict[str, EmbeddedConnector]]
    DeletionPolicy: Optional[PassThroughProp]
    UpdateReplacePolicy: Optional[PassThroughProp]
    Condition: Optional[PassThroughProp]
    DependsOn: Optional[PassThroughProp]
    Metadata: Optional[PassThroughProp]<|MERGE_RESOLUTION|>--- conflicted
+++ resolved
@@ -200,21 +200,12 @@
 
 
 class SQSEventProperties(BaseModel):
-<<<<<<< HEAD
-    BatchSize: Optional[PassThrough] = sqseventproperties("BatchSize")
-    Enabled: Optional[PassThrough] = sqseventproperties("Enabled")
-    FilterCriteria: Optional[PassThrough] = sqseventproperties("FilterCriteria")
-    MaximumBatchingWindowInSeconds: Optional[PassThrough] = sqseventproperties("MaximumBatchingWindowInSeconds")
-    Queue: PassThrough = sqseventproperties("Queue")
-    ScalingConfig: Optional[PassThrough]  # Update docs when live
-=======
     BatchSize: Optional[PassThroughProp] = sqseventproperties("BatchSize")
     Enabled: Optional[PassThroughProp] = sqseventproperties("Enabled")
     FilterCriteria: Optional[PassThroughProp] = sqseventproperties("FilterCriteria")
     MaximumBatchingWindowInSeconds: Optional[PassThroughProp] = sqseventproperties("MaximumBatchingWindowInSeconds")
     Queue: PassThroughProp = sqseventproperties("Queue")
     ScalingConfig: Optional[PassThroughProp]  # Update docs when live
->>>>>>> 96691c1b
 
 
 class SQSEvent(BaseModel):
