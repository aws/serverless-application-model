from typing import Any

from samtranslator.intrinsics.resolver import IntrinsicsResolver
from samtranslator.intrinsics.actions import RefAction
from samtranslator.policy_template_processor.exceptions import InsufficientParameterValues, InvalidParameterValues


POLICY_PARAMETER_DISAMBIGUATE_PREFIX = "___SAM_POLICY_PARAMETER_"


class Template(object):
    """
    Class representing a single policy template. It includes the name, parameters and template dictionary.
    """

    def __init__(self, template_name, parameters, template_definition):  # type: ignore[no-untyped-def]
        """
        Initialize a template. This performs the check to ensure all parameters are referenced in the template.
        For simplicity, this method assumes that inputs have already been validated against the JSON Schema. So no
        further validation is performed.

        :param string template_name: Name of this template
        :param dict parameters: Dictionary representing parameters. Refer to the JSON Schema for structure of this dict
        :param template_definition: Template definition. Refer to JSON Schema for structure of this dict
        :raises ValueError: If one or more of the parameters are not referenced in the template definition
        """
        Template.check_parameters_exist(parameters, template_definition)  # type: ignore[no-untyped-call]

        self.name = template_name
        self.parameters = parameters
        self.definition = template_definition

    def to_statement(self, parameter_values):  # type: ignore[no-untyped-def]
        """
        With the given values for each parameter, this method will return a policy statement that can be used
        directly with IAM.

        :param dict parameter_values: Dict containing values for each parameter defined in the template
        :return dict: Dictionary containing policy statement
        :raises InvalidParameterValues: If parameter values is not a valid dictionary or does not contain values
            for all parameters
        :raises InsufficientParameterValues: If the parameter values don't have values for all required parameters
        """

        missing = self.missing_parameter_values(parameter_values)  # type: ignore[no-untyped-call]
        if len(missing) > 0:
            # str() of elements of list to prevent any `u` prefix from being displayed in user-facing error message
            raise InsufficientParameterValues(  # type: ignore[no-untyped-call]
                f"Following required parameters of template '{self.name}' don't have values: {[str(m) for m in missing]}"
            )

        # Select only necessary parameter_values. this is to prevent malicious or accidental
        # injection of values for parameters not intended in the template. This is important because "Ref" resolution
        # will substitute any references for which a value is provided.
        necessary_parameter_values = {
            POLICY_PARAMETER_DISAMBIGUATE_PREFIX + name: value
            for name, value in parameter_values.items()
            if name in self.parameters
        }

        # Only "Ref" is supported
        supported_intrinsics = {RefAction.intrinsic_name: RefAction()}

<<<<<<< HEAD
        resolver = IntrinsicsResolver(necessary_parameter_values, supported_intrinsics)
        definition_copy = copy.deepcopy(self.definition)
=======
        resolver = IntrinsicsResolver(necessary_parameter_values, supported_intrinsics)  # type: ignore[no-untyped-call]
        definition_copy = self._disambiguate_policy_parameter(self.definition)
>>>>>>> 1b5a469e

        return resolver.resolve_parameter_refs(definition_copy)

    @staticmethod
    def _disambiguate_policy_parameter(policy_definition: Any) -> Any:
        """
        Return a deepcopy of policy definition where all parameters are
        renamed to avoid naming collision of normal CFN parameters.
        This is to avoid IntrinsicResolver.resolve_parameter_refs()
        will make infinitely recursion on this:
        ```
        - DynamoDBCrudPolicy:
          TableName:  <- this is the policy parameter
            Fn::ImportValue:
              Fn::Join:
              - '-'
              - - Ref: TableName <- this is the CFN parameter
                - hello
                - Ref: EnvironmentType
        ```
        Once IntrinsicResolver.resolve_parameter_refs() replace the "Ref: TableName"
        with "TableName: .... Ref: TableName - hello ---"
        There are "Ref: TableName" in it again (indefinitely).
        """

        def _traverse(node: Any) -> Any:
            if isinstance(node, dict):
                copy = {key: _traverse(value) for key, value in node.items()}
                if "Ref" in copy and isinstance(copy["Ref"], str):
                    copy["Ref"] = POLICY_PARAMETER_DISAMBIGUATE_PREFIX + copy["Ref"]
                return copy
            if isinstance(node, list):
                return [_traverse(item) for item in node]
            return node

        return _traverse(policy_definition)

    def missing_parameter_values(self, parameter_values):  # type: ignore[no-untyped-def]
        """
        Checks if the given input contains values for all parameters used by this template

        :param dict parameter_values: Dictionary of values for each parameter used in the template
        :return list: List of names of parameters that are missing.
        :raises InvalidParameterValues: When parameter values is not a valid dictionary
        """

        if not self._is_valid_parameter_values(parameter_values):  # type: ignore[no-untyped-call]
            raise InvalidParameterValues("Parameter values are required to process a policy template")  # type: ignore[no-untyped-call]

        return list(set(self.parameters.keys()) - set(parameter_values.keys()))

    @staticmethod
    def _is_valid_parameter_values(parameter_values):  # type: ignore[no-untyped-def]
        """
        Checks if the given parameter values dictionary is valid
        :param dict parameter_values:
        :return: True, if it is valid. False otherwise
        """
        return parameter_values is not None and isinstance(parameter_values, dict)

    @staticmethod
    def check_parameters_exist(parameters, template_definition):  # type: ignore[no-untyped-def]
        """
        Verify that every one of the parameters in the given list have been "Ref"ed in the template definition. This
        is a sanity check to prevent any mis-spelled properties etc. It also checks that parameters are used *only* with
        a "Ref" and not anything else

        :param dict parameters: Dictionary representing parameters. Refer to the JSON Schema for structure of this dict
        :param template_definition: Template definition. Refer to JSON Schema for structure of this dict
        :returns: Nothing
        :raises ValueError: If one or more of the parameters are not referenced in the template definition
        """
        pass

    @staticmethod
    def from_dict(template_name, template_values_dict):  # type: ignore[no-untyped-def]
        """
        Parses the input and returns an instance of this class.

        :param string template_name: Name of the template
        :param dict template_values_dict: Dictionary containing the value of the template. This dict must have passed
            the JSON Schema validation.
        :return Template: Instance of this class containing the values provided in this dictionary
        """

        parameters = template_values_dict.get("Parameters", {})
        definition = template_values_dict.get("Definition", {})

        return Template(template_name, parameters, definition)  # type: ignore[no-untyped-call]<|MERGE_RESOLUTION|>--- conflicted
+++ resolved
@@ -61,13 +61,8 @@
         # Only "Ref" is supported
         supported_intrinsics = {RefAction.intrinsic_name: RefAction()}
 
-<<<<<<< HEAD
         resolver = IntrinsicsResolver(necessary_parameter_values, supported_intrinsics)
-        definition_copy = copy.deepcopy(self.definition)
-=======
-        resolver = IntrinsicsResolver(necessary_parameter_values, supported_intrinsics)  # type: ignore[no-untyped-call]
         definition_copy = self._disambiguate_policy_parameter(self.definition)
->>>>>>> 1b5a469e
 
         return resolver.resolve_parameter_refs(definition_copy)
 
