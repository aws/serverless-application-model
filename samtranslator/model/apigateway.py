--- conflicted
+++ resolved
@@ -32,10 +32,9 @@
 
     Body: Optional[Dict[str, Any]]
     BodyS3Location: Optional[Dict[str, Any]]
-<<<<<<< HEAD
     CloneFrom: Optional[PassThrough]
     Description: Optional[PassThrough]
-    FailOnWarnings: Optional[bool]
+    FailOnWarnings: Optional[PassThrough]
     Name: Optional[PassThrough]
     Parameters: Optional[Dict[str, Any]]
     EndpointConfiguration: Optional[Dict[str, Any]]
@@ -43,9 +42,6 @@
     MinimumCompressionSize: Optional[PassThrough]
     Mode: Optional[PassThrough]
     ApiKeySourceType: Optional[PassThrough]
-=======
-    EndpointConfiguration: Optional[Dict[str, Any]]
->>>>>>> 5d906910
 
     runtime_attrs = {"rest_api_id": lambda self: ref(self.logical_id)}
 
