--- conflicted
+++ resolved
@@ -366,17 +366,10 @@
     resource_type = 'SNS'
     principal = 'sns.amazonaws.com'
     property_types = {
-<<<<<<< HEAD
-            'Topic': PropertyType(True, is_str()),
-            'Region': PropertyType(False, is_str()),
-            'FilterPolicy': PropertyType(False, dict_of(is_str(), list_of(one_of(is_str(), is_type(dict))))),
-            'SqsSubscription': PropertyType(False, one_of(is_type(bool), is_type(dict)))
-=======
         'Topic': PropertyType(True, is_str()),
         'Region': PropertyType(False, is_str()),
         'FilterPolicy': PropertyType(False, dict_of(is_str(), list_of(one_of(is_str(), is_type(dict))))),
-        'SqsSubscription': PropertyType(False, is_type(bool))
->>>>>>> 9a66c83c
+        'SqsSubscription': PropertyType(False, one_of(is_type(bool), is_type(dict)))
     }
 
     def to_cloudformation(self, **kwargs):
