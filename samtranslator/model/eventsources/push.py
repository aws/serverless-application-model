--- conflicted
+++ resolved
@@ -786,15 +786,11 @@
         # We make the call to add_auth_to_swagger() in two separate places because _add_swagger_integration() deals
         # specifically with cases where DefinitionBody is not defined, and below for when DefinitionBody is defined.
         if swagger_body and self.Auth and self.Auth.get("OverrideApiAuth"):
-<<<<<<< HEAD
-            # TODO: refactor to remove this cast
-=======
             if not (self.Auth.get("Authorizer") or self.Auth.get("ApiKeyRequired") or self.Auth.get("ResourcePolicy")):
                 raise InvalidEventException(
                     self.relative_id,
                     "Must define one of: Authorizer, ApiKeyRequired or ResourcePolicy when using the OverrideApiAuth property.",
                 )
->>>>>>> ecffa7cd
             stage = cast(str, self.Stage)
             editor = SwaggerEditor(swagger_body)
             self.add_auth_to_swagger(
