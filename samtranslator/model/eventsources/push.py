import copy
import re

from samtranslator.metrics.method_decorator import cw_timer
from samtranslator.model import ResourceMacro, PropertyType
from samtranslator.model.eventsources import FUNCTION_EVETSOURCE_METRIC_PREFIX
from samtranslator.model.types import is_type, list_of, dict_of, one_of, is_str
from samtranslator.model.intrinsics import ref, fnGetAtt, fnSub, make_shorthand, make_conditional
from samtranslator.model.tags.resource_tagging import get_tag_list

from samtranslator.model.s3 import S3Bucket
from samtranslator.model.sns import SNSSubscription
from samtranslator.model.lambda_ import LambdaPermission
from samtranslator.model.events import EventsRule
from samtranslator.model.eventsources.pull import SQS
from samtranslator.model.sqs import SQSQueue, SQSQueuePolicy, SQSQueuePolicies
from samtranslator.model.eventbridge_utils import EventBridgeRuleUtils
from samtranslator.model.iot import IotTopicRule
from samtranslator.model.cognito import CognitoUserPool
from samtranslator.translator import logical_id_generator
from samtranslator.translator.arn_generator import ArnGenerator
from samtranslator.model.exceptions import InvalidEventException, InvalidResourceException
from samtranslator.swagger.swagger import SwaggerEditor
from samtranslator.open_api.open_api import OpenApiEditor
from samtranslator.utils.py27hash_fix import Py27Dict, Py27UniStr

CONDITION = "Condition"

REQUEST_PARAMETER_PROPERTIES = ["Required", "Caching"]


class PushEventSource(ResourceMacro):
    """Base class for push event sources for SAM Functions.

    Push event sources correspond to services that call Lambda's Invoke API whenever an event occurs. Each Push event
    needs an Lambda Permission resource, which will add permissions for the source service to invoke the Lambda function
    to the function's resource policy.

    SourceArn is attached to the resource policy to avoid giving lambda invoke permissions to every resource of that
    category.
    ARN is currently constructed in ARN format http://docs.aws.amazon.com/general/latest/gr/aws-arns-and-namespaces.html
    for:
    - API gateway
    - IotRule

    ARN is accessible through Fn:GetAtt for:
    - Schedule
    - Cloudwatch

    :cvar str principal: The AWS service principal of the source service.
    """

    principal = None

    def _construct_permission(
        self, function, source_arn=None, source_account=None, suffix="", event_source_token=None, prefix=None
    ):
        """Constructs the Lambda Permission resource allowing the source service to invoke the function this event
        source triggers.

        :returns: the permission resource
        :rtype: model.lambda_.LambdaPermission
        """
        if prefix is None:
            prefix = self.logical_id
        if suffix.isalnum():
            permission_logical_id = prefix + "Permission" + suffix
        else:
            generator = logical_id_generator.LogicalIdGenerator(prefix + "Permission", suffix)
            permission_logical_id = generator.gen()
        lambda_permission = LambdaPermission(
            permission_logical_id, attributes=function.get_passthrough_resource_attributes()
        )
        try:
            # Name will not be available for Alias resources
            function_name_or_arn = function.get_runtime_attr("name")
        except NotImplementedError:
            function_name_or_arn = function.get_runtime_attr("arn")

        lambda_permission.Action = "lambda:InvokeFunction"
        lambda_permission.FunctionName = function_name_or_arn
        lambda_permission.Principal = self.principal
        lambda_permission.SourceArn = source_arn
        lambda_permission.SourceAccount = source_account
        lambda_permission.EventSourceToken = event_source_token

        return lambda_permission


class Schedule(PushEventSource):
    """Scheduled executions for SAM Functions."""

    resource_type = "Schedule"
    principal = "events.amazonaws.com"
    property_types = {
        "Schedule": PropertyType(True, is_str()),
        "Input": PropertyType(False, is_str()),
        "Enabled": PropertyType(False, is_type(bool)),
        "Name": PropertyType(False, is_str()),
        "Description": PropertyType(False, is_str()),
        "DeadLetterConfig": PropertyType(False, is_type(dict)),
        "RetryPolicy": PropertyType(False, is_type(dict)),
    }

    @cw_timer(prefix=FUNCTION_EVETSOURCE_METRIC_PREFIX)
    def to_cloudformation(self, **kwargs):
        """Returns the EventBridge Rule and Lambda Permission to which this Schedule event source corresponds.

        :param dict kwargs: no existing resources need to be modified
        :returns: a list of vanilla CloudFormation Resources, to which this Schedule event expands
        :rtype: list
        """
        function = kwargs.get("function")

        if not function:
            raise TypeError("Missing required keyword argument: function")

        resources = []

        passthrough_resource_attributes = function.get_passthrough_resource_attributes()
        events_rule = EventsRule(self.logical_id, attributes=passthrough_resource_attributes)
        resources.append(events_rule)

        events_rule.ScheduleExpression = self.Schedule
        if self.Enabled is not None:
            events_rule.State = "ENABLED" if self.Enabled else "DISABLED"
        events_rule.Name = self.Name
        events_rule.Description = self.Description

        source_arn = events_rule.get_runtime_attr("arn")
        dlq_queue_arn = None
        if self.DeadLetterConfig is not None:
            EventBridgeRuleUtils.validate_dlq_config(self.logical_id, self.DeadLetterConfig)
            dlq_queue_arn, dlq_resources = EventBridgeRuleUtils.get_dlq_queue_arn_and_resources(
                self, source_arn, passthrough_resource_attributes
            )
            resources.extend(dlq_resources)

        events_rule.Targets = [self._construct_target(function, dlq_queue_arn)]

        resources.append(self._construct_permission(function, source_arn=source_arn))

        return resources

    def _construct_target(self, function, dead_letter_queue_arn=None):
        """Constructs the Target property for the EventBridge Rule.

        :returns: the Target property
        :rtype: dict
        """
        target = {"Arn": function.get_runtime_attr("arn"), "Id": self.logical_id + "LambdaTarget"}
        if self.Input is not None:
            target["Input"] = self.Input

        if self.DeadLetterConfig is not None:
            target["DeadLetterConfig"] = {"Arn": dead_letter_queue_arn}

        if self.RetryPolicy is not None:
            target["RetryPolicy"] = self.RetryPolicy

        return target


class CloudWatchEvent(PushEventSource):
    """CloudWatch Events/EventBridge event source for SAM Functions."""

    resource_type = "CloudWatchEvent"
    principal = "events.amazonaws.com"
    property_types = {
        "EventBusName": PropertyType(False, is_str()),
        "Pattern": PropertyType(False, is_type(dict)),
        "DeadLetterConfig": PropertyType(False, is_type(dict)),
        "RetryPolicy": PropertyType(False, is_type(dict)),
        "Input": PropertyType(False, is_str()),
        "InputPath": PropertyType(False, is_str()),
        "Target": PropertyType(False, is_type(dict)),
    }

    @cw_timer(prefix=FUNCTION_EVETSOURCE_METRIC_PREFIX)
    def to_cloudformation(self, **kwargs):
        """Returns the CloudWatch Events/EventBridge Rule and Lambda Permission to which
        this CloudWatch Events/EventBridge event source corresponds.

        :param dict kwargs: no existing resources need to be modified
        :returns: a list of vanilla CloudFormation Resources, to which this CloudWatch Events/EventBridge event expands
        :rtype: list
        """
        function = kwargs.get("function")

        if not function:
            raise TypeError("Missing required keyword argument: function")

        resources = []

        passthrough_resource_attributes = function.get_passthrough_resource_attributes()
        events_rule = EventsRule(self.logical_id, attributes=passthrough_resource_attributes)
        events_rule.EventBusName = self.EventBusName
        events_rule.EventPattern = self.Pattern
        source_arn = events_rule.get_runtime_attr("arn")

        dlq_queue_arn = None
        if self.DeadLetterConfig is not None:
            EventBridgeRuleUtils.validate_dlq_config(self.logical_id, self.DeadLetterConfig)
            dlq_queue_arn, dlq_resources = EventBridgeRuleUtils.get_dlq_queue_arn_and_resources(
                self, source_arn, passthrough_resource_attributes
            )
            resources.extend(dlq_resources)

        events_rule.Targets = [self._construct_target(function, dlq_queue_arn)]

        resources.append(events_rule)
        resources.append(self._construct_permission(function, source_arn=source_arn))

        return resources

    def _construct_target(self, function, dead_letter_queue_arn=None):
        """Constructs the Target property for the CloudWatch Events/EventBridge Rule.

        :returns: the Target property
        :rtype: dict
        """
        target_id = self.Target["Id"] if self.Target and "Id" in self.Target else self.logical_id + "LambdaTarget"
        target = {"Arn": function.get_runtime_attr("arn"), "Id": target_id}
        if self.Input is not None:
            target["Input"] = self.Input

        if self.InputPath is not None:
            target["InputPath"] = self.InputPath

        if self.DeadLetterConfig is not None:
            target["DeadLetterConfig"] = {"Arn": dead_letter_queue_arn}

        if self.RetryPolicy is not None:
            target["RetryPolicy"] = self.RetryPolicy

        return target


class EventBridgeRule(CloudWatchEvent):
    """EventBridge Rule event source for SAM Functions."""

    resource_type = "EventBridgeRule"


class S3(PushEventSource):
    """S3 bucket event source for SAM Functions."""

    resource_type = "S3"
    principal = "s3.amazonaws.com"
    property_types = {
        "Bucket": PropertyType(True, is_str()),
        "Events": PropertyType(True, one_of(is_str(), list_of(is_str())), False),
        "Filter": PropertyType(False, dict_of(is_str(), is_str())),
    }

    def resources_to_link(self, resources):
        if isinstance(self.Bucket, dict) and "Ref" in self.Bucket:
            bucket_id = self.Bucket["Ref"]
            if not isinstance(bucket_id, str):
                raise InvalidEventException(self.relative_id, "'Ref' value in S3 events is not a valid string.")
            if bucket_id in resources:
                return {"bucket": resources[bucket_id], "bucket_id": bucket_id}
        raise InvalidEventException(self.relative_id, "S3 events must reference an S3 bucket in the same template.")

    @cw_timer(prefix=FUNCTION_EVETSOURCE_METRIC_PREFIX)
    def to_cloudformation(self, **kwargs):
        """Returns the Lambda Permission resource allowing S3 to invoke the function this event source triggers.

        :param dict kwargs: S3 bucket resource
        :returns: a list of vanilla CloudFormation Resources, to which this S3 event expands
        :rtype: list
        """
        function = kwargs.get("function")

        if not function:
            raise TypeError("Missing required keyword argument: function")

        if "bucket" not in kwargs or kwargs["bucket"] is None:
            raise TypeError("Missing required keyword argument: bucket")

        if "bucket_id" not in kwargs or kwargs["bucket_id"] is None:
            raise TypeError("Missing required keyword argument: bucket_id")

        bucket = kwargs["bucket"]
        bucket_id = kwargs["bucket_id"]

        resources = []

        source_account = ref("AWS::AccountId")
        permission = self._construct_permission(function, source_account=source_account)
        if CONDITION in permission.resource_attributes:
            self._depend_on_lambda_permissions_using_tag(bucket, permission)
        else:
            self._depend_on_lambda_permissions(bucket, permission)
        resources.append(permission)

        # NOTE: `bucket` here is a dictionary representing the S3 Bucket resource in your SAM template. If there are
        # multiple S3 Events attached to the same bucket, we will update the Bucket resource with notification
        # configuration for each event. This is the reason why we continue to use existing bucket dict and append onto
        # it.
        #
        # NOTE: There is some fragile logic here where we will append multiple resources to output
        #   SAM template but de-dupe them when merging into output CFN template. This is scary because the order of
        #   merging is literally "last one wins", which works fine because we linearly loop through the template once.
        #   The de-dupe happens inside `samtranslator.translator.Translator.translate` method when merging results of
        #   to_cloudformation() to output template.
        self._inject_notification_configuration(function, bucket)
        resources.append(S3Bucket.from_dict(bucket_id, bucket))

        return resources

    def _depend_on_lambda_permissions(self, bucket, permission):
        """
        Make the S3 bucket depends on Lambda Permissions resource because when S3 adds a Notification Configuration,
        it will check whether it has permissions to access Lambda. This will fail if the Lambda::Permissions is not
        already applied for this bucket to invoke the Lambda.

        :param dict bucket: Dictionary representing the bucket in SAM template. This is a raw dictionary and not a
            "resource" object
        :param model.lambda_.lambda_permission permission: Lambda Permission resource that needs to be created before
            the bucket.
        :return: Modified Bucket dictionary
        """

        depends_on = bucket.get("DependsOn", [])

        # DependsOn can be either a list of strings or a scalar string
        if isinstance(depends_on, str):
            depends_on = [depends_on]

        try:
            depends_on_set = set(depends_on)
        except TypeError:
            raise InvalidResourceException(
                self.logical_id,
                "Invalid type for field 'DependsOn'. Expected a string or list of strings.",
            )

        depends_on_set.add(permission.logical_id)
        bucket["DependsOn"] = list(depends_on_set)

        return bucket

    def _depend_on_lambda_permissions_using_tag(self, bucket, permission):
        """
        Since conditional DependsOn is not supported this undocumented way of
        implicitely  making dependency through tags is used.

        See https://stackoverflow.com/questions/34607476/cloudformation-apply-condition-on-dependson

        It is done by using Ref wrapped in a conditional Fn::If. Using Ref implies a
        dependency, so CloudFormation will automatically wait once it reaches that function, the same
        as if you were using a DependsOn.
        """
        properties = bucket.get("Properties", None)
        if properties is None:
            properties = {}
            bucket["Properties"] = properties
        tags = properties.get("Tags", None)
        if tags is None:
            tags = []
            properties["Tags"] = tags
        dep_tag = {
            "sam:ConditionalDependsOn:"
            + permission.logical_id: {
                "Fn::If": [permission.resource_attributes[CONDITION], ref(permission.logical_id), "no dependency"]
            }
        }
        properties["Tags"] = tags + get_tag_list(dep_tag)
        return bucket

    def _inject_notification_configuration(self, function, bucket):
        base_event_mapping = {"Function": function.get_runtime_attr("arn")}

        if self.Filter is not None:
            base_event_mapping["Filter"] = self.Filter

        event_types = self.Events
        if isinstance(self.Events, str):
            event_types = [self.Events]

        event_mappings = []
        for event_type in event_types:

            lambda_event = copy.deepcopy(base_event_mapping)
            lambda_event["Event"] = event_type
            if CONDITION in function.resource_attributes:
                lambda_event = make_conditional(function.resource_attributes[CONDITION], lambda_event)
            event_mappings.append(lambda_event)

        properties = bucket.get("Properties", None)
        if properties is None:
            properties = {}
            bucket["Properties"] = properties

        notification_config = properties.get("NotificationConfiguration", None)
        if notification_config is None:
            notification_config = {}
            properties["NotificationConfiguration"] = notification_config

        lambda_notifications = notification_config.get("LambdaConfigurations", None)
        if lambda_notifications is None:
            lambda_notifications = []
            notification_config["LambdaConfigurations"] = lambda_notifications

        for event_mapping in event_mappings:
            if event_mapping not in lambda_notifications:
                lambda_notifications.append(event_mapping)
        return bucket


class SNS(PushEventSource):
    """SNS topic event source for SAM Functions."""

    resource_type = "SNS"
    principal = "sns.amazonaws.com"
    property_types = {
        "Topic": PropertyType(True, is_str()),
        "Region": PropertyType(False, is_str()),
        "FilterPolicy": PropertyType(False, dict_of(is_str(), list_of(one_of(is_str(), is_type(dict))))),
        "SqsSubscription": PropertyType(False, one_of(is_type(bool), is_type(dict))),
    }

    @cw_timer(prefix=FUNCTION_EVETSOURCE_METRIC_PREFIX)
    def to_cloudformation(self, **kwargs):
        """Returns the Lambda Permission resource allowing SNS to invoke the function this event source triggers.

        :param dict kwargs: no existing resources need to be modified
        :returns: a list of vanilla CloudFormation Resources, to which this SNS event expands
        :rtype: list
        """
        function = kwargs.get("function")
        role = kwargs.get("role")

        if not function:
            raise TypeError("Missing required keyword argument: function")

        # SNS -> Lambda
        if not self.SqsSubscription:
            subscription = self._inject_subscription(
                "lambda",
                function.get_runtime_attr("arn"),
                self.Topic,
                self.Region,
                self.FilterPolicy,
                function,
            )
            return [self._construct_permission(function, source_arn=self.Topic), subscription]

        # SNS -> SQS(Create New) -> Lambda
        if isinstance(self.SqsSubscription, bool):
            resources = []
            queue = self._inject_sqs_queue(function)
            queue_arn = queue.get_runtime_attr("arn")
            queue_url = queue.get_runtime_attr("queue_url")

            queue_policy = self._inject_sqs_queue_policy(self.Topic, queue_arn, queue_url, function)
            subscription = self._inject_subscription(
                "sqs", queue_arn, self.Topic, self.Region, self.FilterPolicy, function
            )
            event_source = self._inject_sqs_event_source_mapping(function, role, queue_arn)

            resources = resources + event_source
            resources.append(queue)
            resources.append(queue_policy)
            resources.append(subscription)
            return resources

        # SNS -> SQS(Existing) -> Lambda
        resources = []
        queue_arn = self.SqsSubscription.get("QueueArn", None)
        queue_url = self.SqsSubscription.get("QueueUrl", None)
        if not queue_arn or not queue_url:
            raise InvalidEventException(self.relative_id, "No QueueARN or QueueURL provided.")

        queue_policy_logical_id = self.SqsSubscription.get("QueuePolicyLogicalId", None)
        batch_size = self.SqsSubscription.get("BatchSize", None)
        enabled = self.SqsSubscription.get("Enabled", None)

        queue_policy = self._inject_sqs_queue_policy(
            self.Topic, queue_arn, queue_url, function, queue_policy_logical_id
        )
        subscription = self._inject_subscription("sqs", queue_arn, self.Topic, self.Region, self.FilterPolicy, function)
        event_source = self._inject_sqs_event_source_mapping(function, role, queue_arn, batch_size, enabled)

        resources = resources + event_source
        resources.append(queue_policy)
        resources.append(subscription)
        return resources

    def _inject_subscription(self, protocol, endpoint, topic, region, filterPolicy, function):
        subscription = SNSSubscription(self.logical_id, attributes=function.get_passthrough_resource_attributes())
        subscription.Protocol = protocol
        subscription.Endpoint = endpoint
        subscription.TopicArn = topic

        if region is not None:
            subscription.Region = region

        if filterPolicy is not None:
            subscription.FilterPolicy = filterPolicy

        return subscription

    def _inject_sqs_queue(self, function):
        return SQSQueue(self.logical_id + "Queue", attributes=function.get_passthrough_resource_attributes())

    def _inject_sqs_event_source_mapping(self, function, role, queue_arn, batch_size=None, enabled=None):
        event_source = SQS(
            self.logical_id + "EventSourceMapping", attributes=function.get_passthrough_resource_attributes()
        )
        event_source.Queue = queue_arn
        event_source.BatchSize = batch_size or 10
        event_source.Enabled = enabled or True
        return event_source.to_cloudformation(function=function, role=role)

    def _inject_sqs_queue_policy(self, topic_arn, queue_arn, queue_url, function, logical_id=None):
        policy = SQSQueuePolicy(
            logical_id or self.logical_id + "QueuePolicy", attributes=function.get_passthrough_resource_attributes()
        )

        policy.PolicyDocument = SQSQueuePolicies.sns_topic_send_message_role_policy(topic_arn, queue_arn)
        policy.Queues = [queue_url]
        return policy


class Api(PushEventSource):
    """Api method event source for SAM Functions."""

    resource_type = "Api"
    principal = "apigateway.amazonaws.com"
    property_types = {
        "Path": PropertyType(True, is_str()),
        "Method": PropertyType(True, is_str()),
        # Api Event sources must "always" be paired with a Serverless::Api
        "RestApiId": PropertyType(True, is_str()),
        "Stage": PropertyType(False, is_str()),
        "Auth": PropertyType(False, is_type(dict)),
        "RequestModel": PropertyType(False, is_type(dict)),
        "RequestParameters": PropertyType(False, is_type(list)),
    }

    def resources_to_link(self, resources):
        """
        If this API Event Source refers to an explicit API resource, resolve the reference and grab
        necessary data from the explicit API
        """

        # If RestApiId is a resource in the same template, then we try find the StageName by following the reference
        # Otherwise we default to a wildcard. This stage name is solely used to construct the permission to
        # allow this stage to invoke the Lambda function. If we are unable to resolve the stage name, we will
        # simply permit all stages to invoke this Lambda function
        # This hack is necessary because customers could use !ImportValue, !Ref or other intrinsic functions which
        # can be sometimes impossible to resolve (ie. when it has cross-stack references)
        permitted_stage = "*"
        stage_suffix = "AllStages"
        explicit_api = None
        rest_api_id = self.get_rest_api_id_string(self.RestApiId)
        if isinstance(rest_api_id, str):

            if (
                rest_api_id in resources
                and "Properties" in resources[rest_api_id]
                and "StageName" in resources[rest_api_id]["Properties"]
            ):

                explicit_api = resources[rest_api_id]["Properties"]
                permitted_stage = explicit_api["StageName"]

                # Stage could be a intrinsic, in which case leave the suffix to default value
                if isinstance(permitted_stage, str):
                    if not permitted_stage:
                        raise InvalidResourceException(rest_api_id, "StageName cannot be empty.")
                    stage_suffix = permitted_stage
                else:
                    stage_suffix = "Stage"

            else:
                # RestApiId is a string, not an intrinsic, but we did not find a valid API resource for this ID
                raise InvalidEventException(
                    self.relative_id,
                    "RestApiId property of Api event must reference a valid " "resource in the same template.",
                )

        return {"explicit_api": explicit_api, "explicit_api_stage": {"suffix": stage_suffix}}

    @cw_timer(prefix=FUNCTION_EVETSOURCE_METRIC_PREFIX)
    def to_cloudformation(self, **kwargs):
        """If the Api event source has a RestApi property, then simply return the Lambda Permission resource allowing
        API Gateway to call the function. If no RestApi is provided, then additionally inject the path, method, and the
        x-amazon-apigateway-integration into the Swagger body for a provided implicit API.

        :param dict kwargs: a dict containing the implicit RestApi to be modified, should no explicit RestApi \
                be provided.
        :returns: a list of vanilla CloudFormation Resources, to which this Api event expands
        :rtype: list
        """
        resources = []

        function = kwargs.get("function")
        intrinsics_resolver = kwargs.get("intrinsics_resolver")

        if not function:
            raise TypeError("Missing required keyword argument: function")

        if self.Method is not None:
            # Convert to lower case so that user can specify either GET or get
            self.Method = self.Method.lower()

        resources.extend(self._get_permissions(kwargs))

        explicit_api = kwargs["explicit_api"]
        if explicit_api.get("__MANAGE_SWAGGER"):
            self._add_swagger_integration(explicit_api, function, intrinsics_resolver)

        return resources

    def _get_permissions(self, resources_to_link):
        permissions = []

        # By default, implicit APIs get a stage called Prod. If the API event refers to an
        # explicit API using RestApiId property, we should grab the stage name of the explicit API
        # all stages for an API are given permission
        permitted_stage = "*"
        suffix = "Prod"
        if "explicit_api_stage" in resources_to_link:
            suffix = resources_to_link["explicit_api_stage"]["suffix"]
        self.Stage = suffix

        permissions.append(self._get_permission(resources_to_link, permitted_stage, suffix))
        return permissions

    def _get_permission(self, resources_to_link, stage, suffix):
        # It turns out that APIGW doesn't like trailing slashes in paths (#665)
        # and removes as a part of their behaviour, but this isn't documented.
        # The regex removes the tailing slash to ensure the permission works as intended
        path = re.sub(r"^(.+)/$", r"\1", self.Path)

        if not stage or not suffix:
            raise RuntimeError("Could not add permission to lambda function.")

        path = SwaggerEditor.get_path_without_trailing_slash(path)
        method = "*" if self.Method.lower() == "any" else self.Method.upper()

        api_id = self.RestApiId

        # RestApiId can be a simple string or intrinsic function like !Ref. Using Fn::Sub will handle both cases
        resource = "${__ApiId__}/" + "${__Stage__}/" + method + path
        partition = ArnGenerator.get_partition_name()
        source_arn = fnSub(
            ArnGenerator.generate_arn(partition=partition, service="execute-api", resource=resource),
            {"__ApiId__": api_id, "__Stage__": stage},
        )

        return self._construct_permission(resources_to_link["function"], source_arn=source_arn, suffix=suffix)

    def _add_swagger_integration(self, api, function, intrinsics_resolver):
        """Adds the path and method for this Api event source to the Swagger body for the provided RestApi.

        :param model.apigateway.ApiGatewayRestApi rest_api: the RestApi to which the path and method should be added.
        """
        swagger_body = api.get("DefinitionBody")
        if swagger_body is None:
            return

        partition = ArnGenerator.get_partition_name()
        uri = _build_apigw_integration_uri(function, partition)

        editor = SwaggerEditor(swagger_body)

        if editor.has_integration(self.Path, self.Method):
            # Cannot add the Lambda Integration, if it is already present
            raise InvalidEventException(
                self.relative_id,
                'API method "{method}" defined multiple times for path "{path}".'.format(
                    method=self.Method, path=self.Path
                ),
            )

        condition = None
        if CONDITION in function.resource_attributes:
            condition = function.resource_attributes[CONDITION]

        editor.add_lambda_integration(self.Path, self.Method, uri, self.Auth, api.get("Auth"), condition=condition)

        if self.Auth:
            method_authorizer = self.Auth.get("Authorizer")
            api_auth = api.get("Auth")
            api_auth = intrinsics_resolver.resolve_parameter_refs(api_auth)

            if method_authorizer:
                api_authorizers = api_auth and api_auth.get("Authorizers")

                if method_authorizer != "AWS_IAM":
                    if method_authorizer != "NONE" and not api_authorizers:
                        raise InvalidEventException(
                            self.relative_id,
                            "Unable to set Authorizer [{authorizer}] on API method [{method}] for path [{path}] "
                            "because the related API does not define any Authorizers.".format(
                                authorizer=method_authorizer, method=self.Method, path=self.Path
                            ),
                        )

                    if not isinstance(method_authorizer, str):
                        raise InvalidEventException(
                            self.relative_id,
                            "Unable to set Authorizer [{authorizer}] on API method [{method}] for path [{path}] "
                            "because it wasn't defined with acceptable values in the API's Authorizers.".format(
                                authorizer=method_authorizer, method=self.Method, path=self.Path
                            ),
                        )

                    if method_authorizer != "NONE" and not api_authorizers.get(method_authorizer):
                        raise InvalidEventException(
                            self.relative_id,
                            "Unable to set Authorizer [{authorizer}] on API method [{method}] for path [{path}] "
                            "because it wasn't defined in the API's Authorizers.".format(
                                authorizer=method_authorizer, method=self.Method, path=self.Path
                            ),
                        )

                    if method_authorizer == "NONE":
                        if not api_auth or not api_auth.get("DefaultAuthorizer"):
                            raise InvalidEventException(
                                self.relative_id,
                                "Unable to set Authorizer on API method [{method}] for path [{path}] because 'NONE' "
                                "is only a valid value when a DefaultAuthorizer on the API is specified.".format(
                                    method=self.Method, path=self.Path
                                ),
                            )

            if self.Auth.get("AuthorizationScopes") and not isinstance(self.Auth.get("AuthorizationScopes"), list):
                raise InvalidEventException(
                    self.relative_id,
                    "Unable to set Authorizer on API method [{method}] for path [{path}] because "
                    "'AuthorizationScopes' must be a list of strings.".format(method=self.Method, path=self.Path),
                )

            apikey_required_setting = self.Auth.get("ApiKeyRequired")
            apikey_required_setting_is_false = apikey_required_setting is not None and not apikey_required_setting
            if apikey_required_setting_is_false and (not api_auth or not api_auth.get("ApiKeyRequired")):
                raise InvalidEventException(
                    self.relative_id,
                    "Unable to set ApiKeyRequired [False] on API method [{method}] for path [{path}] "
                    "because the related API does not specify any ApiKeyRequired.".format(
                        method=self.Method, path=self.Path
                    ),
                )

            if method_authorizer or apikey_required_setting is not None:
                editor.add_auth_to_method(api=api, path=self.Path, method_name=self.Method, auth=self.Auth)

            if self.Auth.get("ResourcePolicy"):
                resource_policy = self.Auth.get("ResourcePolicy")
                editor.add_resource_policy(resource_policy=resource_policy, path=self.Path, stage=self.Stage)
                if resource_policy.get("CustomStatements"):
                    editor.add_custom_statements(resource_policy.get("CustomStatements"))

        if self.RequestModel:
            method_model = self.RequestModel.get("Model")

            if method_model:
                api_models = api.get("Models")
                if not api_models:
                    raise InvalidEventException(
                        self.relative_id,
                        "Unable to set RequestModel [{model}] on API method [{method}] for path [{path}] "
                        "because the related API does not define any Models.".format(
                            model=method_model, method=self.Method, path=self.Path
                        ),
                    )
                if not isinstance(method_model, str):
                    raise InvalidEventException(
                        self.relative_id,
                        "Unable to set RequestModel [{model}] on API method [{method}] for path [{path}] "
                        "because the related API does not contain valid Models.".format(
                            model=method_model, method=self.Method, path=self.Path
                        ),
                    )

                if not api_models.get(method_model):
                    raise InvalidEventException(
                        self.relative_id,
                        "Unable to set RequestModel [{model}] on API method [{method}] for path [{path}] "
                        "because it wasn't defined in the API's Models.".format(
                            model=method_model, method=self.Method, path=self.Path
                        ),
                    )

                editor.add_request_model_to_method(
                    path=self.Path, method_name=self.Method, request_model=self.RequestModel
                )

                validate_body = self.RequestModel.get("ValidateBody")
                validate_parameters = self.RequestModel.get("ValidateParameters")

                # Checking if any of the fields are defined as it can be false we are checking if the field are not None
                if validate_body is not None or validate_parameters is not None:

                    # as we are setting two different fields we are here setting as default False
                    # In case one of them are not defined
                    validate_body = False if validate_body is None else validate_body
                    validate_parameters = False if validate_parameters is None else validate_parameters

                    # If not type None but any other type it should explicitly invalidate the Spec
                    # Those fields should be only a boolean
                    if not isinstance(validate_body, bool) or not isinstance(validate_parameters, bool):
                        raise InvalidEventException(
                            self.relative_id,
                            "Unable to set Validator to RequestModel [{model}] on API method [{method}] for path [{path}] "
                            "ValidateBody and ValidateParameters must be a boolean type, strings or intrinsics are not supported.".format(
                                model=method_model, method=self.Method, path=self.Path
                            ),
                        )

                    editor.add_request_validator_to_method(
                        path=self.Path,
                        method_name=self.Method,
                        validate_body=validate_body,
                        validate_parameters=validate_parameters,
                    )

        if self.RequestParameters:

            default_value = {"Required": False, "Caching": False}

            parameters = []
            for parameter in self.RequestParameters:

                if isinstance(parameter, dict):

                    parameter_name, parameter_value = next(iter(parameter.items()))

                    if not re.match(r"method\.request\.(querystring|path|header)\.", parameter_name):
                        raise InvalidEventException(
                            self.relative_id,
                            "Invalid value for 'RequestParameters' property. Keys must be in the format "
                            "'method.request.[querystring|path|header].{value}', "
                            "e.g 'method.request.header.Authorization'.",
                        )

                    if not isinstance(parameter_value, dict) or not all(
                        key in REQUEST_PARAMETER_PROPERTIES for key in parameter_value.keys()
                    ):
                        raise InvalidEventException(
                            self.relative_id,
                            "Invalid value for 'RequestParameters' property. Values must be an object, "
                            "e.g { Required: true, Caching: false }",
                        )

                    settings = default_value.copy()
                    settings.update(parameter_value)
                    settings.update({"Name": parameter_name})

                    parameters.append(settings)

<<<<<<< HEAD
                elif isinstance(parameter, string_types):
                    if not re.match(r"method\.request\.(querystring|path|header)\.", parameter):
=======
                elif isinstance(parameter, str):
                    if not re.match("method\.request\.(querystring|path|header)\.", parameter):
>>>>>>> 749634d2
                        raise InvalidEventException(
                            self.relative_id,
                            "Invalid value for 'RequestParameters' property. Keys must be in the format "
                            "'method.request.[querystring|path|header].{value}', "
                            "e.g 'method.request.header.Authorization'.",
                        )

                    settings = default_value.copy()
                    settings.update({"Name": parameter})

                    parameters.append(settings)

                else:
                    raise InvalidEventException(
                        self.relative_id,
                        "Invalid value for 'RequestParameters' property. Property must be either a string or an object",
                    )

            editor.add_request_parameters_to_method(
                path=self.Path, method_name=self.Method, request_parameters=parameters
            )

        api["DefinitionBody"] = editor.swagger

    @staticmethod
    def get_rest_api_id_string(rest_api_id):
        """
        rest_api_id can be either a string or a dictionary where the actual api id is the value at key "Ref".
        If rest_api_id is a dictionary with key "Ref", returns value at key "Ref". Otherwise, return rest_api_id.

        :param rest_api_id: a string or dictionary that contains the api id
        :return: string value of rest_api_id
        """
        return rest_api_id["Ref"] if isinstance(rest_api_id, dict) and "Ref" in rest_api_id else rest_api_id


class AlexaSkill(PushEventSource):
    resource_type = "AlexaSkill"
    principal = "alexa-appkit.amazon.com"

    property_types = {"SkillId": PropertyType(False, is_str())}

    @cw_timer(prefix=FUNCTION_EVETSOURCE_METRIC_PREFIX)
    def to_cloudformation(self, **kwargs):
        function = kwargs.get("function")

        if not function:
            raise TypeError("Missing required keyword argument: function")

        resources = []
        resources.append(self._construct_permission(function, event_source_token=self.SkillId))

        return resources


class IoTRule(PushEventSource):
    resource_type = "IoTRule"
    principal = "iot.amazonaws.com"

    property_types = {"Sql": PropertyType(True, is_str()), "AwsIotSqlVersion": PropertyType(False, is_str())}

    @cw_timer(prefix=FUNCTION_EVETSOURCE_METRIC_PREFIX)
    def to_cloudformation(self, **kwargs):
        function = kwargs.get("function")

        if not function:
            raise TypeError("Missing required keyword argument: function")

        resources = []

        resource = "rule/${RuleName}"

        partition = ArnGenerator.get_partition_name()
        source_arn = fnSub(
            ArnGenerator.generate_arn(partition=partition, service="iot", resource=resource),
            {"RuleName": ref(self.logical_id)},
        )
        source_account = fnSub("${AWS::AccountId}")

        resources.append(self._construct_permission(function, source_arn=source_arn, source_account=source_account))
        resources.append(self._construct_iot_rule(function))

        return resources

    def _construct_iot_rule(self, function):
        rule = IotTopicRule(self.logical_id, attributes=function.get_passthrough_resource_attributes())

        payload = {
            "Sql": self.Sql,
            "RuleDisabled": False,
            "Actions": [{"Lambda": {"FunctionArn": function.get_runtime_attr("arn")}}],
        }

        if self.AwsIotSqlVersion:
            payload["AwsIotSqlVersion"] = self.AwsIotSqlVersion

        rule.TopicRulePayload = payload

        return rule


class Cognito(PushEventSource):
    resource_type = "Cognito"
    principal = "cognito-idp.amazonaws.com"

    property_types = {
        "UserPool": PropertyType(True, is_str()),
        "Trigger": PropertyType(True, one_of(is_str(), list_of(is_str())), False),
    }

    def resources_to_link(self, resources):
        if isinstance(self.UserPool, dict) and "Ref" in self.UserPool:
            userpool_id = self.UserPool["Ref"]
            if not isinstance(userpool_id, str):
                raise InvalidEventException(
                    self.logical_id,
                    "Ref in Userpool is not a string.",
                )
            if userpool_id in resources:
                return {"userpool": resources[userpool_id], "userpool_id": userpool_id}
        raise InvalidEventException(
            self.relative_id, "Cognito events must reference a Cognito UserPool in the same template."
        )

    @cw_timer(prefix=FUNCTION_EVETSOURCE_METRIC_PREFIX)
    def to_cloudformation(self, **kwargs):
        function = kwargs.get("function")

        if not function:
            raise TypeError("Missing required keyword argument: function")

        if "userpool" not in kwargs or kwargs["userpool"] is None:
            raise TypeError("Missing required keyword argument: userpool")

        if "userpool_id" not in kwargs or kwargs["userpool_id"] is None:
            raise TypeError("Missing required keyword argument: userpool_id")

        userpool = kwargs["userpool"]
        userpool_id = kwargs["userpool_id"]

        resources = []
        source_arn = fnGetAtt(userpool_id, "Arn")
        lambda_permission = self._construct_permission(
            function, source_arn=source_arn, prefix=function.logical_id + "Cognito"
        )
        for attribute, value in function.get_passthrough_resource_attributes().items():
            lambda_permission.set_resource_attribute(attribute, value)
        resources.append(lambda_permission)

        self._inject_lambda_config(function, userpool)
        resources.append(CognitoUserPool.from_dict(userpool_id, userpool))
        return resources

    def _inject_lambda_config(self, function, userpool):
        event_triggers = self.Trigger
        if isinstance(self.Trigger, str):
            event_triggers = [self.Trigger]

        # TODO can these be conditional?

        properties = userpool.get("Properties", None)
        if properties is None:
            properties = {}
            userpool["Properties"] = properties

        lambda_config = properties.get("LambdaConfig", None)
        if lambda_config is None:
            lambda_config = {}
            properties["LambdaConfig"] = lambda_config

        for event_trigger in event_triggers:
            if event_trigger not in lambda_config:
                lambda_config[event_trigger] = function.get_runtime_attr("arn")
            else:
                raise InvalidEventException(
                    self.relative_id, 'Cognito trigger "{trigger}" defined multiple times.'.format(trigger=self.Trigger)
                )
        return userpool


class HttpApi(PushEventSource):
    """Api method event source for SAM Functions."""

    resource_type = "HttpApi"
    principal = "apigateway.amazonaws.com"
    property_types = {
        "Path": PropertyType(False, is_str()),
        "Method": PropertyType(False, is_str()),
        "ApiId": PropertyType(False, is_str()),
        "Stage": PropertyType(False, is_str()),
        "Auth": PropertyType(False, is_type(dict)),
        "TimeoutInMillis": PropertyType(False, is_type(int)),
        "RouteSettings": PropertyType(False, is_type(dict)),
        "PayloadFormatVersion": PropertyType(False, is_str()),
    }

    def resources_to_link(self, resources):
        """
        If this API Event Source refers to an explicit API resource, resolve the reference and grab
        necessary data from the explicit API
        """

        api_id = self.ApiId
        if isinstance(api_id, dict) and "Ref" in api_id:
            api_id = api_id["Ref"]

        explicit_api = resources[api_id].get("Properties", {})

        return {"explicit_api": explicit_api}

    @cw_timer(prefix=FUNCTION_EVETSOURCE_METRIC_PREFIX)
    def to_cloudformation(self, **kwargs):
        """If the Api event source has a RestApi property, then simply return the Lambda Permission resource allowing
        API Gateway to call the function. If no RestApi is provided, then additionally inject the path, method, and the
        x-amazon-apigateway-integration into the OpenApi body for a provided implicit API.

        :param dict kwargs: a dict containing the implicit RestApi to be modified, should no explicit RestApi \
                be provided.
        :returns: a list of vanilla CloudFormation Resources, to which this Api event expands
        :rtype: list
        """
        resources = []

        function = kwargs.get("function")

        if self.Method is not None:
            # Convert to lower case so that user can specify either GET or get
            self.Method = self.Method.lower()

        resources.extend(self._get_permissions(kwargs))

        explicit_api = kwargs["explicit_api"]
        self._add_openapi_integration(explicit_api, function, explicit_api.get("__MANAGE_SWAGGER"))

        return resources

    def _get_permissions(self, resources_to_link):
        permissions = []

        # Give permission to all stages by default
        permitted_stage = "*"

        permission = self._get_permission(resources_to_link, permitted_stage)
        if permission:
            permissions.append(permission)
        return permissions

    def _get_permission(self, resources_to_link, stage):
        # It turns out that APIGW doesn't like trailing slashes in paths (#665)
        # and removes as a part of their behaviour, but this isn't documented.
        # The regex removes the tailing slash to ensure the permission works as intended
        path = re.sub(r"^(.+)/$", r"\1", self.Path)

        editor = None
        if resources_to_link["explicit_api"].get("DefinitionBody"):
            try:
                editor = OpenApiEditor(resources_to_link["explicit_api"].get("DefinitionBody"))
            except ValueError as e:
                api_logical_id = self.ApiId.get("Ref") if isinstance(self.ApiId, dict) else self.ApiId
                raise InvalidResourceException(api_logical_id, e)

        # If this is using the new $default path, keep path blank and add a * permission
        if path == OpenApiEditor._DEFAULT_PATH:
            path = ""
        elif editor and resources_to_link.get("function").logical_id == editor.get_integration_function_logical_id(
            OpenApiEditor._DEFAULT_PATH, OpenApiEditor._X_ANY_METHOD
        ):
            # Case where default exists for this function, and so the permissions for that will apply here as well
            # This can save us several CFN resources (not duplicating permissions)
            return
        else:
            path = OpenApiEditor.get_path_without_trailing_slash(path)

        # Handle case where Method is already the ANY ApiGateway extension
        if self.Method.lower() == "any" or self.Method.lower() == OpenApiEditor._X_ANY_METHOD:
            method = "*"
        else:
            method = self.Method.upper()

        api_id = self.ApiId

        # ApiId can be a simple string or intrinsic function like !Ref. Using Fn::Sub will handle both cases
        resource = "${__ApiId__}/" + "${__Stage__}/" + method + path
        source_arn = fnSub(
            ArnGenerator.generate_arn(partition="${AWS::Partition}", service="execute-api", resource=resource),
            {"__ApiId__": api_id, "__Stage__": stage},
        )

        return self._construct_permission(resources_to_link["function"], source_arn=source_arn)

    def _add_openapi_integration(self, api, function, manage_swagger=False):
        """Adds the path and method for this Api event source to the OpenApi body for the provided RestApi.

        :param model.apigateway.ApiGatewayRestApi rest_api: the RestApi to which the path and method should be added.
        """
        open_api_body = api.get("DefinitionBody")
        if open_api_body is None:
            return

        uri = _build_apigw_integration_uri(function, "${AWS::Partition}")

        editor = OpenApiEditor(open_api_body)

        if manage_swagger and editor.has_integration(self.Path, self.Method):
            # Cannot add the Lambda Integration, if it is already present
            raise InvalidEventException(
                self.relative_id,
                "API method '{method}' defined multiple times for path '{path}'.".format(
                    method=self.Method, path=self.Path
                ),
            )

        condition = None
        if CONDITION in function.resource_attributes:
            condition = function.resource_attributes[CONDITION]

        editor.add_lambda_integration(self.Path, self.Method, uri, self.Auth, api.get("Auth"), condition=condition)
        if self.Auth:
            self._add_auth_to_openapi_integration(api, editor)
        if self.TimeoutInMillis:
            editor.add_timeout_to_method(api=api, path=self.Path, method_name=self.Method, timeout=self.TimeoutInMillis)
        path_parameters = re.findall("{(.*?)}", self.Path)
        if path_parameters:
            editor.add_path_parameters_to_method(
                api=api, path=self.Path, method_name=self.Method, path_parameters=path_parameters
            )

        if self.PayloadFormatVersion:
            editor.add_payload_format_version_to_method(
                api=api, path=self.Path, method_name=self.Method, payload_format_version=self.PayloadFormatVersion
            )
        api["DefinitionBody"] = editor.openapi

    def _add_auth_to_openapi_integration(self, api, editor):
        """Adds authorization to the lambda integration
        :param api: api object
        :param editor: OpenApiEditor object that contains the OpenApi definition
        """
        method_authorizer = self.Auth.get("Authorizer")

        if method_authorizer is not None and not isinstance(method_authorizer, str):
            raise InvalidEventException(
                self.relative_id,
                "'Authorizer' in the 'Auth' section must be a string.",
            )

        api_auth = api.get("Auth", {})
        if not method_authorizer:
            if api_auth.get("DefaultAuthorizer"):
                self.Auth["Authorizer"] = method_authorizer = api_auth.get("DefaultAuthorizer")
            else:
                # currently, we require either a default auth or auth in the method
                raise InvalidEventException(
                    self.relative_id,
                    "'Auth' section requires either "
                    "an explicit 'Authorizer' set or a 'DefaultAuthorizer' "
                    "configured on the HttpApi.",
                )

        # Default auth should already be applied, so apply any other auth here or scope override to default
        api_authorizers = api_auth and api_auth.get("Authorizers")

        if method_authorizer != "NONE" and not api_authorizers:
            raise InvalidEventException(
                self.relative_id,
                "Unable to set Authorizer [{authorizer}] on API method [{method}] for path [{path}] "
                "because the related API does not define any Authorizers.".format(
                    authorizer=method_authorizer, method=self.Method, path=self.Path
                ),
            )

        if method_authorizer != "NONE" and not api_authorizers.get(method_authorizer):
            raise InvalidEventException(
                self.relative_id,
                "Unable to set Authorizer [{authorizer}] on API method [{method}] for path [{path}] "
                "because it wasn't defined in the API's Authorizers.".format(
                    authorizer=method_authorizer, method=self.Method, path=self.Path
                ),
            )

        if method_authorizer == "NONE" and not api_auth.get("DefaultAuthorizer"):
            raise InvalidEventException(
                self.relative_id,
                "Unable to set Authorizer on API method [{method}] for path [{path}] because 'NONE' "
                "is only a valid value when a DefaultAuthorizer on the API is specified.".format(
                    method=self.Method, path=self.Path
                ),
            )
        if self.Auth.get("AuthorizationScopes") and not isinstance(self.Auth.get("AuthorizationScopes"), list):
            raise InvalidEventException(
                self.relative_id,
                "Unable to set Authorizer on API method [{method}] for path [{path}] because "
                "'AuthorizationScopes' must be a list of strings.".format(method=self.Method, path=self.Path),
            )
        editor.add_auth_to_method(api=api, path=self.Path, method_name=self.Method, auth=self.Auth)


def _build_apigw_integration_uri(function, partition):
    function_arn = function.get_runtime_attr("arn")
    arn = (
        "arn:"
        + partition
        + ":apigateway:${AWS::Region}:lambda:path/2015-03-31/functions/"
        + make_shorthand(function_arn)
        + "/invocations"
    )
    # function_arn is always of the form {"Fn::GetAtt": ["<function_logical_id>", "Arn"]}.
    # We only want to check if the function logical id is a Py27UniStr instance.
    if function_arn.get("Fn::GetAtt") and isinstance(function_arn["Fn::GetAtt"][0], Py27UniStr):
        arn = Py27UniStr(arn)
    return Py27Dict(fnSub(arn))<|MERGE_RESOLUTION|>--- conflicted
+++ resolved
@@ -854,13 +854,9 @@
 
                     parameters.append(settings)
 
-<<<<<<< HEAD
+
                 elif isinstance(parameter, string_types):
                     if not re.match(r"method\.request\.(querystring|path|header)\.", parameter):
-=======
-                elif isinstance(parameter, str):
-                    if not re.match("method\.request\.(querystring|path|header)\.", parameter):
->>>>>>> 749634d2
                         raise InvalidEventException(
                             self.relative_id,
                             "Invalid value for 'RequestParameters' property. Keys must be in the format "
