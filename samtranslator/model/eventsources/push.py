--- conflicted
+++ resolved
@@ -73,11 +73,7 @@
         except NotImplementedError:
             function_name_or_arn = function.get_runtime_attr("arn")
 
-<<<<<<< HEAD
-        lambda_permission.Action = "lambda:invokeFunction"
-=======
-        lambda_permission.Action = 'lambda:InvokeFunction'
->>>>>>> 34ac03eb
+        lambda_permission.Action = "lambda:InvokeFunction"
         lambda_permission.FunctionName = function_name_or_arn
         lambda_permission.Principal = self.principal
         lambda_permission.SourceArn = source_arn
