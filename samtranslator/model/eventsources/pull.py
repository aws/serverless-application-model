from abc import ABCMeta, abstractmethod
from typing import Any, Dict, List, Optional

from samtranslator.metrics.method_decorator import cw_timer
from samtranslator.model import ResourceMacro, PropertyType, PassThroughProperty
from samtranslator.model.eventsources import FUNCTION_EVETSOURCE_METRIC_PREFIX
from samtranslator.model.types import IS_DICT, is_type, IS_STR
from samtranslator.schema.common import PassThrough
from samtranslator.model.intrinsics import is_intrinsic

from samtranslator.model.lambda_ import LambdaEventSourceMapping
from samtranslator.translator.arn_generator import ArnGenerator
from samtranslator.model.exceptions import InvalidEventException
from samtranslator.model.iam import IAMRolePolicies
from samtranslator.utils.types import Intrinsicable
from samtranslator.validator.value_validator import sam_expect


class PullEventSource(ResourceMacro, metaclass=ABCMeta):
    """Base class for pull event sources for SAM Functions.

    The pull events are Kinesis Streams, DynamoDB Streams, Kafka Topics, Amazon MQ Queues and SQS Queues. All of these correspond to an
    EventSourceMapping in Lambda, and require that the execution role be given to Kinesis Streams, DynamoDB
    Streams, or SQS Queues, respectively.

    :cvar str policy_arn: The ARN of the AWS managed role policy corresponding to this pull event source
    """

    # Event types that support `FilterCriteria`, stored as a list to keep the alphabetical order
    RESOURCE_TYPES_WITH_EVENT_FILTERING = ["DynamoDB", "Kinesis", "MQ", "MSK", "SelfManagedKafka", "SQS"]

    # Note(xinhol): `PullEventSource` should have been an abstract class. Disabling the type check for the next
    # line to avoid any potential behavior change.
    # TODO: Make `PullEventSource` an abstract class and not giving `resource_type` initial value.
    resource_type: str = None  # type: ignore
    relative_id: str  # overriding the Optional[str]: for event, relative id is not None
    property_types: Dict[str, PropertyType] = {
        "BatchSize": PropertyType(False, is_type(int)),
        "StartingPosition": PassThroughProperty(False),
        "StartingPositionTimestamp": PassThroughProperty(False),
        "Enabled": PropertyType(False, is_type(bool)),
        "MaximumBatchingWindowInSeconds": PropertyType(False, is_type(int)),
        "MaximumRetryAttempts": PropertyType(False, is_type(int)),
        "BisectBatchOnFunctionError": PropertyType(False, is_type(bool)),
        "MaximumRecordAgeInSeconds": PropertyType(False, is_type(int)),
        "DestinationConfig": PropertyType(False, IS_DICT),
        "ParallelizationFactor": PropertyType(False, is_type(int)),
        "Topics": PropertyType(False, is_type(list)),
        "Queues": PropertyType(False, is_type(list)),
        "SourceAccessConfigurations": PropertyType(False, is_type(list)),
        "SecretsManagerKmsKeyId": PropertyType(False, IS_STR),
        "TumblingWindowInSeconds": PropertyType(False, is_type(int)),
        "FunctionResponseTypes": PropertyType(False, is_type(list)),
        "KafkaBootstrapServers": PropertyType(False, is_type(list)),
        "FilterCriteria": PropertyType(False, IS_DICT),
        "ConsumerGroupId": PropertyType(False, IS_STR),
<<<<<<< HEAD
        "ScalingConfig": PropertyType(False, IS_DICT),
=======
        "ScalingConfig": PropertyType(False, IS_STR),
>>>>>>> 96691c1b
    }

    BatchSize: Optional[Intrinsicable[int]]
    StartingPosition: Optional[PassThrough]
    StartingPositionTimestamp: Optional[PassThrough]
    Enabled: Optional[bool]
    MaximumBatchingWindowInSeconds: Optional[Intrinsicable[int]]
    MaximumRetryAttempts: Optional[Intrinsicable[int]]
    BisectBatchOnFunctionError: Optional[Intrinsicable[bool]]
    MaximumRecordAgeInSeconds: Optional[Intrinsicable[int]]
    DestinationConfig: Optional[Dict[str, Any]]
    ParallelizationFactor: Optional[Intrinsicable[int]]
    Topics: Optional[List[Any]]
    Queues: Optional[List[Any]]
    SourceAccessConfigurations: Optional[List[Any]]
    SecretsManagerKmsKeyId: Optional[str]
    TumblingWindowInSeconds: Optional[Intrinsicable[int]]
    FunctionResponseTypes: Optional[List[Any]]
    KafkaBootstrapServers: Optional[List[Any]]
    FilterCriteria: Optional[Dict[str, Any]]
    ConsumerGroupId: Optional[Intrinsicable[str]]
    ScalingConfig: Optional[Dict[str, Any]]

    @abstractmethod
    def get_policy_arn(self) -> Optional[str]:
        """Policy to be added to the role (if a role applies)."""

    @abstractmethod
    def get_policy_statements(self) -> Optional[List[Dict[str, Any]]]:
        """Inline policy statements to be added to the role (if a role applies)."""

    @abstractmethod
    def get_event_source_arn(self) -> Optional[PassThrough]:
        """Return the value to assign to lambda event source mapping's EventSourceArn."""

    @cw_timer(prefix=FUNCTION_EVETSOURCE_METRIC_PREFIX)
    def to_cloudformation(self, **kwargs):  # type: ignore[no-untyped-def]
        """Returns the Lambda EventSourceMapping to which this pull event corresponds. Adds the appropriate managed
        policy to the function's execution role, if such a role is provided.

        :param dict kwargs: a dict containing the execution role generated for the function
        :returns: a list of vanilla CloudFormation Resources, to which this pull event expands
        :rtype: list
        """
        function = kwargs.get("function")

        if not function:
            raise TypeError("Missing required keyword argument: function")

        resources = []

        lambda_eventsourcemapping = LambdaEventSourceMapping(
            self.logical_id, attributes=function.get_passthrough_resource_attributes()
        )
        resources.append(lambda_eventsourcemapping)

        try:
            # Name will not be available for Alias resources
            function_name_or_arn = function.get_runtime_attr("name")
        except KeyError:
            function_name_or_arn = function.get_runtime_attr("arn")

        lambda_eventsourcemapping.FunctionName = function_name_or_arn
        lambda_eventsourcemapping.EventSourceArn = self.get_event_source_arn()
        lambda_eventsourcemapping.StartingPosition = self.StartingPosition
        lambda_eventsourcemapping.StartingPositionTimestamp = self.StartingPositionTimestamp
        lambda_eventsourcemapping.BatchSize = self.BatchSize
        lambda_eventsourcemapping.Enabled = self.Enabled
        lambda_eventsourcemapping.MaximumBatchingWindowInSeconds = self.MaximumBatchingWindowInSeconds
        lambda_eventsourcemapping.MaximumRetryAttempts = self.MaximumRetryAttempts
        lambda_eventsourcemapping.BisectBatchOnFunctionError = self.BisectBatchOnFunctionError
        lambda_eventsourcemapping.MaximumRecordAgeInSeconds = self.MaximumRecordAgeInSeconds
        lambda_eventsourcemapping.ParallelizationFactor = self.ParallelizationFactor
        lambda_eventsourcemapping.Topics = self.Topics
        lambda_eventsourcemapping.Queues = self.Queues
        lambda_eventsourcemapping.SourceAccessConfigurations = self.SourceAccessConfigurations
        lambda_eventsourcemapping.TumblingWindowInSeconds = self.TumblingWindowInSeconds
        lambda_eventsourcemapping.FunctionResponseTypes = self.FunctionResponseTypes
        lambda_eventsourcemapping.FilterCriteria = self.FilterCriteria
        lambda_eventsourcemapping.ScalingConfig = self.ScalingConfig
<<<<<<< HEAD
        self._validate_filter_criteria()  # type: ignore[no-untyped-call]
=======
        self._validate_filter_criteria()
>>>>>>> 96691c1b

        if self.KafkaBootstrapServers:
            lambda_eventsourcemapping.SelfManagedEventSource = {
                "Endpoints": {"KafkaBootstrapServers": self.KafkaBootstrapServers}
            }
        if self.ConsumerGroupId:
            consumer_group_id_structure = {"ConsumerGroupId": self.ConsumerGroupId}
            if self.resource_type == "MSK":
                lambda_eventsourcemapping.AmazonManagedKafkaEventSourceConfig = consumer_group_id_structure
            elif self.resource_type == "SelfManagedKafka":
                lambda_eventsourcemapping.SelfManagedKafkaEventSourceConfig = consumer_group_id_structure
            else:
                raise InvalidEventException(
                    self.logical_id,
                    "Property ConsumerGroupId not defined for resource of type {}.".format(self.resource_type),
                )

        destination_config_policy: Optional[Dict[str, Any]] = None
        if self.DestinationConfig:
            on_failure: Dict[str, Any] = sam_expect(
                self.DestinationConfig.get("OnFailure"),
                self.logical_id,
                "DestinationConfig.OnFailure",
                is_sam_event=True,
            ).to_be_a_map()

            # `Type` property is for sam to attach the right policies
            destination_type = on_failure.get("Type")

            # SAM attaches the policies for SQS or SNS only if 'Type' is given
            if destination_type:
                # delete this field as its used internally for SAM to determine the policy
                del on_failure["Type"]
                # the values 'SQS' and 'SNS' are allowed. No intrinsics are allowed
                if destination_type not in ["SQS", "SNS"]:
                    raise InvalidEventException(self.logical_id, "The only valid values for 'Type' are 'SQS' and 'SNS'")
                if destination_type == "SQS":
                    queue_arn = on_failure.get("Destination")
                    destination_config_policy = IAMRolePolicies().sqs_send_message_role_policy(
                        queue_arn, self.logical_id
                    )
                elif destination_type == "SNS":
                    sns_topic_arn = on_failure.get("Destination")
                    destination_config_policy = IAMRolePolicies().sns_publish_role_policy(
                        sns_topic_arn, self.logical_id
                    )

            lambda_eventsourcemapping.DestinationConfig = self.DestinationConfig

        if "role" in kwargs:
            self._link_policy(kwargs["role"], destination_config_policy)  # type: ignore[no-untyped-call]

        return resources

    def _link_policy(self, role, destination_config_policy=None):  # type: ignore[no-untyped-def]
        """If this source triggers a Lambda function whose execution role is auto-generated by SAM, add the
        appropriate managed policy to this Role.

        :param model.iam.IAMRole role: the execution role generated for the function
        """
        policy_arn = self.get_policy_arn()
        policy_statements = self.get_policy_statements()
        if role is not None:
            if policy_arn is not None and policy_arn not in role.ManagedPolicyArns:
                role.ManagedPolicyArns.append(policy_arn)
            if policy_statements is not None:
                if role.Policies is None:
                    role.Policies = []
                for policy in policy_statements:
                    if policy not in role.Policies:
                        if not policy.get("PolicyDocument") in [d["PolicyDocument"] for d in role.Policies]:
                            role.Policies.append(policy)
        # add SQS or SNS policy only if role is present in kwargs
        if role is not None and destination_config_policy is not None and destination_config_policy:
            if role.Policies is None:
                role.Policies = []
                role.Policies.append(destination_config_policy)
            if role.Policies and destination_config_policy not in role.Policies:
                # do not add the  policy if the same policy document is already present
                if not destination_config_policy.get("PolicyDocument") in [d["PolicyDocument"] for d in role.Policies]:
                    role.Policies.append(destination_config_policy)

    def _validate_filter_criteria(self) -> None:
        if not self.FilterCriteria or is_intrinsic(self.FilterCriteria):
            return
        if self.resource_type not in self.RESOURCE_TYPES_WITH_EVENT_FILTERING:
            raise InvalidEventException(
                self.relative_id,
                "FilterCriteria is only available for {} events.".format(
                    ", ".join(self.RESOURCE_TYPES_WITH_EVENT_FILTERING)
                ),
            )
        # FilterCriteria is either empty or only has "Filters"
        if list(self.FilterCriteria.keys()) not in [[], ["Filters"]]:
            raise InvalidEventException(self.relative_id, "FilterCriteria field has a wrong format")

    def validate_secrets_manager_kms_key_id(self):  # type: ignore[no-untyped-def]
        if self.SecretsManagerKmsKeyId and not isinstance(self.SecretsManagerKmsKeyId, str):
            raise InvalidEventException(
                self.relative_id,
                "Provided SecretsManagerKmsKeyId should be of type str.",
            )


class Kinesis(PullEventSource):
    """Kinesis event source."""

    resource_type = "Kinesis"
    property_types: Dict[str, PropertyType] = {
        **PullEventSource.property_types,
        "Stream": PassThroughProperty(True),
        "StartingPosition": PassThroughProperty(True),
    }

    Stream: PassThrough

    def get_event_source_arn(self) -> Optional[PassThrough]:
        return self.Stream

    def get_policy_arn(self) -> Optional[str]:
        return ArnGenerator.generate_aws_managed_policy_arn("service-role/AWSLambdaKinesisExecutionRole")

    def get_policy_statements(self) -> Optional[List[Dict[str, Any]]]:
        return None


class DynamoDB(PullEventSource):
    """DynamoDB Streams event source."""

    resource_type = "DynamoDB"
    property_types: Dict[str, PropertyType] = {
        **PullEventSource.property_types,
        "Stream": PassThroughProperty(True),
        "StartingPosition": PassThroughProperty(True),
    }

    Stream: PassThrough

    def get_event_source_arn(self) -> Optional[PassThrough]:
        return self.Stream

    def get_policy_arn(self) -> Optional[str]:
        return ArnGenerator.generate_aws_managed_policy_arn("service-role/AWSLambdaDynamoDBExecutionRole")

    def get_policy_statements(self) -> Optional[List[Dict[str, Any]]]:
        return None


class SQS(PullEventSource):
    """SQS Queue event source."""

    resource_type = "SQS"
    property_types: Dict[str, PropertyType] = {
        **PullEventSource.property_types,
        "Queue": PassThroughProperty(True),
    }

    Queue: PassThrough

    def get_event_source_arn(self) -> Optional[PassThrough]:
        return self.Queue

    def get_policy_arn(self) -> Optional[str]:
        return ArnGenerator.generate_aws_managed_policy_arn("service-role/AWSLambdaSQSQueueExecutionRole")

    def get_policy_statements(self) -> Optional[List[Dict[str, Any]]]:
        return None


class MSK(PullEventSource):
    """MSK event source."""

    resource_type = "MSK"
    property_types: Dict[str, PropertyType] = {
        **PullEventSource.property_types,
        "Stream": PassThroughProperty(True),
        "StartingPosition": PassThroughProperty(True),
    }

    Stream: PassThrough

    def get_event_source_arn(self) -> Optional[PassThrough]:
        return self.Stream

    def get_policy_arn(self) -> Optional[str]:
        return ArnGenerator.generate_aws_managed_policy_arn("service-role/AWSLambdaMSKExecutionRole")

    def get_policy_statements(self) -> Optional[List[Dict[str, Any]]]:
        if self.SourceAccessConfigurations:
            for conf in self.SourceAccessConfigurations:
                # Lambda does not support multiple CLIENT_CERTIFICATE_TLS_AUTH configurations
                if isinstance(conf, dict) and conf.get("Type") == "CLIENT_CERTIFICATE_TLS_AUTH" and conf.get("URI"):
                    return [
                        {
                            "PolicyName": "MSKExecutionRolePolicy",
                            "PolicyDocument": {
                                "Statement": [
                                    {
                                        "Action": [
                                            "secretsmanager:GetSecretValue",
                                        ],
                                        "Effect": "Allow",
                                        "Resource": conf.get("URI"),
                                    }
                                ]
                            },
                        }
                    ]

        return None


class MQ(PullEventSource):
    """MQ event source."""

    resource_type = "MQ"
    property_types: Dict[str, PropertyType] = {
        **PullEventSource.property_types,
        "Broker": PassThroughProperty(True),
    }

    Broker: PassThrough

    def get_event_source_arn(self) -> Optional[PassThrough]:
        return self.Broker

    def get_policy_arn(self) -> Optional[str]:
        return None

    def get_policy_statements(self) -> Optional[List[Dict[str, Any]]]:
        if not self.SourceAccessConfigurations:
            raise InvalidEventException(
                self.relative_id,
                "No SourceAccessConfigurations for Amazon MQ event provided.",
            )
        if not isinstance(self.SourceAccessConfigurations, list):
            raise InvalidEventException(
                self.relative_id,
                "Provided SourceAccessConfigurations cannot be parsed into a list.",
            )
        basic_auth_uri = None
        for index, conf in enumerate(self.SourceAccessConfigurations):
            sam_expect(conf, self.relative_id, f"SourceAccessConfigurations[{index}]", is_sam_event=True).to_be_a_map()
            event_type: str = sam_expect(
                conf.get("Type"), self.relative_id, f"SourceAccessConfigurations[{index}].Type", is_sam_event=True
            ).to_be_a_string()
            if event_type not in ("BASIC_AUTH", "VIRTUAL_HOST"):
                raise InvalidEventException(
                    self.relative_id,
                    "Invalid property specified in SourceAccessConfigurations for Amazon MQ event.",
                )
            if event_type == "BASIC_AUTH":
                if basic_auth_uri:
                    raise InvalidEventException(
                        self.relative_id,
                        "Multiple BASIC_AUTH properties specified in SourceAccessConfigurations for Amazon MQ event.",
                    )
                basic_auth_uri = conf.get("URI")
                if not basic_auth_uri:
                    raise InvalidEventException(
                        self.relative_id,
                        "No BASIC_AUTH URI property specified in SourceAccessConfigurations for Amazon MQ event.",
                    )

        if not basic_auth_uri:
            raise InvalidEventException(
                self.relative_id,
                "No BASIC_AUTH property specified in SourceAccessConfigurations for Amazon MQ event.",
            )
        document = {
            "PolicyName": "SamAutoGeneratedAMQPolicy",
            "PolicyDocument": {
                "Statement": [
                    {
                        "Action": [
                            "secretsmanager:GetSecretValue",
                        ],
                        "Effect": "Allow",
                        "Resource": basic_auth_uri,
                    },
                    {
                        "Action": [
                            "mq:DescribeBroker",
                        ],
                        "Effect": "Allow",
                        "Resource": self.Broker,
                    },
                ]
            },
        }
        if self.SecretsManagerKmsKeyId:
            self.validate_secrets_manager_kms_key_id()  # type: ignore[no-untyped-call]
            kms_policy = {
                "Action": "kms:Decrypt",
                "Effect": "Allow",
                "Resource": {
                    "Fn::Sub": "arn:${AWS::Partition}:kms:${AWS::Region}:${AWS::AccountId}:key/"
                    + self.SecretsManagerKmsKeyId
                },
            }
            document["PolicyDocument"]["Statement"].append(kms_policy)  # type: ignore[index]
        return [document]


class SelfManagedKafka(PullEventSource):
    """
    SelfManagedKafka event source
    """

    resource_type = "SelfManagedKafka"
    AUTH_MECHANISM = [
        "SASL_SCRAM_256_AUTH",
        "SASL_SCRAM_512_AUTH",
        "BASIC_AUTH",
        "CLIENT_CERTIFICATE_TLS_AUTH",
        "SERVER_ROOT_CA_CERTIFICATE",
    ]

    def get_event_source_arn(self) -> Optional[PassThrough]:
        return None

    def get_policy_arn(self) -> Optional[str]:
        return None

    def get_policy_statements(self) -> Optional[List[Dict[str, Any]]]:
        if not self.KafkaBootstrapServers:
            raise InvalidEventException(
                self.relative_id,
                "No KafkaBootstrapServers provided for self managed kafka as an event source",
            )

        if not self.Topics:
            raise InvalidEventException(
                self.relative_id,
                "No Topics provided for self managed kafka as an event source",
            )

        if len(self.Topics) != 1:
            raise InvalidEventException(
                self.relative_id,
                "Topics for self managed kafka only supports single configuration entry.",
            )

        if not self.SourceAccessConfigurations:
            raise InvalidEventException(
                self.relative_id,
                "No SourceAccessConfigurations for self managed kafka event provided.",
            )
        document = self.generate_policy_document(self.SourceAccessConfigurations)
        return [document]

    def generate_policy_document(self, source_access_configurations: List[Any]):  # type: ignore[no-untyped-def]
        statements = []
        authentication_uri, has_vpc_config = self.get_secret_key(source_access_configurations)
        if authentication_uri:
            secret_manager = self.get_secret_manager_secret(authentication_uri)  # type: ignore[no-untyped-call]
            statements.append(secret_manager)

        if has_vpc_config:
            vpc_permissions = self.get_vpc_permission()
            statements.append(vpc_permissions)

        if self.SecretsManagerKmsKeyId:
            self.validate_secrets_manager_kms_key_id()  # type: ignore[no-untyped-call]
            kms_policy = self.get_kms_policy(self.SecretsManagerKmsKeyId)
            statements.append(kms_policy)

        document = {
            "PolicyDocument": {
                "Statement": statements,
                "Version": "2012-10-17",
            },
            "PolicyName": "SelfManagedKafkaExecutionRolePolicy",
        }

        return document

    def get_secret_key(self, source_access_configurations: List[Any]):  # type: ignore[no-untyped-def]
        authentication_uri = None
        has_vpc_subnet = False
        has_vpc_security_group = False

        if not isinstance(source_access_configurations, list):
            raise InvalidEventException(
                self.relative_id,
                "SourceAccessConfigurations for self managed kafka event should be a list.",
            )
        for config in source_access_configurations:
            sam_expect(config, self.relative_id, "SourceAccessConfigurations").to_be_a_map()
            if config.get("Type") == "VPC_SUBNET":
                self.validate_uri(config.get("URI"), "VPC_SUBNET")
                has_vpc_subnet = True

            elif config.get("Type") == "VPC_SECURITY_GROUP":
                self.validate_uri(config.get("URI"), "VPC_SECURITY_GROUP")
                has_vpc_security_group = True

            elif config.get("Type") in self.AUTH_MECHANISM:
                if authentication_uri:
                    raise InvalidEventException(
                        self.relative_id,
                        "Multiple auth mechanism properties specified in SourceAccessConfigurations for self managed kafka event.",
                    )
                self.validate_uri(config.get("URI"), "auth mechanism")
                authentication_uri = config.get("URI")

            else:
                raise InvalidEventException(
                    self.relative_id,
                    "Invalid SourceAccessConfigurations Type provided for self managed kafka event.",
                )

        if (not has_vpc_subnet and has_vpc_security_group) or (has_vpc_subnet and not has_vpc_security_group):
            raise InvalidEventException(
                self.relative_id,
                "VPC_SUBNET and VPC_SECURITY_GROUP in SourceAccessConfigurations for SelfManagedKafka must be both provided.",
            )
        return authentication_uri, (has_vpc_subnet and has_vpc_security_group)

    def validate_uri(self, uri: Optional[Any], msg: str) -> None:
        if not uri:
            raise InvalidEventException(
                self.relative_id,
                "No {} URI property specified in SourceAccessConfigurations for self managed kafka event.".format(msg),
            )

        if not isinstance(uri, str) and not is_intrinsic(uri):
            raise InvalidEventException(
                self.relative_id,
                "Wrong Type for {} URI property specified in SourceAccessConfigurations for self managed kafka event.".format(
                    msg
                ),
            )

    def get_secret_manager_secret(self, authentication_uri):  # type: ignore[no-untyped-def]
        return {
            "Action": ["secretsmanager:GetSecretValue"],
            "Effect": "Allow",
            "Resource": authentication_uri,
        }

    def get_vpc_permission(self) -> Dict[str, Any]:
        return {
            "Action": [
                "ec2:CreateNetworkInterface",
                "ec2:DescribeNetworkInterfaces",
                "ec2:DeleteNetworkInterface",
                "ec2:DescribeVpcs",
                "ec2:DescribeSubnets",
                "ec2:DescribeSecurityGroups",
            ],
            "Effect": "Allow",
            "Resource": "*",
        }

    @staticmethod
    def get_kms_policy(secrets_manager_kms_key_id: str) -> Dict[str, Any]:
        return {
            "Action": ["kms:Decrypt"],
            "Effect": "Allow",
            "Resource": {
                "Fn::Sub": "arn:${AWS::Partition}:kms:${AWS::Region}:${AWS::AccountId}:key/"
                + secrets_manager_kms_key_id
            },
        }<|MERGE_RESOLUTION|>--- conflicted
+++ resolved
@@ -54,11 +54,7 @@
         "KafkaBootstrapServers": PropertyType(False, is_type(list)),
         "FilterCriteria": PropertyType(False, IS_DICT),
         "ConsumerGroupId": PropertyType(False, IS_STR),
-<<<<<<< HEAD
         "ScalingConfig": PropertyType(False, IS_DICT),
-=======
-        "ScalingConfig": PropertyType(False, IS_STR),
->>>>>>> 96691c1b
     }
 
     BatchSize: Optional[Intrinsicable[int]]
@@ -139,11 +135,7 @@
         lambda_eventsourcemapping.FunctionResponseTypes = self.FunctionResponseTypes
         lambda_eventsourcemapping.FilterCriteria = self.FilterCriteria
         lambda_eventsourcemapping.ScalingConfig = self.ScalingConfig
-<<<<<<< HEAD
-        self._validate_filter_criteria()  # type: ignore[no-untyped-call]
-=======
         self._validate_filter_criteria()
->>>>>>> 96691c1b
 
         if self.KafkaBootstrapServers:
             lambda_eventsourcemapping.SelfManagedEventSource = {
