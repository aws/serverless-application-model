{
  "Version": "1",
  "Permissions": {
    "AWS::DynamoDB::Table": {
      "AWS::Lambda::Function": {
        "Type": "AWS_IAM_ROLE_MANAGED_POLICY",
        "Properties": {
          "SourcePolicy": false,
          "DependedBy": "DESTINATION_EVENT_SOURCE_MAPPING",
          "AccessCategories": {
            "Read": {
              "Statement": [
                {
                  "Effect": "Allow",
                  "Action": [
                    "dynamodb:DescribeStream",
                    "dynamodb:GetRecords",
                    "dynamodb:GetShardIterator",
                    "dynamodb:ListStreams"
                  ],
                  "Resource": ["%{Source.Arn}/stream/*"]
                }
              ]
            }
          }
        }
      }
    },
    "AWS::Events::Rule": {
      "AWS::SNS::Topic": {
        "Type": "AWS_SNS_TOPIC_POLICY",
        "Properties": {
          "SourcePolicy": false,
          "AccessCategories": {
            "Write": {
              "Statement": [
                {
                  "Effect": "Allow",
                  "Principal": { "Service": "events.amazonaws.com" },
                  "Resource": "%{Destination.Arn}",
                  "Action": "sns:Publish",
                  "Condition": {
                    "ArnEquals": {
                      "aws:SourceArn": "%{Source.Arn}"
                    }
                  }
                }
              ]
            }
          }
        }
      },
      "AWS::Events::EventBus": {
        "Type": "AWS_IAM_ROLE_MANAGED_POLICY",
        "Properties": {
          "SourcePolicy": true,
          "AccessCategories": {
            "Write": {
              "Statement": [
                {
                  "Effect": "Allow",
                  "Action": ["events:PutEvents"],
                  "Resource": ["%{Destination.Arn}"]
                }
              ]
            }
          }
        }
      },
      "AWS::StepFunctions::StateMachine": {
        "Type": "AWS_IAM_ROLE_MANAGED_POLICY",
        "Properties": {
          "SourcePolicy": true,
          "AccessCategories": {
            "Write": {
              "Statement": [
                {
                  "Effect": "Allow",
                  "Action": ["states:StartExecution"],
                  "Resource": [
                    "%{Destination.Arn}"
                  ]
                }
              ]
            }
          }
        }
      },
      "AWS::Lambda::Function": {
        "Type": "AWS_LAMBDA_PERMISSION",
        "Properties": {
          "SourcePolicy": false,
          "AccessCategories": {
            "Write": {
              "Action": "lambda:InvokeFunction",
              "Principal": "events.amazonaws.com",
              "SourceArn": "%{Source.Arn}"
            }
          }
        }
      },
      "AWS::SQS::Queue": {
        "Type": "AWS_SQS_QUEUE_POLICY",
        "Properties": {
          "SourcePolicy": false,
          "AccessCategories": {
            "Write": {
              "Statement": [
                {
                  "Effect": "Allow",
                  "Principal": { "Service": "events.amazonaws.com" },
                  "Resource": "%{Destination.Arn}",
                  "Action": "sqs:SendMessage",
                  "Condition": {
                    "ArnEquals": {
                      "aws:SourceArn": "%{Source.Arn}"
                    }
                  }
                }
              ]
            }
          }
        }
      }
    },
    "AWS::Lambda::Function": {
      "AWS::Lambda::Function": {
        "Type": "AWS_IAM_ROLE_MANAGED_POLICY",
        "Properties": {
          "SourcePolicy": true,
          "AccessCategories": {
            "Write": {
              "Statement": [
                {
                  "Effect": "Allow",
                  "Action": ["lambda:InvokeAsync", "lambda:InvokeFunction"],
                  "Resource": ["%{Destination.Arn}"]
                }
              ]
            }
          }
        }
      },
      "AWS::S3::Bucket": {
        "Type": "AWS_IAM_ROLE_MANAGED_POLICY",
        "Properties": {
          "SourcePolicy": true,
          "AccessCategories": {
            "Read": {
              "Statement": [
                {
                  "Effect": "Allow",
                  "Action": [
                    "s3:GetObject",
                    "s3:GetObjectAcl",
                    "s3:GetObjectLegalHold",
                    "s3:GetObjectRetention",
                    "s3:GetObjectTorrent",
                    "s3:GetObjectVersion",
                    "s3:GetObjectVersionAcl",
                    "s3:GetObjectVersionForReplication",
                    "s3:GetObjectVersionTorrent",
                    "s3:ListBucket",
                    "s3:ListBucketMultipartUploads",
                    "s3:ListBucketVersions",
                    "s3:ListMultipartUploadParts"
                  ],
                  "Resource": ["%{Destination.Arn}", "%{Destination.Arn}/*"]
                }
              ]
            },
            "Write": {
              "Statement": [
                {
                  "Effect": "Allow",
                  "Action": [
                    "s3:AbortMultipartUpload",
                    "s3:DeleteObject",
                    "s3:DeleteObjectVersion",
                    "s3:PutObject",
                    "s3:PutObjectLegalHold",
                    "s3:PutObjectRetention",
                    "s3:RestoreObject"
                  ],
                  "Resource": ["%{Destination.Arn}", "%{Destination.Arn}/*"]
                }
              ]
            }
          }
        }
      },
      "AWS::DynamoDB::Table": {
        "Type": "AWS_IAM_ROLE_MANAGED_POLICY",
        "Properties": {
          "SourcePolicy": true,
          "AccessCategories": {
            "Read": {
              "Statement": [
                {
                  "Effect": "Allow",
                  "Action": [
                    "dynamodb:GetItem",
                    "dynamodb:Query",
                    "dynamodb:Scan",
                    "dynamodb:BatchGetItem",
                    "dynamodb:ConditionCheckItem",
                    "dynamodb:PartiQLSelect"
                  ],
                  "Resource": ["%{Destination.Arn}", "%{Destination.Arn}/index/*"]
                }
              ]
            },
            "Write": {
              "Statement": [
                {
                  "Effect": "Allow",
                  "Action": [
                    "dynamodb:PutItem",
                    "dynamodb:UpdateItem",
                    "dynamodb:DeleteItem",
                    "dynamodb:BatchWriteItem",
                    "dynamodb:PartiQLDelete",
                    "dynamodb:PartiQLInsert",
                    "dynamodb:PartiQLUpdate"
                  ],
                  "Resource": ["%{Destination.Arn}", "%{Destination.Arn}/index/*"]
                }
              ]
            }
          }
        }
      },
      "AWS::SQS::Queue": {
        "Type": "AWS_IAM_ROLE_MANAGED_POLICY",
        "Properties": {
          "SourcePolicy": true,
          "AccessCategories": {
            "Read": {
              "Statement": [
                {
                  "Effect": "Allow",
                  "Action": ["sqs:ReceiveMessage", "sqs:GetQueueAttributes"],
                  "Resource": ["%{Destination.Arn}"]
                }
              ]
            },
            "Write": {
              "Statement": [
                {
                  "Effect": "Allow",
                  "Action": [
                    "sqs:DeleteMessage",
                    "sqs:SendMessage",
                    "sqs:ChangeMessageVisibility",
                    "sqs:PurgeQueue"
                  ],
                  "Resource": ["%{Destination.Arn}"]
                }
              ]
            }
          }
        }
      },
      "AWS::SNS::Topic": {
        "Type": "AWS_IAM_ROLE_MANAGED_POLICY",
        "Properties": {
          "SourcePolicy": true,
          "AccessCategories": {
            "Write": {
              "Statement": [
                {
                  "Effect": "Allow",
                  "Action": [
                    "sns:Publish"
                  ],
                  "Resource": ["%{Destination.Arn}"]
                }
              ]
            }
          }
        }
      },
      "AWS::StepFunctions::StateMachine": {
        "Type": "AWS_IAM_ROLE_MANAGED_POLICY",
        "Properties": {
          "SourcePolicy": true,
          "AccessCategories": {
            "Write": {
              "Statement": [
                {
                  "Effect": "Allow",
                  "Action": [
                    "states:StartExecution",
                    "states:StartSyncExecution"
                  ],
                  "Resource": [
                    "%{Destination.Arn}"
                  ]
                },
                {
                  "Effect": "Allow",
                  "Action": [
                    "states:StopExecution"
                  ],
                  "Resource": [
                    "arn:${AWS::Partition}:states:${AWS::Region}:${AWS::AccountId}:execution:%{Destination.Name}:*"
                  ]
                }
              ]
            },
            "Read": {
              "Statement": [
                {
                  "Effect": "Allow",
                  "Action": [
                    "states:DescribeStateMachine",
                    "states:ListExecutions"
                  ],
                  "Resource": [
                    "%{Destination.Arn}"
                  ]
                },
                {
                  "Effect": "Allow",
                  "Action": [
                    "states:DescribeExecution",
                    "states:DescribeStateMachineForExecution",
                    "states:GetExecutionHistory"
                  ],
                  "Resource": [
                    "arn:${AWS::Partition}:states:${AWS::Region}:${AWS::AccountId}:execution:%{Destination.Name}:*"
                  ]
                }
              ]
            }
          }
        }
      },
      "AWS::Events::EventBus": {
        "Type": "AWS_IAM_ROLE_MANAGED_POLICY",
        "Properties": {
          "SourcePolicy": true,
          "AccessCategories": {
            "Write": {
              "Statement": [
                {
                  "Effect": "Allow",
                  "Action": ["events:PutEvents"],
                  "Resource": ["%{Destination.Arn}"]
                }
              ]
            }
          }
        }
      },
      "AWS::Location::PlaceIndex": {
        "Type": "AWS_IAM_ROLE_MANAGED_POLICY",
        "Properties": {
          "SourcePolicy": true,
          "AccessCategories": {
            "Read": {
              "Statement": [
                {
                  "Effect": "Allow",
                  "Action": [
                    "geo:DescribePlaceIndex",
                    "geo:GetPlace",
                    "geo:SearchPlaceIndexForPosition",
                    "geo:SearchPlaceIndexForSuggestions",
                    "geo:SearchPlaceIndexForText"
                  ],
                  "Resource": ["%{Destination.Arn}"]
                }
              ]
            }
          }
        }
      }
    },
    "AWS::ApiGatewayV2::Api": {
      "AWS::Lambda::Function": {
        "Type": "AWS_LAMBDA_PERMISSION",
        "Properties": {
          "SourcePolicy": false,
          "AccessCategories": {
            "Write": {
              "Action": "lambda:InvokeFunction",
              "Principal": "apigateway.amazonaws.com",
              "SourceArn": "arn:${AWS::Partition}:execute-api:${AWS::Region}:${AWS::AccountId}:%{Source.ResourceId}/%{Source.Qualifier}"
            }
          }
        }
      }
    },
    "AWS::ApiGateway::RestApi": {
      "AWS::Lambda::Function": {
        "Type": "AWS_LAMBDA_PERMISSION",
        "Properties": {
          "SourcePolicy": false,
          "AccessCategories": {
            "Write": {
              "Action": "lambda:InvokeFunction",
              "Principal": "apigateway.amazonaws.com",
              "SourceArn": "arn:${AWS::Partition}:execute-api:${AWS::Region}:${AWS::AccountId}:%{Source.ResourceId}/%{Source.Qualifier}"
            }
          }
        }
      }
    },
    "AWS::SNS::Topic": {
      "AWS::SQS::Queue": {
        "Type": "AWS_SQS_QUEUE_POLICY",
        "Properties": {
          "SourcePolicy": false,
          "AccessCategories": {
            "Write": {
              "Statement": [
                {
                  "Effect": "Allow",
                  "Principal": { "Service": "sns.amazonaws.com" },
                  "Resource": "%{Destination.Arn}",
                  "Action": "sqs:SendMessage",
                  "Condition": {
                    "ArnEquals": {
                      "aws:SourceArn": "%{Source.Arn}"
                    }
                  }
                }
              ]
            }
          }
        }
      },
      "AWS::Lambda::Function": {
        "Type": "AWS_LAMBDA_PERMISSION",
        "Properties": {
          "SourcePolicy": false,
          "AccessCategories": {
            "Write": {
              "Action": "lambda:InvokeFunction",
              "Principal": "sns.amazonaws.com",
              "SourceArn": "%{Source.Arn}"
            }
          }
        }
      }
    },
    "AWS::SQS::Queue": {
      "AWS::Lambda::Function": {
        "Type": "AWS_IAM_ROLE_MANAGED_POLICY",
        "Properties": {
          "SourcePolicy": false,
          "DependedBy": "DESTINATION_EVENT_SOURCE_MAPPING",
          "ValidAccessCategories": [["Read", "Write"]],
          "AccessCategories": {
            "Write": {
              "Statement": [
                {
                  "Effect": "Allow",
                  "Action": ["sqs:DeleteMessage"],
                  "Resource": ["%{Source.Arn}"]
                }
              ]
            },
            "Read": {
              "Statement": [
                {
                  "Effect": "Allow",
                  "Action": ["sqs:ReceiveMessage", "sqs:GetQueueAttributes"],
                  "Resource": ["%{Source.Arn}"]
                }
              ]
            }
          }
        }
      }
    },
    "AWS::S3::Bucket": {
      "AWS::Lambda::Function": {
        "Type": "AWS_LAMBDA_PERMISSION",
        "Properties": {
          "SourcePolicy": false,
          "AccessCategories": {
            "Write": {
              "Action": "lambda:InvokeFunction",
              "Principal": "s3.amazonaws.com",
              "SourceArn": "%{Source.Arn}",
              "SourceAccount": "${AWS::AccountId}"
            }
          }
        }
      }
    },
    "AWS::StepFunctions::StateMachine": {
      "AWS::Lambda::Function": {
        "Type": "AWS_IAM_ROLE_MANAGED_POLICY",
        "Properties": {
          "SourcePolicy": true,
          "AccessCategories": {
            "Write": {
              "Statement": [
                {
                  "Effect": "Allow",
                  "Action": ["lambda:InvokeAsync", "lambda:InvokeFunction"],
                  "Resource": ["%{Destination.Arn}"]
                }
              ]
            }
          }
        }
      },
      "AWS::SNS::Topic": {
        "Type": "AWS_IAM_ROLE_MANAGED_POLICY",
        "Properties": {
          "SourcePolicy": true,
          "AccessCategories": {
            "Write": {
              "Statement": [
                {
                  "Effect": "Allow",
                  "Action": [
                    "sns:Publish"
                  ],
                  "Resource": ["%{Destination.Arn}"]
                }
              ]
            }
          }
        }
      },
      "AWS::SQS::Queue": {
        "_comment": "SFN -> SQS only support SendMessage: https://docs.aws.amazon.com/step-functions/latest/dg/sqs-iam.html",
        "Type": "AWS_IAM_ROLE_MANAGED_POLICY",
        "Properties": {
          "SourcePolicy": true,
          "AccessCategories": {
            "Write": {
              "Statement": [
                {
                  "Effect": "Allow",
                  "Action": [
                    "sqs:SendMessage"
                  ],
                  "Resource": ["%{Destination.Arn}"]
                }
              ]
            }
          }
        }
      },
      "AWS::S3::Bucket": {
        "Type": "AWS_IAM_ROLE_MANAGED_POLICY",
        "Properties": {
          "SourcePolicy": true,
          "AccessCategories": {
            "Read": {
              "Statement": [
                {
                  "Effect": "Allow",
                  "Action": [
                    "s3:GetObject",
                    "s3:GetObjectAcl",
                    "s3:GetObjectLegalHold",
                    "s3:GetObjectRetention",
                    "s3:GetObjectTorrent",
                    "s3:GetObjectVersion",
                    "s3:GetObjectVersionAcl",
                    "s3:GetObjectVersionForReplication",
                    "s3:GetObjectVersionTorrent",
                    "s3:ListBucket",
                    "s3:ListBucketMultipartUploads",
                    "s3:ListBucketVersions",
                    "s3:ListMultipartUploadParts"
                  ],
                  "Resource": ["%{Destination.Arn}", "%{Destination.Arn}/*"]
                }
              ]
            },
            "Write": {
              "Statement": [
                {
                  "Effect": "Allow",
                  "Action": [
                    "s3:AbortMultipartUpload",
                    "s3:DeleteObject",
                    "s3:DeleteObjectVersion",
                    "s3:PutObject",
                    "s3:PutObjectLegalHold",
                    "s3:PutObjectRetention",
                    "s3:RestoreObject"
                  ],
                  "Resource": ["%{Destination.Arn}", "%{Destination.Arn}/*"]
                }
              ]
            }
          }
        }
      },
      "AWS::DynamoDB::Table": {
        "Type": "AWS_IAM_ROLE_MANAGED_POLICY",
        "Properties": {
          "SourcePolicy": true,
          "AccessCategories": {
            "Read": {
              "Statement": [
                {
                  "Effect": "Allow",
                  "Action": [
                    "dynamodb:GetItem",
                    "dynamodb:Query",
                    "dynamodb:Scan",
                    "dynamodb:BatchGetItem",
                    "dynamodb:ConditionCheckItem",
                    "dynamodb:PartiQLSelect"
                  ],
                  "Resource": ["%{Destination.Arn}", "%{Destination.Arn}/index/*"]
                }
              ]
            },
            "Write": {
              "Statement": [
                {
                  "Effect": "Allow",
                  "Action": [
                    "dynamodb:PutItem",
                    "dynamodb:UpdateItem",
                    "dynamodb:DeleteItem",
                    "dynamodb:BatchWriteItem",
                    "dynamodb:PartiQLDelete",
                    "dynamodb:PartiQLInsert",
                    "dynamodb:PartiQLUpdate"
                  ],
                  "Resource": ["%{Destination.Arn}", "%{Destination.Arn}/index/*"]
                }
              ]
            }
          }
        }
      },
      "AWS::StepFunctions::StateMachine": {
        "_comment": "SFN needs setup event rule to sync execute another SFN: https://docs.aws.amazon.com/step-functions/latest/dg/stepfunctions-iam.html. If deployment failed with 'not authorized to create managed-rule', we need to deploy IAM policy before source StateMachine.",
        "Type": "AWS_IAM_ROLE_MANAGED_POLICY",
        "Properties": {
          "DependedBy": "SOURCE",
          "SourcePolicy": true,
          "ValidAccessCategories": [["Read"], ["Read", "Write"]],
          "AccessCategories": {
            "Read": {
              "Statement": [
                {
                  "Effect": "Allow",
                  "Action": [
                    "states:DescribeExecution"
                  ],
                  "Resource": [
                    "arn:${AWS::Partition}:states:${AWS::Region}:${AWS::AccountId}:execution:%{Destination.Name}:*"
                  ]
                },
                {
                  "Effect": "Allow",
                  "Action": [
                    "events:DescribeRule"
                  ],
                  "Resource": [
                    "arn:${AWS::Partition}:events:${AWS::Region}:${AWS::AccountId}:rule/StepFunctionsGetEventsForStepFunctionsExecutionRule"
                  ]
                }
              ]
            },
            "Write": {
              "Statement": [
                {
                  "Effect": "Allow",
                  "Action": [
                    "states:StartExecution"
                  ],
                  "Resource": [
                    "%{Destination.Arn}"
                  ]
                },
                {
                  "Effect": "Allow",
                  "Action": [
                    "states:StopExecution"
                  ],
                  "Resource": [
                    "arn:${AWS::Partition}:states:${AWS::Region}:${AWS::AccountId}:execution:%{Destination.Name}:*"
                  ]
                },
                {
                  "Effect": "Allow",
                  "Action": [
                    "events:PutTargets",
                    "events:PutRule"
                  ],
                  "Resource": [
                    "arn:${AWS::Partition}:events:${AWS::Region}:${AWS::AccountId}:rule/StepFunctionsGetEventsForStepFunctionsExecutionRule"
                  ]
                }
              ]
            }
          }
        }
      },
      "AWS::Events::EventBus": {
        "Type": "AWS_IAM_ROLE_MANAGED_POLICY",
        "Properties": {
          "SourcePolicy": true,
          "AccessCategories": {
            "Write": {
              "Statement": [
                {
                  "Effect": "Allow",
                  "Action": ["events:PutEvents"],
                  "Resource": ["%{Destination.Arn}"]
                }
              ]
            }
          }
        }
      }
    },
    "AWS::AppSync::DataSource": {
      "AWS::DynamoDB::Table": {
        "Type": "AWS_IAM_ROLE_MANAGED_POLICY",
        "Properties": {
          "SourcePolicy": true,
          "AccessCategories": {
            "Read": {
              "Statement": [
                {
                  "Effect": "Allow",
                  "Action": [
                    "dynamodb:GetItem",
                    "dynamodb:Query",
                    "dynamodb:Scan",
                    "dynamodb:BatchGetItem",
                    "dynamodb:ConditionCheckItem",
                    "dynamodb:PartiQLSelect"
                  ],
                  "Resource": [
                    "%{Destination.Arn}",
                    "%{Destination.Arn}/index/*"
                  ]
                }
              ]
            },
            "Write": {
              "Statement": [
                {
                  "Effect": "Allow",
                  "Action": [
                    "dynamodb:PutItem",
                    "dynamodb:UpdateItem",
                    "dynamodb:DeleteItem",
                    "dynamodb:BatchWriteItem",
                    "dynamodb:PartiQLDelete",
                    "dynamodb:PartiQLInsert",
                    "dynamodb:PartiQLUpdate"
                  ],
                  "Resource": [
                    "%{Destination.Arn}",
                    "%{Destination.Arn}/index/*"
                  ]
                }
              ]
            }
          }
        }
      },
      "AWS::Lambda::Function": {
        "Type": "AWS_IAM_ROLE_MANAGED_POLICY",
        "Properties": {
          "SourcePolicy": true,
          "AccessCategories": {
            "Write": {
              "Statement": [
                {
                  "Effect": "Allow",
                  "Action": [
                    "lambda:InvokeAsync",
                    "lambda:InvokeFunction"
                  ],
                  "Resource": [
                    "%{Destination.Arn}",
                    "%{Destination.Arn}:*"
                  ]
                }
              ]
            }
          }
        }
      }
    },
    "AWS::AppSync::GraphQLApi": {
      "AWS::Lambda::Function": {
        "Type": "AWS_LAMBDA_PERMISSION",
        "Properties": {
          "SourcePolicy": false,
          "AccessCategories": {
            "Write": {
              "Action": "lambda:InvokeFunction",
              "Principal": "appsync.amazonaws.com",
              "SourceArn": "arn:${AWS::Partition}:appsync:${AWS::Region}:${AWS::AccountId}:apis/%{Source.ResourceId}"
            }
          }
        }
      }
<<<<<<< HEAD
=======
    }
  },
  "CfnResourceProperties": {
    "AWS::Lambda::Function": {
      "Inputs": {
        "Role": "Role"
      },
      "Outputs": {
        "Arn": {
          "Fn::GetAtt": [
            "%{logicalId}",
            "Arn"
          ]
        }
      }
    },
    "AWS::StepFunctions::StateMachine": {
      "Inputs": {
        "Role": "RoleArn"
      },
      "Outputs": {
        "Arn": {
          "Ref": "%{logicalId}"
        },
        "Name": {
          "Fn::GetAtt": [
            "%{logicalId}",
            "Name"
          ]
        }
      }
    },
    "AWS::AppSync::GraphQLApi": {
      "Outputs": {
        "Id": {
          "Fn::GetAtt": [
            "%{logicalId}",
            "ApiId"
          ]
        },
        "Arn": {
          "Ref": "%{logicalId}"
        }
      }
    },
    "AWS::AppSync::DataSource": {
      "Inputs": {
        "Role": "ServiceRoleArn"
      },
      "Outputs": {
        "Arn": {
          "Ref": "%{logicalId}"
        }
      }
    },
    "AWS::Events::Rule": {
      "Inputs": {
        "Role": {
          "Function": "GetEventsRuleRole"
        }
      },
      "Outputs": {
        "Arn": {
          "Fn::GetAtt": [
            "%{logicalId}",
            "Arn"
          ]
        }
      }
    },
    "AWS::SQS::Queue": {
      "Outputs": {
        "Arn": {
          "Fn::GetAtt": [
            "%{logicalId}",
            "Arn"
          ]
        },
        "Url": {
          "Ref": "%{logicalId}"
        }
      }
    },
    "AWS::SNS::Topic": {
      "Outputs": {
        "Arn": {
          "Ref": "%{logicalId}"
        }
      }
    },
    "AWS::DynamoDB::Table": {
      "Outputs": {
        "Arn": {
          "Fn::GetAtt": [
            "%{logicalId}",
            "Arn"
          ]
        }
      }
    },
    "AWS::S3::Bucket": {
      "Outputs": {
        "Arn": {
          "Fn::GetAtt": [
            "%{logicalId}",
            "Arn"
          ]
        }
      }
    },
    "AWS::Location::PlaceIndex": {
      "Outputs": {
        "Arn": {
          "Fn::GetAtt": [
            "%{logicalId}",
            "Arn"
          ]
        }
      }
    },
    "AWS::ApiGatewayV2::Api": {
      "Outputs": {
        "Arn": {
          "Fn::GetAtt": [
            "%{logicalId}",
            "Arn"
          ]
        },
        "Qualifier": "*",
        "Id": {
          "Ref": "%{logicalId}"
        }
      }
    },
    "AWS::ApiGateway::RestApi": {
      "Outputs": {
        "Arn": {
          "Fn::GetAtt": [
            "%{logicalId}",
            "Arn"
          ]
        },
        "Qualifier": "*",
        "Id": {
          "Ref": "%{logicalId}"
        }
      }
    },
    "AWS::Events::EventBus": {
      "Outputs": {
        "Arn": {
          "Fn::GetAtt": [
            "%{logicalId}",
            "Arn"
          ]
        }
      }
>>>>>>> 806e2518
    }
  }
}<|MERGE_RESOLUTION|>--- conflicted
+++ resolved
@@ -806,8 +806,6 @@
           }
         }
       }
-<<<<<<< HEAD
-=======
     }
   },
   "CfnResourceProperties": {
@@ -965,7 +963,6 @@
           ]
         }
       }
->>>>>>> 806e2518
     }
   }
 }