--- conflicted
+++ resolved
@@ -232,18 +232,8 @@
     return properties.get("Url")
 
 
-<<<<<<< HEAD
-def _get_resource_id(logical_id: str, resource_type: str) -> Optional[Dict[str, Any]]:
-    if resource_type in ["AWS::ApiGateway::RestApi", "AWS::ApiGatewayV2::Api"]:
-        return ref(logical_id)
-    if resource_type == "AWS::AppSync::GraphQLApi":
-        # unfortunately ref(AppSyncApi) == arn
-        return fnGetAtt(logical_id, "ApiId")
-    return None
-=======
 def _get_resource_id(properties: Dict[str, Any]) -> Optional[Any]:
     return properties.get("Id")
->>>>>>> 806e2518
 
 
 def _get_resource_name(properties: Dict[str, Any]) -> Optional[Any]:
