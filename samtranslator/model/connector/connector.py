--- conflicted
+++ resolved
@@ -125,11 +125,7 @@
 
         # profiles.json only support CFN resource type.
         # We need to convert SAM resource types to corresponding CFN resource type
-<<<<<<< HEAD
-        resource_type = _SAM_TO_CFN_RESOURCE_TYPE.get(str(resource_type), str(resource_type))
-=======
         resource_type = _SAM_TO_CFN_RESOURCE_TYPE.get(resource_type, resource_type)
->>>>>>> 046104ee
 
         return ConnectorResourceReference(
             logical_id=None,
