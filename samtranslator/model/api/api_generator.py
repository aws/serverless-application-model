--- conflicted
+++ resolved
@@ -979,23 +979,8 @@
                             if field in ["produces", "consumes"]:
                                 del definition_body["paths"][path]["options"][field]
                             # add schema for the headers in options section for openapi3
-<<<<<<< HEAD
-                            if (
-                                field in ["responses"]
-                                and isinstance(field_val, dict)
-                                and field_val.get("200")
-                                and field_val.get("200").get("headers")
-                            ):
-                                headers = field_val["200"]["headers"]
-                                for header, header_val in headers.items():
-                                    new_header_val_with_schema = {"schema": header_val}
-                                    definition_body["paths"][path]["options"][field]["200"]["headers"][
-                                        header
-                                    ] = new_header_val_with_schema
-=======
                             if field in ["responses"]:
-                                options_path = definition_body["paths"][path]["options"]
-                                if options_path and not isinstance(options_path.get(field), dict):
+                                if not isinstance(field_val, dict):
                                     raise InvalidDocumentException(
                                         [
                                             InvalidTemplateException(
@@ -1004,22 +989,13 @@
                                             )
                                         ]
                                     )
-                                if (
-                                    options_path
-                                    and options_path.get(field).get("200")
-                                    and options_path.get(field).get("200").get("headers")
-                                ):
-                                    headers = definition_body["paths"][path]["options"][field]["200"]["headers"]
-                                    for header in headers.keys():
-                                        header_value = {
-                                            "schema": definition_body["paths"][path]["options"][field]["200"][
-                                                "headers"
-                                            ][header]
-                                        }
+                                if field_val.get("200") and field_val.get("200").get("headers"):
+                                    headers = field_val["200"]["headers"]
+                                    for header, header_val in headers.items():
+                                        new_header_val_with_schema = {"schema": header_val}
                                         definition_body["paths"][path]["options"][field]["200"]["headers"][
                                             header
-                                        ] = header_value
->>>>>>> 3c2da6d8
+                                        ] = new_header_val_with_schema
 
         return definition_body
 
