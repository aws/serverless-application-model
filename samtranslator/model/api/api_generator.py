--- conflicted
+++ resolved
@@ -1130,20 +1130,15 @@
         if definition_body.get("swagger") is not None:
             return definition_body
 
-<<<<<<< HEAD
         if self.feature_toggle and self.feature_toggle.is_enabled(FEATURE_FLAG_NORMALIZED_OPENAPI_VERSION):
             normalized_open_api_version = definition_body.get("openapi", self.open_api_version)
         elif definition_body.get("openapi") is not None and self.open_api_version is None:
             normalized_open_api_version = definition_body.get("openapi")
         else:
             normalized_open_api_version = self.open_api_version
-=======
-        if definition_body.get("openapi") is not None and self.open_api_version is None:
-            self.open_api_version = definition_body.get("openapi")
->>>>>>> 148aa3ae
-
-        if self.open_api_version and SwaggerEditor.safe_compare_regex_with_string(
-            SwaggerEditor._OPENAPI_VERSION_3_REGEX, self.open_api_version
+
+        if normalized_open_api_version and SwaggerEditor.safe_compare_regex_with_string(
+            SwaggerEditor._OPENAPI_VERSION_3_REGEX, normalized_open_api_version
         ):
             if definition_body.get("securityDefinitions"):
                 components = definition_body.get("components", Py27Dict())
