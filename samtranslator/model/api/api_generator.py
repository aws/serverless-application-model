--- conflicted
+++ resolved
@@ -427,16 +427,12 @@
 
         if swagger is not None:
             deployment.make_auto_deployable(
-<<<<<<< HEAD
-                stage, self.remove_extra_stage, swagger, self.domain, redeploy_restapi_parameters
-=======
                 stage,
                 self.remove_extra_stage,
                 swagger,
                 self.domain,
                 redeploy_restapi_parameters,
                 self.always_deploy,
->>>>>>> b4474ad4
             )
 
         if self.tags is not None:
