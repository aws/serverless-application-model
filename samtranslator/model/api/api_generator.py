--- conflicted
+++ resolved
@@ -33,11 +33,7 @@
                  method_settings=None, binary_media=None, minimum_compression_size=None, cors=None,
                  auth=None, gateway_responses=None, access_log_setting=None, canary_setting=None,
                  tracing_enabled=None, resource_attributes=None, passthrough_resource_attributes=None,
-<<<<<<< HEAD
-                 models=None):
-=======
-                 open_api_version=None):
->>>>>>> 7859f19a
+                 open_api_version=None, models=None):
         """Constructs an API Generator class that generates API Gateway resources
 
         :param logical_id: Logical id of the SAM API Resource
@@ -77,11 +73,8 @@
         self.tracing_enabled = tracing_enabled
         self.resource_attributes = resource_attributes
         self.passthrough_resource_attributes = passthrough_resource_attributes
-<<<<<<< HEAD
+        self.open_api_version = open_api_version
         self.models = models
-=======
-        self.open_api_version = open_api_version
->>>>>>> 7859f19a
 
     def _construct_rest_api(self):
         """Constructs and returns the ApiGateway RestApi.
@@ -342,7 +335,6 @@
         # Assign the Swagger back to template
         self.definition_body = swagger_editor.swagger
 
-    # TODO: tests
     def _add_models(self):
         """
         Add Model definitions to the Swagger file, if necessary
