--- conflicted
+++ resolved
@@ -901,21 +901,8 @@
                         ),
                     )
 
-<<<<<<< HEAD
-        gateway_responses = {}
-=======
-        if not SwaggerEditor.is_valid(self.definition_body):
-            raise InvalidResourceException(
-                self.logical_id,
-                "Unable to add Auth configuration because "
-                "'DefinitionBody' does not contain a valid Swagger definition.",
-            )
-
-        swagger_editor = SwaggerEditor(self.definition_body)
-
         # The dicts below will eventually become part of swagger/openapi definition, thus requires using Py27Dict()
         gateway_responses = Py27Dict()
->>>>>>> a5db070f
         for response_type, response in self.gateway_responses.items():
             gateway_responses[response_type] = ApiGatewayResponse(
                 api_logical_id=self.logical_id,
