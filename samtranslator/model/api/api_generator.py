--- conflicted
+++ resolved
@@ -26,15 +26,9 @@
 
     def __init__(self, logical_id, cache_cluster_enabled, cache_cluster_size, variables, depends_on,
                  definition_body, definition_uri, name, stage_name, endpoint_configuration=None,
-<<<<<<< HEAD
-                 method_settings=None, binary_media=None, cors=None, auth=None, access_log_setting=None,
-                 canary_setting=None, tracing_enabled=None, resource_attributes=None,
-                 passthrough_resource_attributes=None):
-=======
                  method_settings=None, binary_media=None, minimum_compression_size=None, cors=None,
                  auth=None, access_log_setting=None, canary_setting=None, tracing_enabled=None,
                  resource_attributes=None, passthrough_resource_attributes=None):
->>>>>>> 9379c358
         """Constructs an API Generator class that generates API Gateway resources
 
         :param logical_id: Logical id of the SAM API Resource
