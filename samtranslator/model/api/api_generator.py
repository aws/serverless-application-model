--- conflicted
+++ resolved
@@ -108,11 +108,8 @@
         self._add_cors()
         self._add_auth()
         self._add_gateway_responses()
-<<<<<<< HEAD
+        self._add_binary_media_types()
         self._add_models()
-=======
-        self._add_binary_media_types()
->>>>>>> 13041f09
 
         if self.definition_uri:
             rest_api.BodyS3Location = self._construct_body_s3_dict()
