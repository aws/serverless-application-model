import re
from collections import namedtuple
from six import string_types
from samtranslator.model.intrinsics import ref, fnGetAtt
from samtranslator.model.apigatewayv2 import (
    ApiGatewayV2HttpApi,
    ApiGatewayV2Stage,
    ApiGatewayV2Authorizer,
    ApiGatewayV2DomainName,
    ApiGatewayV2ApiMapping,
)
from samtranslator.model.exceptions import InvalidResourceException
from samtranslator.model.s3_utils.uri_parser import parse_s3_uri
from samtranslator.open_api.open_api import OpenApiEditor
from samtranslator.translator import logical_id_generator
from samtranslator.model.tags.resource_tagging import get_tag_list
from samtranslator.model.intrinsics import is_intrinsic
from samtranslator.model.route53 import Route53RecordSetGroup

_CORS_WILDCARD = "*"
CorsProperties = namedtuple(
    "_CorsProperties", ["AllowMethods", "AllowHeaders", "AllowOrigins", "MaxAge", "ExposeHeaders", "AllowCredentials"]
)
CorsProperties.__new__.__defaults__ = (None, None, None, None, None, False)

AuthProperties = namedtuple("_AuthProperties", ["Authorizers", "DefaultAuthorizer"])
AuthProperties.__new__.__defaults__ = (None, None)
DefaultStageName = "$default"
HttpApiTagName = "httpapi:createdBy"


class HttpApiGenerator(object):
    def __init__(
        self,
        logical_id,
        stage_variables,
        depends_on,
        definition_body,
        definition_uri,
        stage_name,
        tags=None,
        auth=None,
        cors_configuration=None,
        access_log_settings=None,
<<<<<<< HEAD
        route_settings=None,
=======
        default_route_settings=None,
>>>>>>> 9df2c8a2
        resource_attributes=None,
        passthrough_resource_attributes=None,
        domain=None,
    ):
        """Constructs an API Generator class that generates API Gateway resources

        :param logical_id: Logical id of the SAM API Resource
        :param stage_variables: API Gateway Variables
        :param depends_on: Any resources that need to be depended on
        :param definition_body: API definition
        :param definition_uri: URI to API definition
        :param name: Name of the API Gateway resource
        :param stage_name: Name of the Stage
        :param tags: Stage and API Tags
        :param access_log_settings: Whether to send access logs and where for Stage
        :param resource_attributes: Resource attributes to add to API resources
        :param passthrough_resource_attributes: Attributes such as `Condition` that are added to derived resources
        """
        self.logical_id = logical_id
        self.stage_variables = stage_variables
        self.depends_on = depends_on
        self.definition_body = definition_body
        self.definition_uri = definition_uri
        self.stage_name = stage_name
        if not self.stage_name:
            self.stage_name = DefaultStageName
        self.auth = auth
        self.cors_configuration = cors_configuration
        self.tags = tags
        self.access_log_settings = access_log_settings
<<<<<<< HEAD
        self.route_settings = route_settings
=======
        self.default_route_settings = default_route_settings
>>>>>>> 9df2c8a2
        self.resource_attributes = resource_attributes
        self.passthrough_resource_attributes = passthrough_resource_attributes
        self.domain = domain

    def _construct_http_api(self):
        """Constructs and returns the ApiGatewayV2 HttpApi.

        :returns: the HttpApi to which this SAM Api corresponds
        :rtype: model.apigatewayv2.ApiGatewayHttpApi
        """
        http_api = ApiGatewayV2HttpApi(self.logical_id, depends_on=self.depends_on, attributes=self.resource_attributes)

        if self.definition_uri and self.definition_body:
            raise InvalidResourceException(
                self.logical_id, "Specify either 'DefinitionUri' or 'DefinitionBody' property and not both."
            )
        if self.cors_configuration:
            # call this method to add cors in open api
            self._add_cors()

        self._add_auth()
        self._add_tags()

        if self.definition_uri:
            http_api.BodyS3Location = self._construct_body_s3_dict()
        elif self.definition_body:
            http_api.Body = self.definition_body
        else:
            raise InvalidResourceException(
                self.logical_id,
                "'DefinitionUri' or 'DefinitionBody' are required properties of an "
                "'AWS::Serverless::HttpApi'. Add a value for one of these properties or "
                "add a 'HttpApi' event to an 'AWS::Serverless::Function'.",
            )

        return http_api

    def _add_cors(self):
        """
        Add CORS configuration if CORSConfiguration property is set in SAM.
        Adds CORS configuration only if DefinitionBody is present and
        APIGW extension for CORS is not present in the DefinitionBody
        """

        if self.cors_configuration and not self.definition_body:
            raise InvalidResourceException(
                self.logical_id, "Cors works only with inline OpenApi specified in 'DefinitionBody' property."
            )

        # If cors configuration is set to true add * to the allow origins.
        # This also support referencing the value as a parameter
        if isinstance(self.cors_configuration, bool):
            # if cors config is true add Origins as "'*'"
            properties = CorsProperties(AllowOrigins=[_CORS_WILDCARD])

        elif is_intrinsic(self.cors_configuration):
            # Just set Origin property. Intrinsics will be handledOthers will be defaults
            properties = CorsProperties(AllowOrigins=self.cors_configuration)

        elif isinstance(self.cors_configuration, dict):
            # Make sure keys in the dict are recognized
            if not all(key in CorsProperties._fields for key in self.cors_configuration.keys()):
                raise InvalidResourceException(self.logical_id, "Invalid value for 'Cors' property.")

            properties = CorsProperties(**self.cors_configuration)

        else:
            raise InvalidResourceException(self.logical_id, "Invalid value for 'Cors' property.")

        if not OpenApiEditor.is_valid(self.definition_body):
            raise InvalidResourceException(
                self.logical_id,
                "Unable to add Cors configuration because "
                "'DefinitionBody' does not contain a valid "
                "OpenApi definition.",
            )

        if properties.AllowCredentials is True and properties.AllowOrigins == [_CORS_WILDCARD]:
            raise InvalidResourceException(
                self.logical_id,
                "Unable to add Cors configuration because "
                "'AllowCredentials' can not be true when "
                "'AllowOrigin' is \"'*'\" or not set.",
            )

        editor = OpenApiEditor(self.definition_body)
        # if CORS is set in both definition_body and as a CorsConfiguration property,
        # SAM merges and overrides the cors headers in definition_body with headers of CorsConfiguration
        editor.add_cors(
            properties.AllowOrigins,
            properties.AllowHeaders,
            properties.AllowMethods,
            properties.ExposeHeaders,
            properties.MaxAge,
            properties.AllowCredentials,
        )

        # Assign the OpenApi back to template
        self.definition_body = editor.openapi

    def _construct_api_domain(self, http_api):
        """
        Constructs and returns the ApiGateway Domain and BasepathMapping
        """
        if self.domain is None:
            return None, None, None

        if self.domain.get("DomainName") is None or self.domain.get("CertificateArn") is None:
            raise InvalidResourceException(
                self.logical_id, "Custom Domains only works if both DomainName and CertificateArn" " are provided."
            )

        self.domain["ApiDomainName"] = "{}{}".format(
            "ApiGatewayDomainNameV2", logical_id_generator.LogicalIdGenerator("", self.domain.get("DomainName")).gen()
        )

        domain = ApiGatewayV2DomainName(
            self.domain.get("ApiDomainName"), attributes=self.passthrough_resource_attributes
        )
        domain_config = dict()
        domain.DomainName = self.domain.get("DomainName")
        endpoint = self.domain.get("EndpointConfiguration")

        if endpoint is None:
            endpoint = "REGIONAL"
            # to make sure that default is always REGIONAL
            self.domain["EndpointConfiguration"] = "REGIONAL"
        elif endpoint not in ["EDGE", "REGIONAL"]:
            raise InvalidResourceException(
                self.logical_id,
                "EndpointConfiguration for Custom Domains must be one of {}.".format(["EDGE", "REGIONAL"]),
            )
        domain_config["EndpointType"] = endpoint
        domain_config["CertificateArn"] = self.domain.get("CertificateArn")

        domain.DomainNameConfigurations = [domain_config]

        # Create BasepathMappings
        if self.domain.get("BasePath") and isinstance(self.domain.get("BasePath"), string_types):
            basepaths = [self.domain.get("BasePath")]
        elif self.domain.get("BasePath") and isinstance(self.domain.get("BasePath"), list):
            basepaths = self.domain.get("BasePath")
        else:
            basepaths = None
        basepath_resource_list = self._construct_basepath_mappings(basepaths, http_api)

        # Create the Route53 RecordSetGroup resource
        record_set_group = self._construct_route53_recordsetgroup()

        return domain, basepath_resource_list, record_set_group

    def _construct_route53_recordsetgroup(self):
        record_set_group = None
        if self.domain.get("Route53") is not None:
            route53 = self.domain.get("Route53")
            if route53.get("HostedZoneId") is None and route53.get("HostedZoneName") is None:
                raise InvalidResourceException(
                    self.logical_id,
                    "HostedZoneId or HostedZoneName is required to enable Route53 support on Custom Domains.",
                )
            logical_id = logical_id_generator.LogicalIdGenerator(
                "", route53.get("HostedZoneId") or route53.get("HostedZoneName")
            ).gen()
            record_set_group = Route53RecordSetGroup(
                "RecordSetGroup" + logical_id, attributes=self.passthrough_resource_attributes
            )
            if "HostedZoneId" in route53:
                record_set_group.HostedZoneId = route53.get("HostedZoneId")
            elif "HostedZoneName" in route53:
                record_set_group.HostedZoneName = route53.get("HostedZoneName")
            record_set_group.RecordSets = self._construct_record_sets_for_domain(self.domain)

        return record_set_group

    def _construct_basepath_mappings(self, basepaths, http_api):
        basepath_resource_list = []

        if basepaths is None:
            basepath_mapping = ApiGatewayV2ApiMapping(
                self.logical_id + "ApiMapping", attributes=self.passthrough_resource_attributes
            )
            basepath_mapping.DomainName = ref(self.domain.get("ApiDomainName"))
            basepath_mapping.ApiId = ref(http_api.logical_id)
            basepath_mapping.Stage = ref(http_api.logical_id + ".Stage")
            basepath_resource_list.extend([basepath_mapping])
        else:
            for path in basepaths:
                # search for invalid characters in the path and raise error if there are
                invalid_regex = r"[^0-9a-zA-Z\/\-\_]+"
                if re.search(invalid_regex, path) is not None:
                    raise InvalidResourceException(self.logical_id, "Invalid Basepath name provided.")
                # ignore leading and trailing `/` in the path name
                m = re.search(r"[a-zA-Z0-9]+[\-\_]?[a-zA-Z0-9]+", path)
                path = m.string[m.start(0) : m.end(0)]
                if path is None:
                    raise InvalidResourceException(self.logical_id, "Invalid Basepath name provided.")
                logical_id = "{}{}{}".format(self.logical_id, re.sub(r"[\-\_]+", "", path), "ApiMapping")
                basepath_mapping = ApiGatewayV2ApiMapping(logical_id, attributes=self.passthrough_resource_attributes)
                basepath_mapping.DomainName = ref(self.domain.get("ApiDomainName"))
                basepath_mapping.ApiId = ref(http_api.logical_id)
                basepath_mapping.Stage = ref(http_api.logical_id + ".Stage")
                basepath_mapping.ApiMappingKey = path
                basepath_resource_list.extend([basepath_mapping])
        return basepath_resource_list

    def _construct_record_sets_for_domain(self, domain):
        recordset_list = []
        recordset = {}
        route53 = domain.get("Route53")

        recordset["Name"] = domain.get("DomainName")
        recordset["Type"] = "A"
        recordset["AliasTarget"] = self._construct_alias_target(self.domain)
        recordset_list.extend([recordset])

        recordset_ipv6 = {}
        if route53.get("IpV6"):
            recordset_ipv6["Name"] = domain.get("DomainName")
            recordset_ipv6["Type"] = "AAAA"
            recordset_ipv6["AliasTarget"] = self._construct_alias_target(self.domain)
            recordset_list.extend([recordset_ipv6])

        return recordset_list

    def _construct_alias_target(self, domain):
        alias_target = {}
        route53 = domain.get("Route53")
        target_health = route53.get("EvaluateTargetHealth")

        if target_health is not None:
            alias_target["EvaluateTargetHealth"] = target_health
        if domain.get("EndpointConfiguration") == "REGIONAL":
            alias_target["HostedZoneId"] = fnGetAtt(self.domain.get("ApiDomainName"), "RegionalHostedZoneId")
            alias_target["DNSName"] = fnGetAtt(self.domain.get("ApiDomainName"), "RegionalDomainName")
        else:
            if route53.get("DistributionDomainName") is None:
                route53["DistributionDomainName"] = fnGetAtt(self.domain.get("ApiDomainName"), "DistributionDomainName")
            alias_target["HostedZoneId"] = "Z2FDTNDATAQYW2"
            alias_target["DNSName"] = route53.get("DistributionDomainName")
        return alias_target

    def _add_auth(self):
        """
        Add Auth configuration to the OAS file, if necessary
        """
        if not self.auth:
            return

        if self.auth and not self.definition_body:
            raise InvalidResourceException(
                self.logical_id, "Auth works only with inline OpenApi specified in the 'DefinitionBody' property."
            )

        # Make sure keys in the dict are recognized
        if not all(key in AuthProperties._fields for key in self.auth.keys()):
            raise InvalidResourceException(self.logical_id, "Invalid value for 'Auth' property")

        if not OpenApiEditor.is_valid(self.definition_body):
            raise InvalidResourceException(
                self.logical_id,
                "Unable to add Auth configuration because 'DefinitionBody' does not contain a valid OpenApi definition.",
            )
        open_api_editor = OpenApiEditor(self.definition_body)
        auth_properties = AuthProperties(**self.auth)
        authorizers = self._get_authorizers(auth_properties.Authorizers, auth_properties.DefaultAuthorizer)

        # authorizers is guaranteed to return a value or raise an exception
        open_api_editor.add_authorizers_security_definitions(authorizers)
        self._set_default_authorizer(
            open_api_editor, authorizers, auth_properties.DefaultAuthorizer, auth_properties.Authorizers
        )
        self.definition_body = open_api_editor.openapi

    def _add_tags(self):
        """
        Adds tags to the Http Api, including a default SAM tag.
        """
        if self.tags and not self.definition_body:
            raise InvalidResourceException(
                self.logical_id, "Tags works only with inline OpenApi specified in the 'DefinitionBody' property."
            )

        if not self.definition_body:
            return

        if self.tags and not OpenApiEditor.is_valid(self.definition_body):
            raise InvalidResourceException(
                self.logical_id,
                "Unable to add `Tags` because 'DefinitionBody' does not contain a valid OpenApi definition.",
            )
        elif not OpenApiEditor.is_valid(self.definition_body):
            return

        if not self.tags:
            self.tags = {}
        self.tags[HttpApiTagName] = "SAM"

        open_api_editor = OpenApiEditor(self.definition_body)

        # authorizers is guaranteed to return a value or raise an exception
        open_api_editor.add_tags(self.tags)
        self.definition_body = open_api_editor.openapi

    def _set_default_authorizer(self, open_api_editor, authorizers, default_authorizer, api_authorizers):
        """
        Sets the default authorizer if one is given in the template
        :param open_api_editor: editor object that contains the OpenApi definition
        :param authorizers: authorizer definitions converted from the API auth section
        :param default_authorizer: name of the default authorizer
        :param api_authorizers: API auth section authorizer defintions
        """
        if not default_authorizer:
            return

        if not authorizers.get(default_authorizer):
            raise InvalidResourceException(
                self.logical_id,
                "Unable to set DefaultAuthorizer because '"
                + default_authorizer
                + "' was not defined in 'Authorizers'.",
            )

        for path in open_api_editor.iter_on_path():
            open_api_editor.set_path_default_authorizer(
                path, default_authorizer, authorizers=authorizers, api_authorizers=api_authorizers
            )

    def _get_authorizers(self, authorizers_config, default_authorizer=None):
        """
        Returns all authorizers for an API as an ApiGatewayV2Authorizer object
        :param authorizers_config: authorizer configuration from the API Auth section
        :param default_authorizer: name of the default authorizer
        """
        authorizers = {}

        if not isinstance(authorizers_config, dict):
            raise InvalidResourceException(self.logical_id, "Authorizers must be a dictionary.")

        for authorizer_name, authorizer in authorizers_config.items():
            if not isinstance(authorizer, dict):
                raise InvalidResourceException(
                    self.logical_id, "Authorizer %s must be a dictionary." % (authorizer_name)
                )

            authorizers[authorizer_name] = ApiGatewayV2Authorizer(
                api_logical_id=self.logical_id,
                name=authorizer_name,
                open_id_connect_url=authorizer.get("OpenIdConnectUrl"),
                authorization_scopes=authorizer.get("AuthorizationScopes"),
                jwt_configuration=authorizer.get("JwtConfiguration"),
                id_source=authorizer.get("IdentitySource"),
            )
        return authorizers

    def _construct_body_s3_dict(self):
        """
        Constructs the HttpApi's `BodyS3Location property`, from the SAM Api's DefinitionUri property.
        :returns: a BodyS3Location dict, containing the S3 Bucket, Key, and Version of the OpenApi definition
        :rtype: dict
        """
        if isinstance(self.definition_uri, dict):
            if not self.definition_uri.get("Bucket", None) or not self.definition_uri.get("Key", None):
                # DefinitionUri is a dictionary but does not contain Bucket or Key property
                raise InvalidResourceException(
                    self.logical_id, "'DefinitionUri' requires Bucket and Key properties to be specified."
                )
            s3_pointer = self.definition_uri

        else:
            # DefinitionUri is a string
            s3_pointer = parse_s3_uri(self.definition_uri)
            if s3_pointer is None:
                raise InvalidResourceException(
                    self.logical_id,
                    "'DefinitionUri' is not a valid S3 Uri of the form "
                    "'s3://bucket/key' with optional versionId query parameter.",
                )

        body_s3 = {"Bucket": s3_pointer["Bucket"], "Key": s3_pointer["Key"]}
        if "Version" in s3_pointer:
            body_s3["Version"] = s3_pointer["Version"]
        return body_s3

    def _construct_stage(self):
        """Constructs and returns the ApiGatewayV2 Stage.

        :returns: the Stage to which this SAM Api corresponds
        :rtype: model.apigatewayv2.ApiGatewayV2Stage
        """

        # If there are no special configurations, don't create a stage and use the default
<<<<<<< HEAD
        if not self.stage_name and not self.stage_variables and not self.access_log_settings and not route_settings:
=======
        if (
            not self.stage_name
            and not self.stage_variables
            and not self.access_log_settings
            and not self.default_route_settings
        ):
>>>>>>> 9df2c8a2
            return

        # If StageName is some intrinsic function, then don't prefix the Stage's logical ID
        # This will NOT create duplicates because we allow only ONE stage per API resource
        stage_name_prefix = self.stage_name if isinstance(self.stage_name, string_types) else ""
        if stage_name_prefix.isalnum():
            stage_logical_id = self.logical_id + stage_name_prefix + "Stage"
        elif stage_name_prefix == DefaultStageName:
            stage_logical_id = self.logical_id + "ApiGatewayDefaultStage"
        else:
            generator = logical_id_generator.LogicalIdGenerator(self.logical_id + "Stage", stage_name_prefix)
            stage_logical_id = generator.gen()
        stage = ApiGatewayV2Stage(stage_logical_id, attributes=self.passthrough_resource_attributes)
        stage.ApiId = ref(self.logical_id)
        stage.StageName = self.stage_name
        stage.StageVariables = self.stage_variables
        stage.AccessLogSettings = self.access_log_settings
        stage.DefaultRouteSettings = self.default_route_settings
        stage.AutoDeploy = True
        stage.RouteSettings = self.route_settings

        return stage

    def to_cloudformation(self):
        """Generates CloudFormation resources from a SAM API resource

        :returns: a tuple containing the HttpApi and Stage for an empty Api.
        :rtype: tuple
        """
        http_api = self._construct_http_api()
        domain, basepath_mapping, route53 = self._construct_api_domain(http_api)
        stage = self._construct_stage()

        return http_api, stage, domain, basepath_mapping, route53<|MERGE_RESOLUTION|>--- conflicted
+++ resolved
@@ -42,11 +42,8 @@
         auth=None,
         cors_configuration=None,
         access_log_settings=None,
-<<<<<<< HEAD
         route_settings=None,
-=======
         default_route_settings=None,
->>>>>>> 9df2c8a2
         resource_attributes=None,
         passthrough_resource_attributes=None,
         domain=None,
@@ -77,11 +74,8 @@
         self.cors_configuration = cors_configuration
         self.tags = tags
         self.access_log_settings = access_log_settings
-<<<<<<< HEAD
         self.route_settings = route_settings
-=======
         self.default_route_settings = default_route_settings
->>>>>>> 9df2c8a2
         self.resource_attributes = resource_attributes
         self.passthrough_resource_attributes = passthrough_resource_attributes
         self.domain = domain
@@ -473,16 +467,13 @@
         """
 
         # If there are no special configurations, don't create a stage and use the default
-<<<<<<< HEAD
-        if not self.stage_name and not self.stage_variables and not self.access_log_settings and not route_settings:
-=======
         if (
             not self.stage_name
             and not self.stage_variables
             and not self.access_log_settings
             and not self.default_route_settings
+            and not self.route_settings
         ):
->>>>>>> 9df2c8a2
             return
 
         # If StageName is some intrinsic function, then don't prefix the Stage's logical ID
