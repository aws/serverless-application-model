--- conflicted
+++ resolved
@@ -1178,11 +1178,7 @@
         "Mode": PropertyType(False, IS_STR),
         "DisableExecuteApiEndpoint": PropertyType(False, IS_BOOL),
         "ApiKeySourceType": PropertyType(False, IS_STR),
-<<<<<<< HEAD
-        "AlwaysDeploy": Property(False, is_type(bool)),
-=======
         "AlwaysDeploy": Property(False, IS_BOOL),
->>>>>>> ce02bf33
     }
 
     Name: Optional[Intrinsicable[str]]
