﻿""" SAM macro definitions """
from six import string_types

import samtranslator.model.eventsources
import samtranslator.model.eventsources.pull
import samtranslator.model.eventsources.push
import samtranslator.model.eventsources.cloudwatchlogs
from .api.api_generator import ApiGenerator
from .api.http_api_generator import HttpApiGenerator
from .s3_utils.uri_parser import construct_s3_location_object
from .tags.resource_tagging import get_tag_list
from samtranslator.model import PropertyType, SamResourceMacro, ResourceTypeResolver
from samtranslator.model.apigateway import ApiGatewayDeployment, ApiGatewayStage, ApiGatewayDomainName
from samtranslator.model.apigatewayv2 import ApiGatewayV2Stage
from samtranslator.model.cloudformation import NestedStack
from samtranslator.model.dynamodb import DynamoDBTable
from samtranslator.model.exceptions import InvalidEventException, InvalidResourceException
from samtranslator.model.function_policies import FunctionPolicies, PolicyTypes
from samtranslator.model.iam import IAMRole, IAMRolePolicies
from samtranslator.model.lambda_ import (
    LambdaFunction,
    LambdaVersion,
    LambdaAlias,
    LambdaLayerVersion,
    LambdaEventInvokeConfig,
)
from samtranslator.model.types import dict_of, is_str, is_type, list_of, one_of, any_type
from samtranslator.translator import logical_id_generator
from samtranslator.translator.arn_generator import ArnGenerator
from samtranslator.model.intrinsics import (
    is_intrinsic_if,
    is_intrinsic_no_value,
    ref,
    make_not_conditional,
    make_conditional,
    make_and_condition,
)
from samtranslator.model.sqs import SQSQueue
from samtranslator.model.sns import SNSTopic


class SamFunction(SamResourceMacro):
    """SAM function macro.
    """

    resource_type = "AWS::Serverless::Function"
    property_types = {
        "FunctionName": PropertyType(False, one_of(is_str(), is_type(dict))),
        "Handler": PropertyType(True, is_str()),
        "Runtime": PropertyType(True, is_str()),
        "CodeUri": PropertyType(False, one_of(is_str(), is_type(dict))),
        "InlineCode": PropertyType(False, one_of(is_str(), is_type(dict))),
        "DeadLetterQueue": PropertyType(False, is_type(dict)),
        "Description": PropertyType(False, is_str()),
        "MemorySize": PropertyType(False, is_type(int)),
        "Timeout": PropertyType(False, is_type(int)),
        "VpcConfig": PropertyType(False, is_type(dict)),
        "Role": PropertyType(False, is_str()),
        "AssumeRolePolicyDocument": PropertyType(False, is_type(dict)),
        "Policies": PropertyType(False, one_of(is_str(), list_of(one_of(is_str(), is_type(dict), is_type(dict))))),
        "PermissionsBoundary": PropertyType(False, is_str()),
        "Environment": PropertyType(False, dict_of(is_str(), is_type(dict))),
        "Events": PropertyType(False, dict_of(is_str(), is_type(dict))),
        "Tags": PropertyType(False, is_type(dict)),
        "Tracing": PropertyType(False, one_of(is_type(dict), is_str())),
        "KmsKeyArn": PropertyType(False, one_of(is_type(dict), is_str())),
        "DeploymentPreference": PropertyType(False, is_type(dict)),
        "ReservedConcurrentExecutions": PropertyType(False, any_type()),
        "Layers": PropertyType(False, list_of(one_of(is_str(), is_type(dict)))),
        "EventInvokeConfig": PropertyType(False, is_type(dict)),
        # Intrinsic functions in value of Alias property are not supported, yet
        "AutoPublishAlias": PropertyType(False, one_of(is_str())),
        "AutoPublishCodeSha256": PropertyType(False, one_of(is_str())),
        "VersionDescription": PropertyType(False, is_str()),
        "ProvisionedConcurrencyConfig": PropertyType(False, is_type(dict)),
    }
    event_resolver = ResourceTypeResolver(
        samtranslator.model.eventsources,
        samtranslator.model.eventsources.pull,
        samtranslator.model.eventsources.push,
        samtranslator.model.eventsources.cloudwatchlogs,
    )

    # DeadLetterQueue
    dead_letter_queue_policy_actions = {"SQS": "sqs:SendMessage", "SNS": "sns:Publish"}
    #

    # Conditions
    conditions = {}

    # Customers can refer to the following properties of SAM function
    referable_properties = {
        "Alias": LambdaAlias.resource_type,
        "Version": LambdaVersion.resource_type,
        # EventConfig auto created SQS and SNS
        "DestinationTopic": SNSTopic.resource_type,
        "DestinationQueue": SQSQueue.resource_type,
    }

    def resources_to_link(self, resources):
        try:
            return {"event_resources": self._event_resources_to_link(resources)}
        except InvalidEventException as e:
            raise InvalidResourceException(self.logical_id, e.message)

    def to_cloudformation(self, **kwargs):
        """Returns the Lambda function, role, and event resources to which this SAM Function corresponds.

        :param dict kwargs: already-converted resources that may need to be modified when converting this \
        macro to pure CloudFormation
        :returns: a list of vanilla CloudFormation Resources, to which this Function expands
        :rtype: list
        """
        resources = []
        intrinsics_resolver = kwargs["intrinsics_resolver"]
        mappings_resolver = kwargs.get("mappings_resolver", None)
        conditions = kwargs.get("conditions", {})

        if self.DeadLetterQueue:
            self._validate_dlq()

        lambda_function = self._construct_lambda_function()
        resources.append(lambda_function)

        if self.ProvisionedConcurrencyConfig:
            if not self.AutoPublishAlias:
                raise InvalidResourceException(
                    self.logical_id,
                    "To set ProvisionedConcurrencyConfig " "AutoPublishALias must be defined on the function",
                )

        lambda_alias = None
        alias_name = ""
        if self.AutoPublishAlias:
            alias_name = self._get_resolved_alias_name("AutoPublishAlias", self.AutoPublishAlias, intrinsics_resolver)
            code_sha256 = self.AutoPublishCodeSha256
            lambda_version = self._construct_version(
                lambda_function, intrinsics_resolver=intrinsics_resolver, code_sha256=code_sha256
            )
            lambda_alias = self._construct_alias(alias_name, lambda_function, lambda_version)
            resources.append(lambda_version)
            resources.append(lambda_alias)

        if self.DeploymentPreference:
            self._validate_deployment_preference_and_add_update_policy(
                kwargs.get("deployment_preference_collection", None),
                lambda_alias,
                intrinsics_resolver,
                mappings_resolver,
            )
        event_invoke_policies = []
        if self.EventInvokeConfig:
            function_name = lambda_function.logical_id
            event_invoke_resources, event_invoke_policies = self._construct_event_invoke_config(
                function_name, alias_name, lambda_alias, intrinsics_resolver, conditions
            )
            resources.extend(event_invoke_resources)

        managed_policy_map = kwargs.get("managed_policy_map", {})
        if not managed_policy_map:
            raise Exception("Managed policy map is empty, but should not be.")

        execution_role = None
        if lambda_function.Role is None:
            execution_role = self._construct_role(managed_policy_map, event_invoke_policies)
            lambda_function.Role = execution_role.get_runtime_attr("arn")
            resources.append(execution_role)

        try:
            resources += self._generate_event_resources(
                lambda_function, execution_role, kwargs["event_resources"], lambda_alias=lambda_alias
            )
        except InvalidEventException as e:
            raise InvalidResourceException(self.logical_id, e.message)

        return resources

    def _construct_event_invoke_config(self, function_name, alias_name, lambda_alias, intrinsics_resolver, conditions):
        """
        Create a `AWS::Lambda::EventInvokeConfig` based on the input dict `EventInvokeConfig`
        """
        resources = []
        policy_document = []

        # Try to resolve.
        resolved_event_invoke_config = intrinsics_resolver.resolve_parameter_refs(self.EventInvokeConfig)

        logical_id = "{id}EventInvokeConfig".format(id=function_name)
        if lambda_alias:
            lambda_event_invoke_config = LambdaEventInvokeConfig(
                logical_id=logical_id, depends_on=[lambda_alias.logical_id], attributes=self.resource_attributes
            )
        else:
            lambda_event_invoke_config = LambdaEventInvokeConfig(
                logical_id=logical_id, attributes=self.resource_attributes
            )

        dest_config = {}
        input_dest_config = resolved_event_invoke_config.get("DestinationConfig")
        if input_dest_config and input_dest_config.get("OnSuccess") is not None:
            resource, on_success, policy = self._validate_and_inject_resource(
                input_dest_config.get("OnSuccess"), "OnSuccess", logical_id, conditions
            )
            dest_config["OnSuccess"] = on_success
            self.EventInvokeConfig["DestinationConfig"]["OnSuccess"]["Destination"] = on_success.get("Destination")
            if resource is not None:
                resources.extend([resource])
            if policy is not None:
                policy_document.append(policy)

        if input_dest_config and input_dest_config.get("OnFailure") is not None:
            resource, on_failure, policy = self._validate_and_inject_resource(
                input_dest_config.get("OnFailure"), "OnFailure", logical_id, conditions
            )
            dest_config["OnFailure"] = on_failure
            self.EventInvokeConfig["DestinationConfig"]["OnFailure"]["Destination"] = on_failure.get("Destination")
            if resource is not None:
                resources.extend([resource])
            if policy is not None:
                policy_document.append(policy)

        lambda_event_invoke_config.FunctionName = ref(function_name)
        if alias_name:
            lambda_event_invoke_config.Qualifier = alias_name
        else:
            lambda_event_invoke_config.Qualifier = "$LATEST"
        lambda_event_invoke_config.DestinationConfig = dest_config
        lambda_event_invoke_config.MaximumEventAgeInSeconds = resolved_event_invoke_config.get(
            "MaximumEventAgeInSeconds"
        )
        lambda_event_invoke_config.MaximumRetryAttempts = resolved_event_invoke_config.get("MaximumRetryAttempts")
        resources.extend([lambda_event_invoke_config])

        return resources, policy_document

    def _validate_and_inject_resource(self, dest_config, event, logical_id, conditions):
        """
        For Event Invoke Config, if the user has not specified a destination ARN for SQS/SNS, SAM
        auto creates a SQS and SNS resource with defaults. Intrinsics are supported in the Destination
        ARN property, so to handle conditional ifs we have to inject if conditions in the auto created
        SQS/SNS resources as well as in the policy documents.
        """
        accepted_types_list = ["SQS", "SNS", "EventBridge", "Lambda"]
        auto_inject_list = ["SQS", "SNS"]
        resource = None
        policy = {}
        destination = {}
        destination["Destination"] = dest_config.get("Destination")

        resource_logical_id = logical_id + event
        if dest_config.get("Type") is None or dest_config.get("Type") not in accepted_types_list:
            raise InvalidResourceException(
                self.logical_id, "'Type: {}' must be one of {}".format(dest_config.get("Type"), accepted_types_list)
            )

        property_condition, dest_arn = self._get_or_make_condition(
            dest_config.get("Destination"), logical_id, conditions
        )
        if dest_config.get("Destination") is None or property_condition is not None:
            combined_condition = self._make_and_conditions(
                self.get_passthrough_resource_attributes(), property_condition, conditions
            )
            if dest_config.get("Type") in auto_inject_list:
                if dest_config.get("Type") == "SQS":
                    resource = SQSQueue(resource_logical_id + "Queue")
                if dest_config.get("Type") == "SNS":
                    resource = SNSTopic(resource_logical_id + "Topic")
                if combined_condition:
                    resource.set_resource_attribute("Condition", combined_condition)
                if property_condition:
                    destination["Destination"] = make_conditional(
                        property_condition, resource.get_runtime_attr("arn"), dest_arn
                    )
                else:
                    destination["Destination"] = resource.get_runtime_attr("arn")
                policy = self._add_event_invoke_managed_policy(
                    dest_config, resource_logical_id, property_condition, destination["Destination"]
                )
            else:
                raise InvalidResourceException(
                    self.logical_id, "Destination is required if Type is not {}".format(auto_inject_list)
                )
        if dest_config.get("Destination") is not None and property_condition is None:
            policy = self._add_event_invoke_managed_policy(
                dest_config, resource_logical_id, None, dest_config.get("Destination")
            )

        return resource, destination, policy

    def _make_and_conditions(self, resource_condition, property_condition, conditions):
        if resource_condition is None:
            return property_condition

        if property_condition is None:
            return resource_condition["Condition"]

        and_condition = make_and_condition([resource_condition, {"Condition": property_condition}])
        condition_name = self._make_gen_condition_name(
            resource_condition.get("Condition") + "AND" + property_condition, self.logical_id
        )
        conditions[condition_name] = and_condition

        return condition_name

    def _get_or_make_condition(self, destination, logical_id, conditions):
        """
        This method checks if there is an If condition on Destination property. Since we auto create
        SQS and SNS if the destination ARN is not provided, we need to make sure that If condition
        is handled here.
        True case: Only create the Queue/Topic if the condition is true
        Destination: !If [SomeCondition, {Ref: AWS::NoValue}, queue-arn]

        False case : Only create the Queue/Topic if the condition is false.
        Destination: !If [SomeCondition, queue-arn, {Ref: AWS::NoValue}]

        For the false case, we need to add a new condition that negates the existing condition, and
        add that to the top-level Conditions.
        """
        if destination is None:
            return None, None
        if is_intrinsic_if(destination):
            dest_list = destination.get("Fn::If")
            if is_intrinsic_no_value(dest_list[1]) and is_intrinsic_no_value(dest_list[2]):
                return None, None
            if is_intrinsic_no_value(dest_list[1]):
                return dest_list[0], dest_list[2]
            if is_intrinsic_no_value(dest_list[2]):
                condition = dest_list[0]
                not_condition = self._make_gen_condition_name("NOT" + condition, logical_id)
                conditions[not_condition] = make_not_conditional(condition)
                return not_condition, dest_list[1]
        return None, None

    def _make_gen_condition_name(self, name, hash_input):
        # Make sure the property name is not over 255 characters (CFN limit)
        hash_digest = logical_id_generator.LogicalIdGenerator("", hash_input).gen()
        condition_name = name + hash_digest
        if len(condition_name) > 255:
            return input(condition_name)[:255]
        return condition_name

    def _get_resolved_alias_name(self, property_name, original_alias_value, intrinsics_resolver):
        """
        Alias names can be supplied as an intrinsic function. This method tries to extract alias name from a reference
        to a parameter. If it cannot completely resolve (ie. if a complex intrinsic function was used), then this
        method raises an exception. If alias name is just a plain string, it will return as is

        :param dict or string original_alias_value: Value of Alias property as provided by the customer
        :param samtranslator.intrinsics.resolver.IntrinsicsResolver intrinsics_resolver: Instance of the resolver that
            knows how to resolve parameter references
        :return string: Alias name
        :raises InvalidResourceException: If the value is a complex intrinsic function that cannot be resolved
        """

        # Try to resolve.
        resolved_alias_name = intrinsics_resolver.resolve_parameter_refs(original_alias_value)

        if not isinstance(resolved_alias_name, string_types):
            # This is still a dictionary which means we are not able to completely resolve intrinsics
            raise InvalidResourceException(
                self.logical_id, "'{}' must be a string or a Ref to a template parameter".format(property_name)
            )

        return resolved_alias_name

    def _construct_lambda_function(self):
        """Constructs and returns the Lambda function.

        :returns: a list containing the Lambda function and execution role resources
        :rtype: list
        """
        lambda_function = LambdaFunction(
            self.logical_id, depends_on=self.depends_on, attributes=self.resource_attributes
        )

        if self.FunctionName:
            lambda_function.FunctionName = self.FunctionName

        lambda_function.Handler = self.Handler
        lambda_function.Runtime = self.Runtime
        lambda_function.Description = self.Description
        lambda_function.MemorySize = self.MemorySize
        lambda_function.Timeout = self.Timeout
        lambda_function.VpcConfig = self.VpcConfig
        lambda_function.Role = self.Role
        lambda_function.Environment = self.Environment
        lambda_function.Code = self._construct_code_dict()
        lambda_function.KmsKeyArn = self.KmsKeyArn
        lambda_function.ReservedConcurrentExecutions = self.ReservedConcurrentExecutions
        lambda_function.Tags = self._construct_tag_list(self.Tags)
        lambda_function.Layers = self.Layers

        if self.Tracing:
            lambda_function.TracingConfig = {"Mode": self.Tracing}

        if self.DeadLetterQueue:
            lambda_function.DeadLetterConfig = {"TargetArn": self.DeadLetterQueue["TargetArn"]}

        return lambda_function

    def _add_event_invoke_managed_policy(self, dest_config, logical_id, condition, dest_arn):
        policy = {}
        if dest_config and dest_config.get("Type"):
            if dest_config.get("Type") == "SQS":
                policy = IAMRolePolicies.sqs_send_message_role_policy(dest_arn, logical_id)
            if dest_config.get("Type") == "SNS":
                policy = IAMRolePolicies.sns_publish_role_policy(dest_arn, logical_id)
            # Event Bridge and Lambda Arns are passthrough.
            if dest_config.get("Type") == "EventBridge":
                policy = IAMRolePolicies.event_bus_put_events_role_policy(dest_arn, logical_id)
            if dest_config.get("Type") == "Lambda":
                policy = IAMRolePolicies.lambda_invoke_function_role_policy(dest_arn, logical_id)
        return policy

    def _construct_role(self, managed_policy_map, event_invoke_policies):
        """Constructs a Lambda execution role based on this SAM function's Policies property.

        :returns: the generated IAM Role
        :rtype: model.iam.IAMRole
        """
        execution_role = IAMRole(self.logical_id + "Role", attributes=self.get_passthrough_resource_attributes())

        if self.AssumeRolePolicyDocument is not None:
            execution_role.AssumeRolePolicyDocument = self.AssumeRolePolicyDocument
        else:
            execution_role.AssumeRolePolicyDocument = IAMRolePolicies.lambda_assume_role_policy()

        managed_policy_arns = [ArnGenerator.generate_aws_managed_policy_arn("service-role/AWSLambdaBasicExecutionRole")]
        if self.Tracing:
            managed_policy_arns.append(ArnGenerator.generate_aws_managed_policy_arn("AWSXRayDaemonWriteAccess"))
        if self.VpcConfig:
            managed_policy_arns.append(
                ArnGenerator.generate_aws_managed_policy_arn("service-role/AWSLambdaVPCAccessExecutionRole")
            )

        function_policies = FunctionPolicies(
            {"Policies": self.Policies},
            # No support for policy templates in the "core"
            policy_template_processor=None,
        )
        policy_documents = []

        if self.DeadLetterQueue:
            policy_documents.append(
                IAMRolePolicies.dead_letter_queue_policy(
                    self.dead_letter_queue_policy_actions[self.DeadLetterQueue["Type"]],
                    self.DeadLetterQueue["TargetArn"],
                )
            )

        if self.EventInvokeConfig:
            if event_invoke_policies is not None:
                policy_documents.extend(event_invoke_policies)

        for index, policy_entry in enumerate(function_policies.get()):
            if policy_entry.type is PolicyTypes.POLICY_STATEMENT:

                if is_intrinsic_if(policy_entry.data):

                    intrinsic_if = policy_entry.data
                    then_statement = intrinsic_if["Fn::If"][1]
                    else_statement = intrinsic_if["Fn::If"][2]

                    if not is_intrinsic_no_value(then_statement):
                        then_statement = {
                            "PolicyName": execution_role.logical_id + "Policy" + str(index),
                            "PolicyDocument": then_statement,
                        }
                        intrinsic_if["Fn::If"][1] = then_statement

                    if not is_intrinsic_no_value(else_statement):
                        else_statement = {
                            "PolicyName": execution_role.logical_id + "Policy" + str(index),
                            "PolicyDocument": else_statement,
                        }
                        intrinsic_if["Fn::If"][2] = else_statement

                    policy_documents.append(intrinsic_if)

                else:
                    policy_documents.append(
                        {
                            "PolicyName": execution_role.logical_id + "Policy" + str(index),
                            "PolicyDocument": policy_entry.data,
                        }
                    )

            elif policy_entry.type is PolicyTypes.MANAGED_POLICY:

                # There are three options:
                #   Managed Policy Name (string): Try to convert to Managed Policy ARN
                #   Managed Policy Arn (string): Insert it directly into the list
                #   Intrinsic Function (dict): Insert it directly into the list
                #
                # When you insert into managed_policy_arns list, de-dupe to prevent same ARN from showing up twice
                #

                policy_arn = policy_entry.data
                if isinstance(policy_entry.data, string_types) and policy_entry.data in managed_policy_map:
                    policy_arn = managed_policy_map[policy_entry.data]

                # De-Duplicate managed policy arns before inserting. Mainly useful
                # when customer specifies a managed policy which is already inserted
                # by SAM, such as AWSLambdaBasicExecutionRole
                if policy_arn not in managed_policy_arns:
                    managed_policy_arns.append(policy_arn)
            else:
                # Policy Templates are not supported here in the "core"
                raise InvalidResourceException(
                    self.logical_id, "Policy at index {} in the 'Policies' property is not valid".format(index)
                )

        execution_role.ManagedPolicyArns = list(managed_policy_arns)
        execution_role.Policies = policy_documents or None
        execution_role.PermissionsBoundary = self.PermissionsBoundary
        execution_role.Tags = self._construct_tag_list(self.Tags)

        return execution_role

    def _validate_dlq(self):
        """Validates whether the DeadLetterQueue LogicalId is validation
        :raise: InvalidResourceException
        """
        # Validate required logical ids
        valid_dlq_types = str(list(self.dead_letter_queue_policy_actions.keys()))
        if not self.DeadLetterQueue.get("Type") or not self.DeadLetterQueue.get("TargetArn"):
            raise InvalidResourceException(
                self.logical_id,
                "'DeadLetterQueue' requires Type and TargetArn properties to be specified".format(valid_dlq_types),
            )

        # Validate required Types
        if not self.DeadLetterQueue["Type"] in self.dead_letter_queue_policy_actions:
            raise InvalidResourceException(
                self.logical_id, "'DeadLetterQueue' requires Type of {}".format(valid_dlq_types)
            )

    def _event_resources_to_link(self, resources):
        event_resources = {}
        if self.Events:
            for logical_id, event_dict in self.Events.items():
                try:
                    event_source = self.event_resolver.resolve_resource_type(event_dict).from_dict(
                        self.logical_id + logical_id, event_dict, logical_id
                    )
                except (TypeError, AttributeError) as e:
                    raise InvalidEventException(logical_id, "{}".format(e))
                event_resources[logical_id] = event_source.resources_to_link(resources)
        return event_resources

    @staticmethod
    def order_events(event):
        """
        Helper method for sorting Function Events. Returns a key to use in sorting this event

        This is mainly used for HttpApi Events, where we need to evaluate the "$default" path (if any)
            before we evaluate any of the other paths ("/", etc), so we can make sure we don't create any
            redundant permissions. This sort places "$" before "/" or any alphanumeric characters.
        :param event: tuple of (logical_id, event_dictionary) that contains event information
        """
        logical_id, event_dict = event
        if not isinstance(event_dict, dict):
            return logical_id
        return event_dict.get("Properties", {}).get("Path", logical_id)

    def _generate_event_resources(self, lambda_function, execution_role, event_resources, lambda_alias=None):
        """Generates and returns the resources associated with this function's events.

        :param model.lambda_.LambdaFunction lambda_function: generated Lambda function
        :param iam.IAMRole execution_role: generated Lambda execution role
        :param implicit_api: Global Implicit API resource where the implicit APIs get attached to, if necessary
        :param implicit_api_stage: Global implicit API stage resource where implicit APIs get attached to, if necessary
        :param event_resources: All the event sources associated with this Lambda function
        :param model.lambda_.LambdaAlias lambda_alias: Optional Lambda Alias resource if we want to connect the
            event sources to this alias

        :returns: a list containing the function's event resources
        :rtype: list
        """
        resources = []
        if self.Events:
            for logical_id, event_dict in sorted(self.Events.items(), key=SamFunction.order_events):
                try:
                    eventsource = self.event_resolver.resolve_resource_type(event_dict).from_dict(
                        lambda_function.logical_id + logical_id, event_dict, logical_id
                    )
                except TypeError as e:
                    raise InvalidEventException(logical_id, "{}".format(e))

                kwargs = {
                    # When Alias is provided, connect all event sources to the alias and *not* the function
                    "function": lambda_alias or lambda_function,
                    "role": execution_role,
                }

                for name, resource in event_resources[logical_id].items():
                    kwargs[name] = resource
                resources += eventsource.to_cloudformation(**kwargs)

        return resources

    def _construct_code_dict(self):
        if self.InlineCode:
            return {"ZipFile": self.InlineCode}
        elif self.CodeUri:
            return construct_s3_location_object(self.CodeUri, self.logical_id, "CodeUri")
        else:
            raise InvalidResourceException(self.logical_id, "Either 'InlineCode' or 'CodeUri' must be set")

    def _construct_version(self, function, intrinsics_resolver, code_sha256=None):
        """Constructs a Lambda Version resource that will be auto-published when CodeUri of the function changes.
        Old versions will not be deleted without a direct reference from the CloudFormation template.

        :param model.lambda_.LambdaFunction function: Lambda function object that is being connected to a version
        :param model.intrinsics.resolver.IntrinsicsResolver intrinsics_resolver: Class that can help resolve
            references to parameters present in CodeUri. It is a common usecase to set S3Key of Code to be a
            template parameter. Need to resolve the values otherwise we will never detect a change in Code dict
        :param str code_sha256: User predefined hash of the Lambda function code
        :return: Lambda function Version resource
        """
        code_dict = function.Code
        if not code_dict:
            raise ValueError("Lambda function code must be a valid non-empty dictionary")

        if not intrinsics_resolver:
            raise ValueError("intrinsics_resolver is required for versions creation")

        # Resolve references to template parameters before creating hash. This will *not* resolve all intrinsics
        # because we cannot resolve runtime values like Arn of a resource. For purposes of detecting changes, this
        # is good enough. Here is why:
        #
        # When using intrinsic functions there are two cases when has must change:
        #   - Value of the template parameter changes
        #   - (or) LogicalId of a referenced resource changes ie. !GetAtt NewResource.Arn
        #
        # Later case will already change the hash because some value in the Code dictionary changes. We handle the
        # first case by resolving references to template parameters. It is okay even if these references are
        # present inside another intrinsic such as !Join. The resolver will replace the reference with the parameter's
        # value and keep all other parts of !Join identical. This will still trigger a change in the hash.
        code_dict = intrinsics_resolver.resolve_parameter_refs(code_dict)

        # Construct the LogicalID of Lambda version by appending 10 characters of SHA of CodeUri. This is necessary
        # to trigger creation of a new version every time code location changes. Since logicalId changes, CloudFormation
        # will drop the old version and create a new one for us. We set a DeletionPolicy on the version resource to
        # prevent CloudFormation from actually deleting the underlying version resource
        #
        # SHA Collisions: For purposes of triggering a new update, we are concerned about just the difference previous
        #                 and next hashes. The chances that two subsequent hashes collide is fairly low.
        prefix = "{id}Version".format(id=self.logical_id)
<<<<<<< HEAD
        logical_dict = {}
        try:
            logical_dict = code_dict.copy()
        except (AttributeError, UnboundLocalError):
            pass
        else:
            if function.Environment:
                logical_dict.update(function.Environment)
            if function.MemorySize:
                logical_dict.update({'MemorySize': function.MemorySize})
        logical_id = logical_id_generator.LogicalIdGenerator(prefix, logical_dict).gen()
=======
        logical_id = logical_id_generator.LogicalIdGenerator(prefix, code_dict, code_sha256).gen()
>>>>>>> 66e3d706

        attributes = self.get_passthrough_resource_attributes()
        if attributes is None:
            attributes = {}
        attributes["DeletionPolicy"] = "Retain"

        lambda_version = LambdaVersion(logical_id=logical_id, attributes=attributes)
        lambda_version.FunctionName = function.get_runtime_attr("name")
        lambda_version.Description = self.VersionDescription

        return lambda_version

    def _construct_alias(self, name, function, version):
        """Constructs a Lambda Alias for the given function and pointing to the given version

        :param string name: Name of the alias
        :param model.lambda_.LambdaFunction function: Lambda function object to associate the alias with
        :param model.lambda_.LambdaVersion version: Lambda version object to associate the alias with
        :return: Lambda alias object
        :rtype model.lambda_.LambdaAlias
        """

        if not name:
            raise InvalidResourceException(self.logical_id, "Alias name is required to create an alias")

        logical_id = "{id}Alias{suffix}".format(id=function.logical_id, suffix=name)
        alias = LambdaAlias(logical_id=logical_id, attributes=self.get_passthrough_resource_attributes())
        alias.Name = name
        alias.FunctionName = function.get_runtime_attr("name")
        alias.FunctionVersion = version.get_runtime_attr("version")
        if self.ProvisionedConcurrencyConfig:
            alias.ProvisionedConcurrencyConfig = self.ProvisionedConcurrencyConfig

        return alias

    def _validate_deployment_preference_and_add_update_policy(
        self, deployment_preference_collection, lambda_alias, intrinsics_resolver, mappings_resolver
    ):
        if "Enabled" in self.DeploymentPreference:
            # resolve intrinsics and mappings for Type
            enabled = self.DeploymentPreference["Enabled"]
            enabled = intrinsics_resolver.resolve_parameter_refs(enabled)
            enabled = mappings_resolver.resolve_parameter_refs(enabled)
            self.DeploymentPreference["Enabled"] = enabled

        if "Type" in self.DeploymentPreference:
            # resolve intrinsics and mappings for Type
            preference_type = self.DeploymentPreference["Type"]
            preference_type = intrinsics_resolver.resolve_parameter_refs(preference_type)
            preference_type = mappings_resolver.resolve_parameter_refs(preference_type)
            self.DeploymentPreference["Type"] = preference_type

        if deployment_preference_collection is None:
            raise ValueError("deployment_preference_collection required for parsing the deployment preference")

        deployment_preference_collection.add(self.logical_id, self.DeploymentPreference)

        if deployment_preference_collection.get(self.logical_id).enabled:
            if self.AutoPublishAlias is None:
                raise InvalidResourceException(
                    self.logical_id, "'DeploymentPreference' requires AutoPublishAlias property to be specified"
                )
            if lambda_alias is None:
                raise ValueError("lambda_alias expected for updating it with the appropriate update policy")

            lambda_alias.set_resource_attribute(
                "UpdatePolicy", deployment_preference_collection.update_policy(self.logical_id).to_dict()
            )


class SamApi(SamResourceMacro):
    """SAM rest API macro.
    """

    resource_type = "AWS::Serverless::Api"
    property_types = {
        # Internal property set only by Implicit API plugin. If set to True, the API Event Source code will inject
        # Lambda Integration URI to the Swagger. To preserve backwards compatibility, this must be set only for
        # Implicit APIs. For Explicit APIs, customer is expected to set integration URI themselves.
        # In the future, we might rename and expose this property to customers so they can have SAM manage Explicit APIs
        # Swagger.
        "__MANAGE_SWAGGER": PropertyType(False, is_type(bool)),
        "Name": PropertyType(False, one_of(is_str(), is_type(dict))),
        "StageName": PropertyType(True, one_of(is_str(), is_type(dict))),
        "Tags": PropertyType(False, is_type(dict)),
        "DefinitionBody": PropertyType(False, is_type(dict)),
        "DefinitionUri": PropertyType(False, one_of(is_str(), is_type(dict))),
        "CacheClusterEnabled": PropertyType(False, is_type(bool)),
        "CacheClusterSize": PropertyType(False, is_str()),
        "Variables": PropertyType(False, is_type(dict)),
        "EndpointConfiguration": PropertyType(False, is_str()),
        "MethodSettings": PropertyType(False, is_type(list)),
        "BinaryMediaTypes": PropertyType(False, is_type(list)),
        "MinimumCompressionSize": PropertyType(False, is_type(int)),
        "Cors": PropertyType(False, one_of(is_str(), is_type(dict))),
        "Auth": PropertyType(False, is_type(dict)),
        "GatewayResponses": PropertyType(False, is_type(dict)),
        "AccessLogSetting": PropertyType(False, is_type(dict)),
        "CanarySetting": PropertyType(False, is_type(dict)),
        "TracingEnabled": PropertyType(False, is_type(bool)),
        "OpenApiVersion": PropertyType(False, is_str()),
        "Models": PropertyType(False, is_type(dict)),
        "Domain": PropertyType(False, is_type(dict)),
    }

    referable_properties = {
        "Stage": ApiGatewayStage.resource_type,
        "Deployment": ApiGatewayDeployment.resource_type,
        "DomainName": ApiGatewayDomainName.resource_type,
    }

    def to_cloudformation(self, **kwargs):
        """Returns the API Gateway RestApi, Deployment, and Stage to which this SAM Api corresponds.

        :param dict kwargs: already-converted resources that may need to be modified when converting this \
        macro to pure CloudFormation
        :returns: a list of vanilla CloudFormation Resources, to which this Function expands
        :rtype: list
        """
        resources = []

        intrinsics_resolver = kwargs["intrinsics_resolver"]
        self.BinaryMediaTypes = intrinsics_resolver.resolve_parameter_refs(self.BinaryMediaTypes)
        self.Domain = intrinsics_resolver.resolve_parameter_refs(self.Domain)
        self.Auth = intrinsics_resolver.resolve_parameter_refs(self.Auth)

        redeploy_restapi_parameters = kwargs.get("redeploy_restapi_parameters")

        api_generator = ApiGenerator(
            self.logical_id,
            self.CacheClusterEnabled,
            self.CacheClusterSize,
            self.Variables,
            self.depends_on,
            self.DefinitionBody,
            self.DefinitionUri,
            self.Name,
            self.StageName,
            tags=self.Tags,
            endpoint_configuration=self.EndpointConfiguration,
            method_settings=self.MethodSettings,
            binary_media=self.BinaryMediaTypes,
            minimum_compression_size=self.MinimumCompressionSize,
            cors=self.Cors,
            auth=self.Auth,
            gateway_responses=self.GatewayResponses,
            access_log_setting=self.AccessLogSetting,
            canary_setting=self.CanarySetting,
            tracing_enabled=self.TracingEnabled,
            resource_attributes=self.resource_attributes,
            passthrough_resource_attributes=self.get_passthrough_resource_attributes(),
            open_api_version=self.OpenApiVersion,
            models=self.Models,
            domain=self.Domain,
        )

        (
            rest_api,
            deployment,
            stage,
            permissions,
            domain,
            basepath_mapping,
            route53,
            usage_plan_resources,
        ) = api_generator.to_cloudformation(redeploy_restapi_parameters)

        resources.extend([rest_api, deployment, stage])
        resources.extend(permissions)
        if domain:
            resources.extend([domain])
        if basepath_mapping:
            resources.extend(basepath_mapping)
        if route53:
            resources.extend([route53])
        # contains usage plan, api key and usageplan key resources
        if usage_plan_resources:
            resources.extend(usage_plan_resources)
        return resources


class SamHttpApi(SamResourceMacro):
    """SAM rest API macro.
    """

    resource_type = "AWS::Serverless::HttpApi"
    property_types = {
        # Internal property set only by Implicit HTTP API plugin. If set to True, the API Event Source code will
        # inject Lambda Integration URI to the OpenAPI. To preserve backwards compatibility, this must be set only for
        # Implicit APIs. For Explicit APIs, this is managed by the DefaultDefinitionBody Plugin.
        # In the future, we might rename and expose this property to customers so they can have SAM manage Explicit APIs
        # Swagger.
        "__MANAGE_SWAGGER": PropertyType(False, is_type(bool)),
        "StageName": PropertyType(False, one_of(is_str(), is_type(dict))),
        "Tags": PropertyType(False, is_type(dict)),
        "DefinitionBody": PropertyType(False, is_type(dict)),
        "DefinitionUri": PropertyType(False, one_of(is_str(), is_type(dict))),
        "StageVariables": PropertyType(False, is_type(dict)),
        "Cors": PropertyType(False, one_of(is_str(), is_type(dict))),
        "AccessLogSettings": PropertyType(False, is_type(dict)),
        "Auth": PropertyType(False, is_type(dict)),
    }

    referable_properties = {"Stage": ApiGatewayV2Stage.resource_type}

    def to_cloudformation(self, **kwargs):
        """Returns the API Gateway RestApi, Deployment, and Stage to which this SAM Api corresponds.

        :param dict kwargs: already-converted resources that may need to be modified when converting this \
        macro to pure CloudFormation
        :returns: a list of vanilla CloudFormation Resources, to which this Function expands
        :rtype: list
        """
        resources = []

        api_generator = HttpApiGenerator(
            self.logical_id,
            self.StageVariables,
            self.depends_on,
            self.DefinitionBody,
            self.DefinitionUri,
            self.StageName,
            tags=self.Tags,
            auth=self.Auth,
            access_log_settings=self.AccessLogSettings,
            resource_attributes=self.resource_attributes,
            passthrough_resource_attributes=self.get_passthrough_resource_attributes(),
        )

        http_api, stage = api_generator.to_cloudformation()

        resources.append(http_api)

        # Stage is now optional. Only add it if one is created.
        if stage:
            resources.append(stage)

        return resources


class SamSimpleTable(SamResourceMacro):
    """SAM simple table macro.
    """

    resource_type = "AWS::Serverless::SimpleTable"
    property_types = {
        "PrimaryKey": PropertyType(False, dict_of(is_str(), is_str())),
        "ProvisionedThroughput": PropertyType(False, dict_of(is_str(), one_of(is_type(int), is_type(dict)))),
        "TableName": PropertyType(False, one_of(is_str(), is_type(dict))),
        "Tags": PropertyType(False, is_type(dict)),
        "SSESpecification": PropertyType(False, is_type(dict)),
    }
    attribute_type_conversions = {"String": "S", "Number": "N", "Binary": "B"}

    def to_cloudformation(self, **kwargs):
        dynamodb_resources = self._construct_dynamodb_table()

        return [dynamodb_resources]

    def _construct_dynamodb_table(self):
        dynamodb_table = DynamoDBTable(self.logical_id, depends_on=self.depends_on, attributes=self.resource_attributes)

        if self.PrimaryKey:
            if "Name" not in self.PrimaryKey or "Type" not in self.PrimaryKey:
                raise InvalidResourceException(
                    self.logical_id, "'PrimaryKey' is missing required Property 'Name' or 'Type'."
                )
            primary_key = {
                "AttributeName": self.PrimaryKey["Name"],
                "AttributeType": self._convert_attribute_type(self.PrimaryKey["Type"]),
            }

        else:
            primary_key = {"AttributeName": "id", "AttributeType": "S"}

        dynamodb_table.AttributeDefinitions = [primary_key]
        dynamodb_table.KeySchema = [{"AttributeName": primary_key["AttributeName"], "KeyType": "HASH"}]

        if self.ProvisionedThroughput:
            dynamodb_table.ProvisionedThroughput = self.ProvisionedThroughput
        else:
            dynamodb_table.BillingMode = "PAY_PER_REQUEST"

        if self.SSESpecification:
            dynamodb_table.SSESpecification = self.SSESpecification

        if self.TableName:
            dynamodb_table.TableName = self.TableName

        if bool(self.Tags):
            dynamodb_table.Tags = get_tag_list(self.Tags)

        return dynamodb_table

    def _convert_attribute_type(self, attribute_type):
        if attribute_type in self.attribute_type_conversions:
            return self.attribute_type_conversions[attribute_type]
        raise InvalidResourceException(self.logical_id, "Invalid 'Type' \"{actual}\".".format(actual=attribute_type))


class SamApplication(SamResourceMacro):
    """SAM application macro.
    """

    APPLICATION_ID_KEY = "ApplicationId"
    SEMANTIC_VERSION_KEY = "SemanticVersion"

    resource_type = "AWS::Serverless::Application"

    # The plugin will always insert the TemplateUrl parameter
    property_types = {
        "Location": PropertyType(True, one_of(is_str(), is_type(dict))),
        "TemplateUrl": PropertyType(False, is_str()),
        "Parameters": PropertyType(False, is_type(dict)),
        "NotificationARNs": PropertyType(False, list_of(one_of(is_str(), is_type(dict)))),
        "Tags": PropertyType(False, is_type(dict)),
        "TimeoutInMinutes": PropertyType(False, is_type(int)),
    }

    def to_cloudformation(self, **kwargs):
        """Returns the stack with the proper parameters for this application
        """
        nested_stack = self._construct_nested_stack()
        return [nested_stack]

    def _construct_nested_stack(self):
        """Constructs a AWS::CloudFormation::Stack resource
        """
        nested_stack = NestedStack(
            self.logical_id, depends_on=self.depends_on, attributes=self.get_passthrough_resource_attributes()
        )
        nested_stack.Parameters = self.Parameters
        nested_stack.NotificationARNs = self.NotificationARNs
        application_tags = self._get_application_tags()
        nested_stack.Tags = self._construct_tag_list(self.Tags, application_tags)
        nested_stack.TimeoutInMinutes = self.TimeoutInMinutes
        nested_stack.TemplateURL = self.TemplateUrl if self.TemplateUrl else ""

        return nested_stack

    def _get_application_tags(self):
        """Adds tags to the stack if this resource is using the serverless app repo
        """
        application_tags = {}
        if isinstance(self.Location, dict):
            if self.APPLICATION_ID_KEY in self.Location.keys() and self.Location[self.APPLICATION_ID_KEY] is not None:
                application_tags[self._SAR_APP_KEY] = self.Location[self.APPLICATION_ID_KEY]
            if (
                self.SEMANTIC_VERSION_KEY in self.Location.keys()
                and self.Location[self.SEMANTIC_VERSION_KEY] is not None
            ):
                application_tags[self._SAR_SEMVER_KEY] = self.Location[self.SEMANTIC_VERSION_KEY]
        return application_tags


class SamLayerVersion(SamResourceMacro):
    """ SAM Layer macro
    """

    resource_type = "AWS::Serverless::LayerVersion"
    property_types = {
        "LayerName": PropertyType(False, one_of(is_str(), is_type(dict))),
        "Description": PropertyType(False, is_str()),
        "ContentUri": PropertyType(True, one_of(is_str(), is_type(dict))),
        "CompatibleRuntimes": PropertyType(False, list_of(is_str())),
        "LicenseInfo": PropertyType(False, is_str()),
        "RetentionPolicy": PropertyType(False, is_str()),
    }

    RETAIN = "Retain"
    DELETE = "Delete"
    retention_policy_options = [RETAIN.lower(), DELETE.lower()]

    def to_cloudformation(self, **kwargs):
        """Returns the Lambda layer to which this SAM Layer corresponds.

        :param dict kwargs: already-converted resources that may need to be modified when converting this \
        macro to pure CloudFormation
        :returns: a list of vanilla CloudFormation Resources, to which this Function expands
        :rtype: list
        """
        resources = []

        # Append any CFN resources:
        intrinsics_resolver = kwargs["intrinsics_resolver"]
        resources.append(self._construct_lambda_layer(intrinsics_resolver))

        return resources

    def _construct_lambda_layer(self, intrinsics_resolver):
        """Constructs and returns the Lambda function.

        :returns: a list containing the Lambda function and execution role resources
        :rtype: list
        """
        # Resolve intrinsics if applicable:
        self.LayerName = self._resolve_string_parameter(intrinsics_resolver, self.LayerName, "LayerName")
        self.LicenseInfo = self._resolve_string_parameter(intrinsics_resolver, self.LicenseInfo, "LicenseInfo")
        self.Description = self._resolve_string_parameter(intrinsics_resolver, self.Description, "Description")
        self.RetentionPolicy = self._resolve_string_parameter(
            intrinsics_resolver, self.RetentionPolicy, "RetentionPolicy"
        )

        retention_policy_value = self._get_retention_policy_value()

        attributes = self.get_passthrough_resource_attributes()
        if attributes is None:
            attributes = {}
        attributes["DeletionPolicy"] = retention_policy_value

        old_logical_id = self.logical_id
        new_logical_id = logical_id_generator.LogicalIdGenerator(old_logical_id, self.to_dict()).gen()
        self.logical_id = new_logical_id

        lambda_layer = LambdaLayerVersion(self.logical_id, depends_on=self.depends_on, attributes=attributes)

        # Changing the LayerName property: when a layer is published, it is given an Arn
        # example: arn:aws:lambda:us-west-2:123456789012:layer:MyLayer:1
        # where MyLayer is the LayerName property if it exists; otherwise, it is the
        # LogicalId of this resource. Since a LayerVersion is an immutable resource, when
        # CloudFormation updates this resource, it will ALWAYS create a new version then
        # delete the old version if the logical ids match. What this does is change the
        # logical id of every layer (so a `DeletionPolicy: Retain` can work) and set the
        # LayerName property of the layer so that the Arn will still always be the same
        # with the exception of an incrementing version number.
        if not self.LayerName:
            self.LayerName = old_logical_id

        lambda_layer.LayerName = self.LayerName
        lambda_layer.Description = self.Description
        lambda_layer.Content = construct_s3_location_object(self.ContentUri, self.logical_id, "ContentUri")
        lambda_layer.CompatibleRuntimes = self.CompatibleRuntimes
        lambda_layer.LicenseInfo = self.LicenseInfo

        return lambda_layer

    def _get_retention_policy_value(self):
        """
        Sets the deletion policy on this resource. The default is 'Retain'.

        :return: value for the DeletionPolicy attribute.
        """

        if self.RetentionPolicy is None or self.RetentionPolicy.lower() == self.RETAIN.lower():
            return self.RETAIN
        elif self.RetentionPolicy.lower() == self.DELETE.lower():
            return self.DELETE
        elif self.RetentionPolicy.lower() not in self.retention_policy_options:
            raise InvalidResourceException(
                self.logical_id,
                "'{}' must be one of the following options: {}.".format("RetentionPolicy", [self.RETAIN, self.DELETE]),
            )<|MERGE_RESOLUTION|>--- conflicted
+++ resolved
@@ -647,7 +647,6 @@
         # SHA Collisions: For purposes of triggering a new update, we are concerned about just the difference previous
         #                 and next hashes. The chances that two subsequent hashes collide is fairly low.
         prefix = "{id}Version".format(id=self.logical_id)
-<<<<<<< HEAD
         logical_dict = {}
         try:
             logical_dict = code_dict.copy()
@@ -658,10 +657,7 @@
                 logical_dict.update(function.Environment)
             if function.MemorySize:
                 logical_dict.update({'MemorySize': function.MemorySize})
-        logical_id = logical_id_generator.LogicalIdGenerator(prefix, logical_dict).gen()
-=======
-        logical_id = logical_id_generator.LogicalIdGenerator(prefix, code_dict, code_sha256).gen()
->>>>>>> 66e3d706
+        logical_id = logical_id_generator.LogicalIdGenerator(prefix, logical_dict, code_sha256).gen()
 
         attributes = self.get_passthrough_resource_attributes()
         if attributes is None:
