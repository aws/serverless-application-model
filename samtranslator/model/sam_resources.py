﻿"""SAM macro definitions"""

import copy
import re
from contextlib import suppress
from typing import Any, Callable, Dict, List, Literal, Optional, Tuple, Union, cast

import samtranslator.model.eventsources
import samtranslator.model.eventsources.cloudwatchlogs
import samtranslator.model.eventsources.pull
import samtranslator.model.eventsources.push
import samtranslator.model.eventsources.scheduler
from samtranslator.feature_toggle.feature_toggle import FeatureToggle
from samtranslator.internal.intrinsics import resolve_string_parameter_in_resource
from samtranslator.internal.model.appsync import (
    APPSYNC_PIPELINE_RESOLVER_JS_CODE,
    APPSYNC_PIPELINE_RESOLVER_JS_RUNTIME,
    AdditionalAuthenticationProviderType,
    ApiCache,
    ApiKey,
    AppSyncRuntimeType,
    CachingConfigType,
    DataSource,
    DomainName,
    DomainNameApiAssociation,
    DynamoDBConfigType,
    FunctionConfiguration,
    GraphQLApi,
    GraphQLSchema,
    LambdaAuthorizerConfigType,
    LogConfigType,
    OpenIDConnectConfigType,
    Resolver,
    SyncConfigType,
    UserPoolConfigType,
)
from samtranslator.internal.schema_source import (
    aws_serverless_capacity_provider,
    aws_serverless_function,
    aws_serverless_graphqlapi,
)
from samtranslator.internal.schema_source.common import PermissionsType, SamIntrinsicable
from samtranslator.internal.types import GetManagedPolicyMap
from samtranslator.internal.utils.utils import passthrough_value, remove_none_values
from samtranslator.intrinsics.resolver import IntrinsicsResolver
from samtranslator.metrics.method_decorator import cw_timer
from samtranslator.model import (
    MutatedPassThroughProperty,
    PassThroughProperty,
    Property,
    PropertyType,
    Resource,
    ResourceResolver,
    ResourceTypeResolver,
    SamResourceMacro,
    ValidationRule,
)
from samtranslator.model.apigateway import (
    ApiGatewayApiKey,
    ApiGatewayDeployment,
    ApiGatewayDomainName,
    ApiGatewayDomainNameV2,
    ApiGatewayStage,
    ApiGatewayUsagePlan,
    ApiGatewayUsagePlanKey,
)
from samtranslator.model.apigatewayv2 import ApiGatewayV2DomainName, ApiGatewayV2Stage
from samtranslator.model.architecture import ARM64, X86_64
from samtranslator.model.capacity_provider.generators import CapacityProviderGenerator
from samtranslator.model.cfn_attributes.deletion_policy import DeletionPolicy
from samtranslator.model.cloudformation import NestedStack
from samtranslator.model.connector.connector import (
    UNSUPPORTED_CONNECTOR_PROFILE_TYPE,
    ConnectorResourceError,
    ConnectorResourceReference,
    add_depends_on,
    get_event_source_mappings,
    get_resource_reference,
    replace_depends_on_logical_id,
)
from samtranslator.model.connector_profiles.profile import (
    ConnectorProfile,
    get_profile,
    profile_replace,
    verify_profile_variables_replaced,
)
from samtranslator.model.dynamodb import DynamoDBTable
from samtranslator.model.exceptions import InvalidEventException, InvalidResourceException
from samtranslator.model.iam import IAMManagedPolicy, IAMRole, IAMRolePolicies
from samtranslator.model.intrinsics import (
    fnGetAtt,
    fnSub,
    get_logical_id_from_intrinsic,
    is_intrinsic,
    is_intrinsic_if,
    is_intrinsic_no_value,
    make_and_condition,
    make_conditional,
    make_not_conditional,
    ref,
)
from samtranslator.model.lambda_ import (
    LAMBDA_TRACING_CONFIG_DISABLED,
    LambdaAlias,
    LambdaEventInvokeConfig,
    LambdaFunction,
    LambdaLayerVersion,
    LambdaPermission,
    LambdaUrl,
    LambdaVersion,
)
from samtranslator.model.preferences.deployment_preference_collection import DeploymentPreferenceCollection
from samtranslator.model.resource_policies import ResourcePolicies
from samtranslator.model.role_utils import construct_role_for_resource
from samtranslator.model.sns import SNSTopic, SNSTopicPolicy
from samtranslator.model.sqs import SQSQueue, SQSQueuePolicy
from samtranslator.model.stepfunctions import StateMachineGenerator
from samtranslator.model.types import (
    IS_BOOL,
    IS_DICT,
    IS_INT,
    IS_LIST,
    IS_STR,
    IS_STR_ENUM,
    PassThrough,
    any_type,
    dict_of,
    list_of,
    one_of,
)
from samtranslator.model.xray_utils import get_xray_managed_policy_name
from samtranslator.translator import logical_id_generator
from samtranslator.translator.arn_generator import ArnGenerator
from samtranslator.utils.types import Intrinsicable
from samtranslator.validator.value_validator import sam_expect

from .api.api_generator import ApiGenerator
from .api.http_api_generator import HttpApiGenerator
from .packagetype import IMAGE, ZIP
from .s3_utils.uri_parser import construct_image_code_object, construct_s3_location_object
from .tags.resource_tagging import get_tag_list

_CONDITION_CHAR_LIMIT = 255


class SamFunction(SamResourceMacro):
    """SAM function macro."""

    resource_type = "AWS::Serverless::Function"

    property_types = {
        "FunctionName": PropertyType(False, one_of(IS_STR, IS_DICT)),
        "Handler": PassThroughProperty(False),
        "Runtime": PassThroughProperty(False),
        "CodeUri": PassThroughProperty(False),
        "ImageUri": PassThroughProperty(False),
        "PackageType": PassThroughProperty(False),
        "InlineCode": PassThroughProperty(False),
        "DeadLetterQueue": PropertyType(False, IS_DICT),
        "Description": PassThroughProperty(False),
        "MemorySize": PassThroughProperty(False),
        "Timeout": PassThroughProperty(False),
        "VpcConfig": PassThroughProperty(False),
        "Role": PropertyType(False, IS_STR),
        "AssumeRolePolicyDocument": PropertyType(False, IS_DICT),
        "Policies": PropertyType(False, one_of(IS_STR, IS_DICT, list_of(one_of(IS_STR, IS_DICT)))),
        "RolePath": PassThroughProperty(False),
        "PermissionsBoundary": PropertyType(False, IS_STR),
        "Environment": PropertyType(False, dict_of(IS_STR, IS_DICT)),
        "Events": PropertyType(False, dict_of(IS_STR, IS_DICT)),
        "Tags": PropertyType(False, IS_DICT),
        "PropagateTags": PropertyType(False, IS_BOOL),
        "Tracing": PropertyType(False, one_of(IS_DICT, IS_STR)),
        "KmsKeyArn": PassThroughProperty(False),
        "DeploymentPreference": PropertyType(False, IS_DICT),
        "ReservedConcurrentExecutions": PassThroughProperty(False),
        "Layers": PropertyType(False, list_of(one_of(IS_STR, IS_DICT))),
        "EventInvokeConfig": PropertyType(False, IS_DICT),
        "EphemeralStorage": PassThroughProperty(False),
        # Intrinsic functions in value of Alias property are not supported, yet
        "AutoPublishAlias": PropertyType(False, one_of(IS_STR)),
        "AutoPublishCodeSha256": PropertyType(False, one_of(IS_STR)),
        "AutoPublishAliasAllProperties": Property(False, IS_BOOL),
        "VersionDescription": PassThroughProperty(False),
        "ProvisionedConcurrencyConfig": PassThroughProperty(False),
        "FileSystemConfigs": PassThroughProperty(False),
        "ImageConfig": PassThroughProperty(False),
        "CodeSigningConfigArn": PassThroughProperty(False),
        "Architectures": PassThroughProperty(False),
        "SnapStart": PropertyType(False, IS_DICT),
        "FunctionUrlConfig": PropertyType(False, IS_DICT),
        "RuntimeManagementConfig": PassThroughProperty(False),
        "LoggingConfig": PassThroughProperty(False),
        "RecursiveLoop": PassThroughProperty(False),
        "SourceKMSKeyArn": PassThroughProperty(False),
        "CapacityProviderConfig": PropertyType(False, IS_DICT),
        "FunctionScalingConfig": PropertyType(False, IS_DICT),
        "VersionDeletionPolicy": PropertyType(False, IS_STR_ENUM(["Delete", "Retain"])),
        "PublishToLatestPublished": PassThroughProperty(False),
        "TenancyConfig": PassThroughProperty(False),
        "DurableConfig": PropertyType(False, IS_DICT),
    }

    FunctionName: Optional[Intrinsicable[str]]
    Handler: Optional[str]
    Runtime: Optional[str]
    CodeUri: Optional[Any]
    ImageUri: Optional[str]
    PackageType: Optional[str]
    InlineCode: Optional[Any]
    DeadLetterQueue: Optional[Dict[str, Any]]
    Description: Optional[Intrinsicable[str]]
    MemorySize: Optional[Intrinsicable[int]]
    Timeout: Optional[Intrinsicable[int]]
    VpcConfig: Optional[Dict[str, Any]]
    Role: Optional[Intrinsicable[str]]
    AssumeRolePolicyDocument: Optional[Dict[str, Any]]
    Policies: Optional[List[Any]]
    RolePath: Optional[PassThrough]
    PermissionsBoundary: Optional[Intrinsicable[str]]
    Environment: Optional[Dict[str, Any]]
    Events: Optional[Dict[str, Any]]
    Tags: Optional[Dict[str, Any]]
    PropagateTags: Optional[bool]
    Tracing: Optional[Intrinsicable[str]]
    KmsKeyArn: Optional[Intrinsicable[str]]
    DeploymentPreference: Optional[Dict[str, Any]]
    ReservedConcurrentExecutions: Optional[Any]
    Layers: Optional[List[Any]]
    EventInvokeConfig: Optional[Dict[str, Any]]
    EphemeralStorage: Optional[Dict[str, Any]]
    AutoPublishAlias: Optional[Intrinsicable[str]]
    AutoPublishCodeSha256: Optional[Intrinsicable[str]]
    AutoPublishAliasAllProperties: Optional[bool]
    VersionDescription: Optional[Intrinsicable[str]]
    ProvisionedConcurrencyConfig: Optional[Dict[str, Any]]
    FileSystemConfigs: Optional[Dict[str, Any]]
    ImageConfig: Optional[Dict[str, Any]]
    CodeSigningConfigArn: Optional[Intrinsicable[str]]
    Architectures: Optional[List[Any]]
    SnapStart: Optional[Dict[str, Any]]
    FunctionUrlConfig: Optional[Dict[str, Any]]
    LoggingConfig: Optional[Dict[str, Any]]
    RecursiveLoop: Optional[str]
    SourceKMSKeyArn: Optional[str]
    CapacityProviderConfig: Optional[Dict[str, Any]]
    FunctionScalingConfig: Optional[Dict[str, Any]]
    PublishToLatestPublished: Optional[PassThrough]
    VersionDeletionPolicy: Optional[Intrinsicable[str]]
    TenancyConfig: Optional[Dict[str, Any]]
    DurableConfig: Optional[Dict[str, Any]]

    event_resolver = ResourceTypeResolver(
        samtranslator.model.eventsources,
        samtranslator.model.eventsources.pull,
        samtranslator.model.eventsources.push,
        samtranslator.model.eventsources.cloudwatchlogs,
        samtranslator.model.eventsources.scheduler,
    )

    # DeadLetterQueue
    dead_letter_queue_policy_actions = {"SQS": "sqs:SendMessage", "SNS": "sns:Publish"}

    # Conditions
    conditions: Dict[str, Any] = {}  # TODO: Replace `Any` with something more specific

    # Customers can refer to the following properties of SAM function
    referable_properties = {
        "Alias": LambdaAlias.resource_type,
        "Version": LambdaVersion.resource_type,
        # EventConfig auto created SQS and SNS
        "DestinationTopic": SNSTopic.resource_type,
        "DestinationQueue": SQSQueue.resource_type,
    }

    # Validation rules
    __validation_rules__ = [
        (ValidationRule.MUTUALLY_EXCLUSIVE, ["CapacityProviderConfig", "ProvisionedConcurrencyConfig"]),
        (ValidationRule.MUTUALLY_EXCLUSIVE, ["CapacityProviderConfig", "VpcConfig"]),
        (ValidationRule.CONDITIONAL_REQUIREMENT, ["FunctionScalingConfig", "CapacityProviderConfig"]),
        (ValidationRule.CONDITIONAL_REQUIREMENT, ["VersionDeletionPolicy", "AutoPublishAlias"]),
        # TODO: To enable these rules, we need to update translator test input/output files to property configure template
        #       to avoid fail-fast. eg: test with DeploymentPreference without AutoPublishAlias would fail fast before reaching testing state
        # (ValidationRule.MUTUALLY_EXCLUSIVE, ["ImageUri", "InlineCode", "CodeUri"]),
        # (ValidationRule.CONDITIONAL_REQUIREMENT, ["DeploymentPreference", "AutoPublishAlias"]),
        # (ValidationRule.CONDITIONAL_REQUIREMENT, ["ProvisionedConcurrencyConfig", "AutoPublishAlias"]),
    ]

    def resources_to_link(self, resources: Dict[str, Any]) -> Dict[str, Any]:
        try:
            return {"event_resources": self._event_resources_to_link(resources)}
        except InvalidEventException as e:
            raise InvalidResourceException(self.logical_id, e.message) from e

    @cw_timer
    def to_cloudformation(self, **kwargs):  # type: ignore[no-untyped-def] # noqa: PLR0915
        """Returns the Lambda function, role, and event resources to which this SAM Function corresponds.

        :param dict kwargs: already-converted resources that may need to be modified when converting this \
        macro to pure CloudFormation
        :returns: a list of vanilla CloudFormation Resources, to which this Function expands
        :rtype: list
        """
        resources: List[Any] = []
        intrinsics_resolver: IntrinsicsResolver = kwargs["intrinsics_resolver"]
        resource_resolver: ResourceResolver = kwargs["resource_resolver"]
        mappings_resolver: Optional[IntrinsicsResolver] = kwargs.get("mappings_resolver")
        conditions = kwargs.get("conditions", {})
        feature_toggle = kwargs.get("feature_toggle")

        # TODO: Skip pass schema_class=aws_serverless_function.Properties to skip schema validation for now.
        # - adding this now would required update error message in error error_function_*_test.py
        # - add this when we can verify that changing error message would not break customers
        self.validate_before_transform(schema_class=None, collect_all_errors=False)

        if self.DeadLetterQueue:
            self._validate_dlq(self.DeadLetterQueue)

        self._validate_tenancy_config_compatibility()

        lambda_function = self._construct_lambda_function(intrinsics_resolver)
        resources.append(lambda_function)

        if self.ProvisionedConcurrencyConfig and not self.AutoPublishAlias:
            raise InvalidResourceException(
                self.logical_id,
                "To set ProvisionedConcurrencyConfig AutoPublishALias must be defined on the function",
            )

        lambda_alias: Optional[LambdaAlias] = None
        alias_name = ""
        if self.AutoPublishAlias:
            alias_name = self._get_resolved_alias_name("AutoPublishAlias", self.AutoPublishAlias, intrinsics_resolver)
            code_sha256 = None
            if self.AutoPublishCodeSha256:
                code_sha256 = intrinsics_resolver.resolve_parameter_refs(self.AutoPublishCodeSha256)
                if not isinstance(code_sha256, str):
                    raise InvalidResourceException(
                        self.logical_id,
                        "AutoPublishCodeSha256 must be a string",
                    )
                # Lambda doesn't create a new version if the code in the unpublished version is the same as the
                # previous published version. To address situations where users modify only the 'CodeUri' content,
                # CloudFormation might not detect any changes in the Lambda function within the template, leading
                # to deployment issues. To resolve this, we'll append codesha256 value to the description.
                description = intrinsics_resolver.resolve_parameter_refs(self.Description)
                if not description or isinstance(description, str):
                    lambda_function.Description = f"{description} {code_sha256}" if description else code_sha256
                else:
                    lambda_function.Description = {"Fn::Join": [" ", [description, code_sha256]]}
            lambda_version = self._construct_version(
                lambda_function,
                intrinsics_resolver=intrinsics_resolver,
                resource_resolver=resource_resolver,
                code_sha256=code_sha256,
            )
            lambda_alias = self._construct_alias(alias_name, lambda_function, lambda_version)
            resources.append(lambda_version)
            resources.append(lambda_alias)

        if self.FunctionUrlConfig:
            lambda_url = self._construct_function_url(lambda_function, lambda_alias, self.FunctionUrlConfig)
            resources.append(lambda_url)
            url_permission = self._construct_url_permission(lambda_function, lambda_alias, self.FunctionUrlConfig)
            invoke_dual_auth_permission = self._construct_invoke_permission(
                lambda_function, lambda_alias, self.FunctionUrlConfig
            )
            if url_permission and invoke_dual_auth_permission:
                resources.append(url_permission)
                resources.append(invoke_dual_auth_permission)

        self._validate_deployment_preference_and_add_update_policy(
            kwargs.get("deployment_preference_collection"),
            lambda_alias,
            intrinsics_resolver,
            cast(IntrinsicsResolver, mappings_resolver),  # TODO: better handle mappings_resolver's Optional
            self.get_passthrough_resource_attributes(),
            feature_toggle,
        )
        event_invoke_policies: List[Dict[str, Any]] = []
        if self.EventInvokeConfig:
            function_name = lambda_function.logical_id
            event_invoke_resources, event_invoke_policies = self._construct_event_invoke_config(
                function_name, alias_name, lambda_alias, intrinsics_resolver, conditions, self.EventInvokeConfig
            )
            resources.extend(event_invoke_resources)

        managed_policy_map = kwargs.get("managed_policy_map", {})
        get_managed_policy_map = kwargs.get("get_managed_policy_map")

        execution_role = None
        if lambda_function.Role is None:
            execution_role = self._construct_role(
                managed_policy_map,
                event_invoke_policies,
                intrinsics_resolver,
                get_managed_policy_map,
            )
            lambda_function.Role = execution_role.get_runtime_attr("arn")
            resources.append(execution_role)

        try:
            resources += self._generate_event_resources(
                lambda_function,
                execution_role,
                kwargs["event_resources"],
                intrinsics_resolver,
                lambda_alias=lambda_alias,
                original_template=kwargs.get("original_template"),
            )
        except InvalidEventException as e:
            raise InvalidResourceException(self.logical_id, e.message) from e

        self.propagate_tags(resources, self.Tags, self.PropagateTags)

        return resources

    def _construct_event_invoke_config(  # noqa: PLR0913
        self,
        function_name: str,
        alias_name: str,
        lambda_alias: Optional[LambdaAlias],
        intrinsics_resolver: IntrinsicsResolver,
        conditions: Any,
        event_invoke_config: Dict[str, Any],
    ) -> Tuple[List[Any], List[Dict[str, Any]]]:
        """
        Create a `AWS::Lambda::EventInvokeConfig` based on the input dict `EventInvokeConfig`
        """
        resources = []
        policy_document = []

        # Try to resolve.
        resolved_event_invoke_config = intrinsics_resolver.resolve_parameter_refs(self.EventInvokeConfig)

        logical_id = f"{function_name}EventInvokeConfig"
        lambda_event_invoke_config = (
            LambdaEventInvokeConfig(
                logical_id=logical_id, depends_on=[lambda_alias.logical_id], attributes=self.resource_attributes
            )
            if lambda_alias
            else LambdaEventInvokeConfig(logical_id=logical_id, attributes=self.resource_attributes)
        )

        dest_config = {}
        input_dest_config = resolved_event_invoke_config.get("DestinationConfig")
        if input_dest_config:
            sam_expect(input_dest_config, self.logical_id, "EventInvokeConfig.DestinationConfig").to_be_a_map()

            for config_name in ["OnSuccess", "OnFailure"]:
                config_value = input_dest_config.get(config_name)
                if config_value is not None:
                    sam_expect(
                        config_value, self.logical_id, f"EventInvokeConfig.DestinationConfig.{config_name}"
                    ).to_be_a_map()
                    resource, destination, policy = self._validate_and_inject_resource(
                        config_value, config_name, logical_id, conditions
                    )
                    dest_config[config_name] = {"Destination": destination}
                    event_invoke_config["DestinationConfig"][config_name]["Destination"] = destination
                    if resource is not None:
                        resources.extend([resource])
                    if policy is not None:
                        policy_document.append(policy)

        lambda_event_invoke_config.FunctionName = ref(function_name)
        if alias_name:
            lambda_event_invoke_config.Qualifier = alias_name
        else:
            lambda_event_invoke_config.Qualifier = "$LATEST"
        lambda_event_invoke_config.DestinationConfig = dest_config
        lambda_event_invoke_config.MaximumEventAgeInSeconds = resolved_event_invoke_config.get(
            "MaximumEventAgeInSeconds"
        )
        lambda_event_invoke_config.MaximumRetryAttempts = resolved_event_invoke_config.get("MaximumRetryAttempts")
        resources.extend([lambda_event_invoke_config])

        return resources, policy_document

    def _validate_and_inject_resource(
        self, dest_config: Dict[str, Any], event: str, logical_id: str, conditions: Dict[str, Any]
    ) -> Tuple[Optional[Resource], Optional[Any], Dict[str, Any]]:
        """
        For Event Invoke Config, if the user has not specified a destination ARN for SQS/SNS, SAM
        auto creates a SQS and SNS resource with defaults. Intrinsics are supported in the Destination
        ARN property, so to handle conditional ifs we have to inject if conditions in the auto created
        SQS/SNS resources as well as in the policy documents.
        """
        accepted_types_list = ["SQS", "SNS", "EventBridge", "Lambda", "S3Bucket"]
        auto_inject_list = ["SQS", "SNS"]
        resource: Optional[Union[SNSTopic, SQSQueue]] = None
        policy = {}
        destination = dest_config.get("Destination")

        resource_logical_id = logical_id + event
        if dest_config.get("Type") is None or dest_config.get("Type") not in accepted_types_list:
            raise InvalidResourceException(
                self.logical_id, "'Type: {}' must be one of {}".format(dest_config.get("Type"), accepted_types_list)
            )

        property_condition, dest_arn = self._get_or_make_condition(
            dest_config.get("Destination"), logical_id, conditions
        )
        if dest_config.get("Destination") is None or property_condition is not None:
            combined_condition = self._make_and_conditions(
                self.get_passthrough_resource_attributes().get("Condition"), property_condition, conditions
            )
            if dest_config.get("Type") in auto_inject_list:
                if dest_config.get("Type") == "SQS":
                    resource = SQSQueue(
                        resource_logical_id + "Queue", attributes=self.get_passthrough_resource_attributes()
                    )
                if dest_config.get("Type") == "SNS":
                    resource = SNSTopic(
                        resource_logical_id + "Topic", attributes=self.get_passthrough_resource_attributes()
                    )
                if resource:
                    if combined_condition:
                        resource.set_resource_attribute("Condition", combined_condition)
                    destination = (
                        make_conditional(property_condition, resource.get_runtime_attr("arn"), dest_arn)
                        if property_condition
                        else resource.get_runtime_attr("arn")
                    )
                policy = self._add_event_invoke_managed_policy(dest_config, resource_logical_id, destination)
            else:
                raise InvalidResourceException(
                    self.logical_id, f"Destination is required if Type is not {auto_inject_list}"
                )
        if dest_config.get("Destination") is not None and property_condition is None:
            policy = self._add_event_invoke_managed_policy(
                dest_config, resource_logical_id, dest_config.get("Destination")
            )

        return resource, destination, policy

    def _make_and_conditions(self, resource_condition: Any, property_condition: Any, conditions: Dict[str, Any]) -> Any:
        if resource_condition is None:
            return property_condition

        if property_condition is None:
            return resource_condition

        and_condition = make_and_condition([{"Condition": resource_condition}, {"Condition": property_condition}])
        condition_name = self._make_gen_condition_name(resource_condition + "AND" + property_condition, self.logical_id)
        conditions[condition_name] = and_condition

        return condition_name

    def _get_or_make_condition(self, destination: Any, logical_id: str, conditions: Dict[str, Any]) -> Tuple[Any, Any]:
        """
        This method checks if there is an If condition on Destination property. Since we auto create
        SQS and SNS if the destination ARN is not provided, we need to make sure that If condition
        is handled here.
        True case: Only create the Queue/Topic if the condition is true
        Destination: !If [SomeCondition, {Ref: AWS::NoValue}, queue-arn]

        False case : Only create the Queue/Topic if the condition is false.
        Destination: !If [SomeCondition, queue-arn, {Ref: AWS::NoValue}]

        For the false case, we need to add a new condition that negates the existing condition, and
        add that to the top-level Conditions.
        """
        if destination is None:
            return None, None
        if is_intrinsic_if(destination):
            dest_list = destination.get("Fn::If")
            if is_intrinsic_no_value(dest_list[1]) and is_intrinsic_no_value(dest_list[2]):
                return None, None
            if is_intrinsic_no_value(dest_list[1]):
                return dest_list[0], dest_list[2]
            if is_intrinsic_no_value(dest_list[2]):
                condition = dest_list[0]
                not_condition = self._make_gen_condition_name("NOT" + condition, logical_id)
                conditions[not_condition] = make_not_conditional(condition)
                return not_condition, dest_list[1]
        return None, None

    def _make_gen_condition_name(self, name: str, hash_input: str) -> str:
        # Make sure the property name is not over CFN limit (currently 255)
        hash_digest = logical_id_generator.LogicalIdGenerator("", hash_input).gen()
        condition_name: str = name + hash_digest
        if len(condition_name) > _CONDITION_CHAR_LIMIT:
            return input(condition_name)[:_CONDITION_CHAR_LIMIT]
        return condition_name

    def _get_resolved_alias_name(
        self,
        property_name: str,
        original_alias_value: Intrinsicable[str],
        intrinsics_resolver: IntrinsicsResolver,
    ) -> str:
        """
        Alias names can be supplied as an intrinsic function. This method tries to extract alias name from a reference
        to a parameter. If it cannot completely resolve (ie. if a complex intrinsic function was used), then this
        method raises an exception. If alias name is just a plain string, it will return as is

        :param dict or string original_alias_value: Value of Alias property as provided by the customer
        :param samtranslator.intrinsics.resolver.IntrinsicsResolver intrinsics_resolver: Instance of the resolver that
            knows how to resolve parameter references
        :return string: Alias name
        :raises InvalidResourceException: If the value is a complex intrinsic function that cannot be resolved
        """

        # Try to resolve.
        resolved_alias_name = intrinsics_resolver.resolve_parameter_refs(original_alias_value)

        if not isinstance(resolved_alias_name, str):
            # This is still a dictionary which means we are not able to completely resolve intrinsics
            raise InvalidResourceException(
                self.logical_id, f"'{property_name}' must be a string or a Ref to a template parameter"
            )

        return resolved_alias_name

    def _validate_tenancy_config_compatibility(self) -> None:
        if not self.TenancyConfig:
            return

        if self.ProvisionedConcurrencyConfig:
            raise InvalidResourceException(
                self.logical_id,
                "Provisioned concurrency is not supported for functions enabled with tenancy configuration.",
            )

        if self.FunctionUrlConfig:
            raise InvalidResourceException(
                self.logical_id,
                "Function URL is not supported for functions enabled with tenancy configuration.",
            )

        if self.SnapStart:
            raise InvalidResourceException(
                self.logical_id,
                "SnapStart is not supported for functions enabled with tenancy configuration.",
            )

        if self.Events:
            for event in self.Events.values():
                event_type = event.get("Type")
                if event_type not in ["Api", "HttpApi"]:
                    raise InvalidResourceException(
                        self.logical_id,
                        f"Event source '{event_type}' is not supported for functions enabled with tenancy configuration. Only Api and HttpApi event sources are supported.",
                    )

    def _construct_lambda_function(self, intrinsics_resolver: IntrinsicsResolver) -> LambdaFunction:
        """Constructs and returns the Lambda function.

        :returns: a list containing the Lambda function and execution role resources
        :rtype: list
        """
        lambda_function = LambdaFunction(
            self.logical_id, depends_on=self.depends_on, attributes=self.resource_attributes
        )

        if self.FunctionName:
            lambda_function.FunctionName = self.FunctionName

        lambda_function.Handler = self.Handler
        lambda_function.Runtime = self.Runtime
        lambda_function.Description = self.Description
        lambda_function.MemorySize = self.MemorySize
        lambda_function.Timeout = self.Timeout
        lambda_function.VpcConfig = self.VpcConfig
        lambda_function.Role = self.Role
        lambda_function.Environment = self.Environment
        lambda_function.Code = self._construct_code_dict()
        lambda_function.KmsKeyArn = self.KmsKeyArn
        lambda_function.ReservedConcurrentExecutions = self.ReservedConcurrentExecutions
        lambda_function.Tags = self._construct_tag_list(self.Tags)
        lambda_function.Layers = self.Layers
        lambda_function.FileSystemConfigs = self.FileSystemConfigs
        lambda_function.ImageConfig = self.ImageConfig
        lambda_function.PackageType = self.PackageType
        lambda_function.Architectures = self.Architectures
        lambda_function.SnapStart = self.SnapStart
        lambda_function.EphemeralStorage = self.EphemeralStorage

        tracing = intrinsics_resolver.resolve_parameter_refs(self.Tracing)

        # Explicitly setting Trace to 'Disabled' is the same as omitting Tracing property.
        if self.Tracing and tracing != LAMBDA_TRACING_CONFIG_DISABLED:
            lambda_function.TracingConfig = {"Mode": self.Tracing}

        if self.DeadLetterQueue:
            lambda_function.DeadLetterConfig = {"TargetArn": self.DeadLetterQueue["TargetArn"]}

        lambda_function.CodeSigningConfigArn = self.CodeSigningConfigArn

        lambda_function.RuntimeManagementConfig = self.RuntimeManagementConfig  # type: ignore[attr-defined]
        lambda_function.LoggingConfig = self.LoggingConfig
        lambda_function.TenancyConfig = self.TenancyConfig
        lambda_function.RecursiveLoop = self.RecursiveLoop
<<<<<<< HEAD
        lambda_function.DurableConfig = self.DurableConfig
=======

        # Transform capacity provider configuration
        if self.CapacityProviderConfig:
            lambda_function.CapacityProviderConfig = self._transform_capacity_provider_config()

        # Pass through function scaling configuration
        if self.FunctionScalingConfig:
            lambda_function.FunctionScalingConfig = self.FunctionScalingConfig

        # Pass through PublishToLatestPublished configuration
        if self.PublishToLatestPublished is not None:
            lambda_function.PublishToLatestPublished = self.PublishToLatestPublished

>>>>>>> 414132d5
        self._validate_package_type(lambda_function)
        return lambda_function

    def _transform_capacity_provider_config(self) -> Dict[str, Any]:
        """
        Transform SAM CapacityProviderConfig to CloudFormation format.

        Transforms from:
        CapacityProviderConfig:
          Arn: <capacity-provider-arn>
          PerExecutionEnvironmentMaxConcurrency: <integer>
          ExecutionEnvironmentMemoryGiBPerVCpu: <number>

        To:
        CapacityProviderConfig:
          LambdaManagedInstancesCapacityProviderConfig:
            CapacityProviderArn: <capacity-provider-arn>
            PerExecutionEnvironmentMaxConcurrency: <integer>
            ExecutionEnvironmentMemoryGiBPerVCpu: <number>
        """
        if not self.CapacityProviderConfig:
            return {}

        # Validate CapacityProviderConfig using Pydantic model directly for comprehensive error collection
        try:
            validated_model = aws_serverless_function.CapacityProviderConfig.parse_obj(self.CapacityProviderConfig)
        except Exception as e:
            raise InvalidResourceException(self.logical_id, f"Invalid CapacityProviderConfig: {e!s}") from e

        # Extract validated properties - cast to Any to handle SamIntrinsicable types
        capacity_provider_arn: Optional[SamIntrinsicable[str]] = validated_model.Arn
        max_concurrency: Optional[SamIntrinsicable[int]] = validated_model.PerExecutionEnvironmentMaxConcurrency
        memory_to_vcpu_ratio: Optional[SamIntrinsicable[float]] = validated_model.ExecutionEnvironmentMemoryGiBPerVCpu

        # Build the transformed structure
        ec2_config: Dict[str, Any] = {"CapacityProviderArn": capacity_provider_arn}

        if max_concurrency is not None:
            ec2_config["PerExecutionEnvironmentMaxConcurrency"] = max_concurrency

        if memory_to_vcpu_ratio is not None:
            ec2_config["ExecutionEnvironmentMemoryGiBPerVCpu"] = memory_to_vcpu_ratio

        return {"LambdaManagedInstancesCapacityProviderConfig": ec2_config}

    def _add_event_invoke_managed_policy(
        self, dest_config: Dict[str, Any], logical_id: str, dest_arn: Any
    ) -> Dict[str, Any]:
        if dest_config and dest_config.get("Type"):
            _type = dest_config.get("Type")
            if _type == "SQS":
                return IAMRolePolicies.sqs_send_message_role_policy(dest_arn, logical_id)
            if _type == "SNS":
                return IAMRolePolicies.sns_publish_role_policy(dest_arn, logical_id)
            # Event Bridge and Lambda Arns are passthrough.
            if _type == "EventBridge":
                return IAMRolePolicies.event_bus_put_events_role_policy(dest_arn, logical_id)
            if _type == "Lambda":
                return IAMRolePolicies.lambda_invoke_function_role_policy(dest_arn, logical_id)
            if _type == "S3Bucket":
                return IAMRolePolicies.s3_send_event_payload_role_policy(dest_arn, logical_id)
        return {}

    def _construct_role(
        self,
        managed_policy_map: Dict[str, Any],
        event_invoke_policies: List[Dict[str, Any]],
        intrinsics_resolver: IntrinsicsResolver,
        get_managed_policy_map: Optional[GetManagedPolicyMap] = None,
    ) -> IAMRole:
        """Constructs a Lambda execution role based on this SAM function's Policies property.

        :returns: the generated IAM Role
        :rtype: model.iam.IAMRole
        """
        role_attributes = self.get_passthrough_resource_attributes()

        assume_role_policy_document = (
            self.AssumeRolePolicyDocument
            if self.AssumeRolePolicyDocument is not None
            else IAMRolePolicies.lambda_assume_role_policy()
        )

        managed_policy_arns = [ArnGenerator.generate_aws_managed_policy_arn("service-role/AWSLambdaBasicExecutionRole")]

        tracing = intrinsics_resolver.resolve_parameter_refs(self.Tracing)

        # Do not add xray policy to generated IAM role if users explicitly specify 'Disabled' in Tracing property.
        if self.Tracing and tracing != LAMBDA_TRACING_CONFIG_DISABLED:
            managed_policy_name = get_xray_managed_policy_name()
            managed_policy_arns.append(ArnGenerator.generate_aws_managed_policy_arn(managed_policy_name))
        if self.VpcConfig:
            managed_policy_arns.append(
                ArnGenerator.generate_aws_managed_policy_arn("service-role/AWSLambdaVPCAccessExecutionRole")
            )

        function_policies = ResourcePolicies(
            {"Policies": self.Policies},
            # No support for policy templates in the "core"
            policy_template_processor=None,
        )
        policy_documents = []

        if self.DeadLetterQueue:
            policy_documents.append(
                IAMRolePolicies.dead_letter_queue_policy(
                    self.dead_letter_queue_policy_actions[self.DeadLetterQueue["Type"]],
                    self.DeadLetterQueue["TargetArn"],
                )
            )

        if self.EventInvokeConfig and event_invoke_policies is not None:
            policy_documents.extend(event_invoke_policies)

        return construct_role_for_resource(
            resource_logical_id=self.logical_id,
            attributes=role_attributes,
            managed_policy_map=managed_policy_map,
            assume_role_policy_document=assume_role_policy_document,
            resource_policies=function_policies,
            managed_policy_arns=managed_policy_arns,
            policy_documents=policy_documents,
            role_path=self.RolePath,
            permissions_boundary=self.PermissionsBoundary,
            tags=self._construct_tag_list(self.Tags),
            get_managed_policy_map=get_managed_policy_map,
        )

    def _validate_package_type(self, lambda_function: LambdaFunction) -> None:
        """
        Validates Function based on the existence of Package type
        """
        packagetype = lambda_function.PackageType or ZIP

        if packagetype not in [ZIP, IMAGE]:
            raise InvalidResourceException(
                lambda_function.logical_id,
                f"PackageType needs to be `{ZIP}` or `{IMAGE}`",
            )

        def _validate_package_type_zip() -> None:
            if not all([lambda_function.Runtime, lambda_function.Handler]):
                raise InvalidResourceException(
                    lambda_function.logical_id,
                    f"Runtime and Handler needs to be present when PackageType is of type `{ZIP}`",
                )

            if any([lambda_function.Code.get("ImageUri", False), lambda_function.ImageConfig]):
                raise InvalidResourceException(
                    lambda_function.logical_id,
                    f"ImageUri or ImageConfig cannot be present when PackageType is of type `{ZIP}`",
                )

        def _validate_package_type_image() -> None:
            if any([lambda_function.Handler, lambda_function.Runtime, lambda_function.Layers]):
                raise InvalidResourceException(
                    lambda_function.logical_id,
                    f"Runtime, Handler, Layers cannot be present when PackageType is of type `{IMAGE}`",
                )
            if not lambda_function.Code.get("ImageUri"):
                raise InvalidResourceException(
                    lambda_function.logical_id,
                    f"ImageUri needs to be present when PackageType is of type `{IMAGE}`",
                )

        _validate_per_package_type = {ZIP: _validate_package_type_zip, IMAGE: _validate_package_type_image}

        # Call appropriate validation function based on the package type.
        return _validate_per_package_type[packagetype]()

    def _validate_dlq(self, dead_letter_queue: Dict[str, Any]) -> None:
        """Validates whether the DeadLetterQueue LogicalId is validation
        :raise: InvalidResourceException
        """
        # Validate required logical ids
        valid_dlq_types = str(list(self.dead_letter_queue_policy_actions.keys()))

        dlq_type = dead_letter_queue.get("Type")
        if not dlq_type or not dead_letter_queue.get("TargetArn"):
            raise InvalidResourceException(
                self.logical_id,
                "'DeadLetterQueue' requires Type and TargetArn properties to be specified.",
            )
        sam_expect(dlq_type, self.logical_id, "DeadLetterQueue.Type").to_be_a_string()

        # Validate required Types
        if dlq_type not in self.dead_letter_queue_policy_actions:
            raise InvalidResourceException(self.logical_id, f"'DeadLetterQueue' requires Type of {valid_dlq_types}")

    def _event_resources_to_link(self, resources: Dict[str, Any]) -> Dict[str, Any]:
        event_resources = {}
        if self.Events:
            for logical_id, event_dict in self.Events.items():
                try:
                    event_source = self.event_resolver.resolve_resource_type(event_dict).from_dict(
                        self.logical_id + logical_id, event_dict, logical_id
                    )
                except (TypeError, AttributeError) as e:
                    raise InvalidEventException(logical_id, f"{e}") from e
                event_resources[logical_id] = event_source.resources_to_link(resources)
        return event_resources

    @staticmethod
    def order_events(event: Tuple[str, Any]) -> Any:
        """
        Helper method for sorting Function Events. Returns a key to use in sorting this event

        This is mainly used for HttpApi Events, where we need to evaluate the "$default" path (if any)
            before we evaluate any of the other paths ("/", etc), so we can make sure we don't create any
            redundant permissions. This sort places "$" before "/" or any alphanumeric characters.
        :param event: tuple of (logical_id, event_dictionary) that contains event information
        """
        logical_id, event_dict = event
        if not isinstance(event_dict, dict):
            return logical_id
        return event_dict.get("Properties", {}).get("Path", logical_id)

    def _generate_event_resources(  # noqa: PLR0913
        self,
        lambda_function: LambdaFunction,
        execution_role: Optional[IAMRole],
        event_resources: Any,
        intrinsics_resolver: IntrinsicsResolver,
        lambda_alias: Optional[LambdaAlias] = None,
        original_template: Optional[Dict[str, Any]] = None,
    ) -> List[Any]:
        """Generates and returns the resources associated with this function's events.

        :param model.lambda_.LambdaFunction lambda_function: generated Lambda function
        :param iam.IAMRole execution_role: generated Lambda execution role
        :param implicit_api: Global Implicit API resource where the implicit APIs get attached to, if necessary
        :param implicit_api_stage: Global implicit API stage resource where implicit APIs get attached to, if necessary
        :param event_resources: All the event sources associated with this Lambda function
        :param model.lambda_.LambdaAlias lambda_alias: Optional Lambda Alias resource if we want to connect the
            event sources to this alias

        :returns: a list containing the function's event resources
        :rtype: list
        """
        resources = []
        if self.Events:
            for logical_id, event_dict in sorted(self.Events.items(), key=SamFunction.order_events):
                try:
                    eventsource = self.event_resolver.resolve_resource_type(event_dict).from_dict(
                        lambda_function.logical_id + logical_id, event_dict, logical_id
                    )
                except TypeError as e:
                    raise InvalidEventException(logical_id, f"{e}") from e

                kwargs = {
                    # When Alias is provided, connect all event sources to the alias and *not* the function
                    "function": lambda_alias or lambda_function,
                    "role": execution_role,
                    "intrinsics_resolver": intrinsics_resolver,
                    "original_template": original_template,
                }

                for name, resource in event_resources[logical_id].items():
                    kwargs[name] = resource
                resources += eventsource.to_cloudformation(**kwargs)

        return resources

    def _construct_code_dict(self) -> Dict[str, Any]:
        """Constructs Lambda Code Dictionary based on the accepted SAM artifact properties such
        as `InlineCode`, `CodeUri` and `ImageUri` and also raises errors if more than one of them is
        defined. `PackageType` determines which artifacts are considered.

        :raises InvalidResourceException when conditions on the SAM artifact properties are not met.
        """
        # list of accepted artifacts
        packagetype = self.PackageType or ZIP
        artifacts = {}

        if packagetype == ZIP:
            artifacts = {"InlineCode": self.InlineCode, "CodeUri": self.CodeUri}
        elif packagetype == IMAGE:
            artifacts = {"ImageUri": self.ImageUri}

        if packagetype not in [ZIP, IMAGE]:
            raise InvalidResourceException(self.logical_id, f"invalid 'PackageType' : {packagetype}")

        # Inline function for transformation of inline code.
        # It accepts arbitrary argumemnts, because the arguments do not matter for the result.
        def _construct_inline_code(*args: Any, **kwargs: Dict[str, Any]) -> Dict[str, Any]:
            return {"ZipFile": self.InlineCode}

        # dispatch mechanism per artifact on how it needs to be transformed.
        artifact_dispatch: Dict[str, Callable[..., Dict[str, Any]]] = {
            "InlineCode": _construct_inline_code,
            "CodeUri": construct_s3_location_object,
            "ImageUri": construct_image_code_object,
        }

        filtered_artifacts = dict(filter(lambda x: x[1] is not None, artifacts.items()))
        # There are more than one allowed artifact types present, raise an Error.
        # There are no valid artifact types present, also raise an Error.
        if len(filtered_artifacts) > 1 or len(filtered_artifacts) == 0:
            if packagetype == ZIP and len(filtered_artifacts) == 0:
                raise InvalidResourceException(self.logical_id, "Only one of 'InlineCode' or 'CodeUri' can be set.")
            if packagetype == IMAGE:
                raise InvalidResourceException(self.logical_id, "'ImageUri' must be set.")

        filtered_keys = list(filtered_artifacts.keys())
        # NOTE(sriram-mv): This precedence order is important. It is protect against python2 vs python3
        # dictionary ordering when getting the key values with .keys() on a dictionary.
        # Do not change this precedence order.
        if "InlineCode" in filtered_keys:
            filtered_key = "InlineCode"
        elif "CodeUri" in filtered_keys:
            filtered_key = "CodeUri"
        elif "ImageUri" in filtered_keys:
            filtered_key = "ImageUri"
        else:
            raise InvalidResourceException(self.logical_id, "Either 'InlineCode' or 'CodeUri' must be set.")
        dispatch_function: Callable[..., Dict[str, Any]] = artifact_dispatch[filtered_key]
        code_dict = dispatch_function(artifacts[filtered_key], self.logical_id, filtered_key)
        if self.SourceKMSKeyArn and packagetype == ZIP:
            code_dict["SourceKMSKeyArn"] = self.SourceKMSKeyArn
        return code_dict

    def _get_default_version_deletion_policy(self) -> str:
        """
        Determine the default DeletionPolicy for Lambda version resources.

        Returns:
            str: "Delete" for functions with CapacityProviderConfig,
                 "Retain" for classic Lambda functions
        """
        if self.CapacityProviderConfig is not None:
            # LMI function - delete versions to avoid unnecessary costs
            return DeletionPolicy.DELETE
        # Classic Lambda function - retain versions (existing behavior)
        return DeletionPolicy.RETAIN

    def _construct_version(  # noqa: PLR0912
        self,
        function: LambdaFunction,
        intrinsics_resolver: IntrinsicsResolver,
        resource_resolver: ResourceResolver,
        code_sha256: Optional[str] = None,
    ) -> LambdaVersion:
        """Constructs a Lambda Version resource that will be auto-published when CodeUri of the function changes.
        Old versions will not be deleted without a direct reference from the CloudFormation template.

        :param model.lambda_.LambdaFunction function: Lambda function object that is being connected to a version
        :param model.intrinsics.resolver.IntrinsicsResolver intrinsics_resolver: Class that can help resolve
            references to parameters present in CodeUri. It is a common usecase to set S3Key of Code to be a
            template parameter. Need to resolve the values otherwise we will never detect a change in Code dict
        :param str code_sha256: User predefined hash of the Lambda function code
        :return: Lambda function Version resource
        """
        code_dict = function.Code
        if not code_dict:
            raise ValueError("Lambda function code must be a valid non-empty dictionary")

        if not intrinsics_resolver:
            raise ValueError("intrinsics_resolver is required for versions creation")

        # Resolve references to template parameters before creating hash. This will *not* resolve all intrinsics
        # because we cannot resolve runtime values like Arn of a resource. For purposes of detecting changes, this
        # is good enough. Here is why:
        #
        # When using intrinsic functions there are two cases when has must change:
        #   - Value of the template parameter changes
        #   - (or) LogicalId of a referenced resource changes ie. !GetAtt NewResource.Arn
        #
        # Later case will already change the hash because some value in the Code dictionary changes. We handle the
        # first case by resolving references to template parameters. It is okay even if these references are
        # present inside another intrinsic such as !Join. The resolver will replace the reference with the parameter's
        # value and keep all other parts of !Join identical. This will still trigger a change in the hash.
        code_dict = intrinsics_resolver.resolve_parameter_refs(code_dict)

        # Construct the LogicalID of Lambda version by appending 10 characters of SHA of CodeUri. This is necessary
        # to trigger creation of a new version every time code location changes. Since logicalId changes, CloudFormation
        # will drop the old version and create a new one for us. We set a DeletionPolicy on the version resource to
        # prevent CloudFormation from actually deleting the underlying version resource
        #
        # SHA Collisions: For purposes of triggering a new update, we are concerned about just the difference previous
        #                 and next hashes. The chances that two subsequent hashes collide is fairly low.
        prefix = f"{self.logical_id}Version"
        logical_dict = {}
        # We can't directly change AutoPublishAlias as that would be a breaking change, so we have to add this opt-in
        # property that when set to true would change the lambda version whenever a property in the lambda function changes
        if self.AutoPublishAliasAllProperties:
            properties = function._generate_resource_dict().get("Properties", {})

            # When a Lambda LayerVersion resource is updated, a new Lambda layer is created.
            # However, we need the Lambda function to automatically create a new version
            # and use the new layer. By setting the `PublishLambdaVersion` property to true,
            # a new Lambda function version will be created when the layer version is updated.
            if function.Layers:
                for layer in function.Layers:
                    layer_logical_id = get_logical_id_from_intrinsic(layer)
                    if not layer_logical_id:
                        continue

                    layer_resource = resource_resolver.get_resource_by_logical_id(layer_logical_id)
                    if not layer_resource:
                        continue

                    layer_properties = layer_resource.get("Properties", {})
                    publish_lambda_version = layer_properties.get("PublishLambdaVersion", False)
                    if publish_lambda_version:
                        properties.update({layer_logical_id: layer_properties})

            logical_dict = properties
        else:
            with suppress(AttributeError, UnboundLocalError):
                logical_dict = code_dict.copy()
            if function.Environment:
                logical_dict.update(function.Environment)
            if function.MemorySize:
                logical_dict.update({"MemorySize": function.MemorySize})
            # If SnapStart is enabled we want to publish a new version, to have the corresponding snapshot
            if function.SnapStart and function.SnapStart.get("ApplyOn", "None") != "None":
                logical_dict.update({"SnapStart": function.SnapStart})
        logical_id = logical_id_generator.LogicalIdGenerator(prefix, logical_dict, code_sha256).gen()

        attributes = self.get_passthrough_resource_attributes()
        if "DeletionPolicy" not in attributes:
            if self.VersionDeletionPolicy is not None:
                # User explicitly specified VersionDeletionPolicy
                attributes["DeletionPolicy"] = self.VersionDeletionPolicy
            else:
                # Use smart default based on function type
                attributes["DeletionPolicy"] = self._get_default_version_deletion_policy()

        lambda_version = LambdaVersion(logical_id=logical_id, attributes=attributes)
        lambda_version.FunctionName = function.get_runtime_attr("name")
        lambda_version.Description = self.VersionDescription

        if self.CapacityProviderConfig is not None and self.FunctionScalingConfig is not None:
            lambda_version.FunctionScalingConfig = self.FunctionScalingConfig

        return lambda_version

    def _construct_alias(self, name: str, function: LambdaFunction, version: LambdaVersion) -> LambdaAlias:
        """Constructs a Lambda Alias for the given function and pointing to the given version

        :param string name: Name of the alias
        :param model.lambda_.LambdaFunction function: Lambda function object to associate the alias with
        :param model.lambda_.LambdaVersion version: Lambda version object to associate the alias with
        :return: Lambda alias object
        :rtype model.lambda_.LambdaAlias
        """

        if not name:
            raise InvalidResourceException(self.logical_id, "Alias name is required to create an alias")

        # Validate alias name against the required pattern: (?!^[0-9]+$)([a-zA-Z0-9-_]+)
        # This ensures the alias name:
        # 1. Contains only alphanumeric characters, hyphens, and underscores
        # 2. Is not purely numeric
        ALIAS_REGEX = r"(?!^[0-9]+$)([a-zA-Z0-9\-_]+)$"
        if not re.match(ALIAS_REGEX, name):
            raise InvalidResourceException(
                self.logical_id,
                f"AutoPublishAlias name ('{name}') must contain only alphanumeric characters, hyphens, or underscores matching (?!^[0-9]+$)([a-zA-Z0-9-_]+) pattern.",
            )

        # Strip hyphens and underscores from the alias name for the logical ID
        # This ensures the logical ID contains only alphanumeric characters
        alias_alphanumeric_name = name.replace("-", "D").replace("_", "U")

        logical_id = f"{function.logical_id}Alias{alias_alphanumeric_name}"
        alias = LambdaAlias(logical_id=logical_id, attributes=self.get_passthrough_resource_attributes())
        alias.Name = name
        alias.FunctionName = function.get_runtime_attr("name")
        alias.FunctionVersion = version.get_runtime_attr("version")
        if self.ProvisionedConcurrencyConfig:
            alias.ProvisionedConcurrencyConfig = self.ProvisionedConcurrencyConfig

        return alias

    def _validate_deployment_preference_and_add_update_policy(  # noqa: PLR0913
        self,
        deployment_preference_collection: Optional[DeploymentPreferenceCollection],
        lambda_alias: Optional[LambdaAlias],
        intrinsics_resolver: IntrinsicsResolver,
        mappings_resolver: IntrinsicsResolver,
        passthrough_resource_attributes: Dict[str, Any],
        feature_toggle: Optional[FeatureToggle] = None,
    ) -> None:
        if not self.DeploymentPreference:
            return

        if "Enabled" in self.DeploymentPreference:
            # resolve intrinsics and mappings for Enabled
            enabled = self.DeploymentPreference["Enabled"]
            enabled = intrinsics_resolver.resolve_parameter_refs(enabled)
            enabled = mappings_resolver.resolve_parameter_refs(enabled)
            self.DeploymentPreference["Enabled"] = enabled

        if "Type" in self.DeploymentPreference:
            # resolve intrinsics and mappings for Type
            preference_type = self.DeploymentPreference["Type"]
            preference_type = intrinsics_resolver.resolve_parameter_refs(preference_type)
            preference_type = mappings_resolver.resolve_parameter_refs(preference_type)
            self.DeploymentPreference["Type"] = preference_type

        if "PassthroughCondition" in self.DeploymentPreference:
            self.DeploymentPreference["PassthroughCondition"] = self._resolve_property_to_boolean(
                self.DeploymentPreference["PassthroughCondition"],
                "PassthroughCondition",
                intrinsics_resolver,
                mappings_resolver,
            )
        elif feature_toggle:
            self.DeploymentPreference["PassthroughCondition"] = feature_toggle.is_enabled(
                "deployment_preference_condition_fix"
            )
        else:
            self.DeploymentPreference["PassthroughCondition"] = False

        if deployment_preference_collection is None:
            raise ValueError("deployment_preference_collection required for parsing the deployment preference")

        deployment_preference_collection.add(
            self.logical_id,
            self.DeploymentPreference,
            passthrough_resource_attributes.get("Condition"),
        )

        if deployment_preference_collection.get(self.logical_id).enabled:
            if not self.AutoPublishAlias:
                raise InvalidResourceException(
                    self.logical_id, "'DeploymentPreference' requires AutoPublishAlias property to be specified."
                )
            if lambda_alias is None:
                raise ValueError("lambda_alias expected for updating it with the appropriate update policy")

            lambda_alias.set_resource_attribute(
                "UpdatePolicy", deployment_preference_collection.update_policy(self.logical_id).to_dict()
            )

    def _resolve_property_to_boolean(
        self,
        property_value: Union[bool, str, Dict[str, Any]],
        property_name: str,
        intrinsics_resolver: IntrinsicsResolver,
        mappings_resolver: IntrinsicsResolver,
    ) -> bool:
        """
        Resolves intrinsics, if any, and/or converts string in a given property to boolean.
        Raises InvalidResourceException if can't resolve intrinsic or can't resolve string to boolean

        :param property_value: property value to resolve
        :param property_name: name/key of property to resolve
        :param intrinsics_resolver: resolves intrinsics
        :param mappings_resolver: resolves FindInMap
        :return bool: resolved boolean value
        """
        processed_property_value = intrinsics_resolver.resolve_parameter_refs(property_value)
        processed_property_value = mappings_resolver.resolve_parameter_refs(processed_property_value)

        # FIXME: We should support not only true/false, but also yes/no, on/off? See https://yaml.org/type/bool.html
        if processed_property_value in [True, "true", "True"]:
            return True
        if processed_property_value in [False, "false", "False"]:
            return False
        if is_intrinsic(processed_property_value):  # couldn't resolve intrinsic
            raise InvalidResourceException(
                self.logical_id,
                f"Unsupported intrinsic: the only intrinsic functions supported for "
                f"property {property_name} are FindInMap and parameter Refs.",
            )
        raise InvalidResourceException(self.logical_id, f"Invalid value for property {property_name}.")

    def _construct_function_url(
        self, lambda_function: LambdaFunction, lambda_alias: Optional[LambdaAlias], function_url_config: Dict[str, Any]
    ) -> LambdaUrl:
        """
        This method is used to construct a lambda url resource

        Parameters
        ----------
        lambda_function : LambdaFunction
            Lambda Function resource
        lambda_alias : LambdaAlias
            Lambda Alias resource

        Returns
        -------
        LambdaUrl
            Lambda Url resource
        """
        self._validate_function_url_params(lambda_function, function_url_config)

        logical_id = f"{lambda_function.logical_id}Url"
        lambda_url_attributes = self.get_passthrough_resource_attributes()
        lambda_url = LambdaUrl(logical_id=logical_id, attributes=lambda_url_attributes)

        cors = function_url_config.get("Cors")
        if cors:
            lambda_url.Cors = cors
        lambda_url.AuthType = function_url_config.get("AuthType")
        lambda_url.TargetFunctionArn = (
            lambda_alias.get_runtime_attr("arn") if lambda_alias else lambda_function.get_runtime_attr("name")
        )
        lambda_url.InvokeMode = function_url_config.get("InvokeMode")
        return lambda_url

    def _validate_function_url_params(
        self, lambda_function: LambdaFunction, function_url_config: Dict[str, Any]
    ) -> None:
        """
        Validate parameters provided to configure Lambda Urls
        """
        self._validate_url_auth_type(lambda_function, function_url_config)
        self._validate_cors_config_parameter(lambda_function, function_url_config)

    def _validate_url_auth_type(self, lambda_function: LambdaFunction, function_url_config: Dict[str, Any]) -> None:
        if is_intrinsic(function_url_config):
            return

        auth_type = function_url_config.get("AuthType")
        if auth_type and is_intrinsic(auth_type):
            return

        if not auth_type or auth_type not in ["AWS_IAM", "NONE"]:
            raise InvalidResourceException(
                lambda_function.logical_id,
                "AuthType is required to configure function property `FunctionUrlConfig`. Please provide either AWS_IAM or NONE.",
            )

    def _validate_cors_config_parameter(
        self, lambda_function: LambdaFunction, function_url_config: Dict[str, Any]
    ) -> None:
        if is_intrinsic(function_url_config):
            return

        cors_property_data_type = {
            "AllowOrigins": list,
            "AllowMethods": list,
            "AllowCredentials": bool,
            "AllowHeaders": list,
            "ExposeHeaders": list,
            "MaxAge": int,
        }

        cors = function_url_config.get("Cors")

        if not cors or is_intrinsic(cors):
            return

        sam_expect(cors, lambda_function.logical_id, "FunctionUrlConfig.Cors").to_be_a_map()

        for prop_name, prop_value in cors.items():
            if prop_name not in cors_property_data_type:
                raise InvalidResourceException(
                    lambda_function.logical_id,
                    f"{prop_name} is not a valid property for configuring Cors.",
                )
            prop_type = cors_property_data_type.get(prop_name, list)
            if not is_intrinsic(prop_value) and not isinstance(prop_value, prop_type):
                raise InvalidResourceException(
                    lambda_function.logical_id,
                    "{} must be of type {}.".format(prop_name, str(prop_type).split("'")[1]),
                )

    def _construct_url_permission(
        self, lambda_function: LambdaFunction, lambda_alias: Optional[LambdaAlias], function_url_config: Dict[str, Any]
    ) -> Optional[LambdaPermission]:
        """
        Construct the lambda permission associated with the function url resource in a case
        for public access when AuthType is NONE

        Parameters
        ----------
        lambda_function : LambdaUrl
            Lambda Function resource

        lambda_alias : LambdaAlias
            Lambda Alias resource


        function_url_config: Dict
            Function url config used to create FURL

        Returns
        -------
        LambdaPermission
            The lambda permission appended to a function url resource with public access
        """
        auth_type = function_url_config.get("AuthType")

        if auth_type not in ["NONE"] or is_intrinsic(function_url_config):
            return None

        logical_id = f"{lambda_function.logical_id}UrlPublicPermissions"
        lambda_permission_attributes = self.get_passthrough_resource_attributes()
        lambda_permission = LambdaPermission(logical_id=logical_id, attributes=lambda_permission_attributes)
        lambda_permission.Action = "lambda:InvokeFunctionUrl"
        lambda_permission.FunctionName = (
            lambda_alias.get_runtime_attr("arn") if lambda_alias else lambda_function.get_runtime_attr("name")
        )
        lambda_permission.Principal = "*"
        lambda_permission.FunctionUrlAuthType = auth_type
        return lambda_permission

    def _construct_invoke_permission(
        self, lambda_function: LambdaFunction, lambda_alias: Optional[LambdaAlias], function_url_config: Dict[str, Any]
    ) -> Optional[LambdaPermission]:
        """
        Construct the lambda permission associated with the function invoke resource in a case
        for public access when AuthType is NONE

        Parameters
        ----------
        lambda_function : LambdaUrl
            Lambda Function resource

        lambda_alias : LambdaAlias
            Lambda Alias resource

        function_url_config: Dict
            Function url config used to create FURL

        Returns
        -------
        LambdaPermission
            The lambda permission appended to a function that allow function invoke only from Function URL
        """
        # create lambda:InvokeFunction with InvokedViaFunctionUrl=True
        auth_type = function_url_config.get("AuthType")

        if auth_type not in ["NONE"] or is_intrinsic(function_url_config):
            return None

        logical_id = f"{lambda_function.logical_id}URLInvokeAllowPublicAccess"
        lambda_permission_attributes = self.get_passthrough_resource_attributes()
        lambda_invoke_permission = LambdaPermission(logical_id=logical_id, attributes=lambda_permission_attributes)
        lambda_invoke_permission.Action = "lambda:InvokeFunction"
        lambda_invoke_permission.Principal = "*"
        lambda_invoke_permission.FunctionName = (
            lambda_alias.get_runtime_attr("arn") if lambda_alias else lambda_function.get_runtime_attr("name")
        )
        lambda_invoke_permission.InvokedViaFunctionUrl = True

        return lambda_invoke_permission


class SamCapacityProvider(SamResourceMacro):
    """
    SAM CapacityProvider resource transformer
    """

    resource_type = "AWS::Serverless::CapacityProvider"
    resource_property_schema = aws_serverless_capacity_provider.Properties
    property_types = {
        "CapacityProviderName": Property(False, one_of(IS_STR, IS_DICT)),
        "VpcConfig": Property(True, IS_DICT),
        "OperatorRole": Property(False, one_of(IS_STR, IS_DICT)),
        "Tags": Property(False, IS_DICT),
        "PropagateTags": Property(False, IS_BOOL),
        "InstanceRequirements": Property(False, IS_DICT),
        "ScalingConfig": Property(False, IS_DICT),
        "KMSKeyArn": Property(False, one_of(IS_STR, IS_DICT)),
    }

    CapacityProviderName: Optional[Intrinsicable[str]]
    VpcConfig: Dict[str, Any]
    OperatorRole: Optional[PassThrough]
    Tags: Optional[Dict[str, Any]]
    PropagateTags: Optional[bool]
    InstanceRequirements: Optional[Dict[str, Any]]
    ScalingConfig: Optional[Dict[str, Any]]
    KMSKeyArn: Optional[Intrinsicable[str]]

    # Validation rules
    __validation_rules__ = [
        (
            ValidationRule.MUTUALLY_EXCLUSIVE,
            ["InstanceRequirements.AllowedTypes", "InstanceRequirements.ExcludedTypes"],
        ),
    ]

    def to_cloudformation(self, **kwargs: Any) -> List[Resource]:
        """
        Transform the SAM CapacityProvider resource to CloudFormation
        """
        self.validate_before_transform(schema_class=self.resource_property_schema, collect_all_errors=True)

        # Use enhanced validation method with comprehensive error collection
        model = self.validate_properties_and_return_model(
            aws_serverless_capacity_provider.Properties, collect_all_errors=True
        )

        capacity_provider_generator = CapacityProviderGenerator(
            logical_id=self.logical_id,
            capacity_provider_name=passthrough_value(model.CapacityProviderName),
            vpc_config=model.VpcConfig.dict() if model.VpcConfig else None,
            operator_role=passthrough_value(model.OperatorRole),
            tags=model.Tags,
            instance_requirements=(
                model.InstanceRequirements.dict(exclude_none=True) if model.InstanceRequirements else None
            ),
            scaling_config=model.ScalingConfig.dict() if model.ScalingConfig else None,
            kms_key_arn=passthrough_value(model.KMSKeyArn),
            depends_on=self.depends_on,
            resource_attributes=self.resource_attributes,
            passthrough_resource_attributes=self.get_passthrough_resource_attributes(),
        )

        resources = capacity_provider_generator.to_cloudformation()

        # Propagate tags to generated resources if PropagateTags is set.
        # Need to combine tags with sam tags; Existing propagate_tags() method replace
        # Tags assigned
        self.propagate_tags_combine(resources, model.Tags, self.PropagateTags)

        return resources


class SamApi(SamResourceMacro):
    """SAM rest API macro."""

    resource_type = "AWS::Serverless::Api"
    property_types = {
        # Internal property set only by Implicit API plugin. If set to True, the API Event Source code will inject
        # Lambda Integration URI to the Swagger. To preserve backwards compatibility, this must be set only for
        # Implicit APIs. For Explicit APIs, customer is expected to set integration URI themselves.
        # In the future, we might rename and expose this property to customers so they can have SAM manage Explicit APIs
        # Swagger.
        "__MANAGE_SWAGGER": PropertyType(False, IS_BOOL),
        "Name": PropertyType(False, one_of(IS_STR, IS_DICT)),
        "StageName": PropertyType(True, one_of(IS_STR, IS_DICT)),
        "Tags": PropertyType(False, IS_DICT),
        "PropagateTags": PropertyType(False, IS_BOOL),
        "DefinitionBody": PropertyType(False, IS_DICT),
        "DefinitionUri": PropertyType(False, one_of(IS_STR, IS_DICT)),
        "MergeDefinitions": Property(False, IS_BOOL),
        "CacheClusterEnabled": PropertyType(False, IS_BOOL),
        "CacheClusterSize": PropertyType(False, IS_STR),
        "Variables": PropertyType(False, IS_DICT),
        "EndpointConfiguration": PropertyType(False, one_of(IS_STR, IS_DICT)),
        "MethodSettings": PropertyType(False, IS_LIST),
        "BinaryMediaTypes": PropertyType(False, IS_LIST),
        "MinimumCompressionSize": PropertyType(False, IS_INT),
        "Cors": PropertyType(False, one_of(IS_STR, IS_DICT)),
        "Auth": PropertyType(False, IS_DICT),
        "GatewayResponses": PropertyType(False, IS_DICT),
        "AccessLogSetting": PropertyType(False, IS_DICT),
        "CanarySetting": PropertyType(False, IS_DICT),
        "TracingEnabled": PropertyType(False, IS_BOOL),
        "OpenApiVersion": PropertyType(False, IS_STR),
        "Models": PropertyType(False, IS_DICT),
        "Domain": PropertyType(False, IS_DICT),
        "FailOnWarnings": PropertyType(False, IS_BOOL),
        "Description": PropertyType(False, IS_STR),
        "Mode": PropertyType(False, IS_STR),
        "DisableExecuteApiEndpoint": PropertyType(False, IS_BOOL),
        "ApiKeySourceType": PropertyType(False, IS_STR),
        "AlwaysDeploy": Property(False, IS_BOOL),
        "Policy": PropertyType(False, one_of(IS_STR, IS_DICT)),
    }

    Name: Optional[Intrinsicable[str]]
    StageName: Optional[Intrinsicable[str]]
    Tags: Optional[Dict[str, Any]]
    PropagateTags: Optional[bool]
    DefinitionBody: Optional[Dict[str, Any]]
    DefinitionUri: Optional[Intrinsicable[str]]
    MergeDefinitions: Optional[bool]
    CacheClusterEnabled: Optional[Intrinsicable[bool]]
    CacheClusterSize: Optional[Intrinsicable[str]]
    Variables: Optional[Dict[str, Any]]
    EndpointConfiguration: Optional[Dict[str, Any]]
    MethodSettings: Optional[List[Any]]
    BinaryMediaTypes: Optional[List[Any]]
    MinimumCompressionSize: Optional[Intrinsicable[int]]
    Cors: Optional[Intrinsicable[str]]
    Auth: Optional[Dict[str, Any]]
    GatewayResponses: Optional[Dict[str, Any]]
    AccessLogSetting: Optional[Dict[str, Any]]
    CanarySetting: Optional[Dict[str, Any]]
    TracingEnabled: Optional[Intrinsicable[bool]]
    OpenApiVersion: Optional[Intrinsicable[str]]
    Models: Optional[Dict[str, Any]]
    Domain: Optional[Dict[str, Any]]
    FailOnWarnings: Optional[Intrinsicable[bool]]
    Description: Optional[Intrinsicable[str]]
    Mode: Optional[Intrinsicable[str]]
    DisableExecuteApiEndpoint: Optional[Intrinsicable[bool]]
    ApiKeySourceType: Optional[Intrinsicable[str]]
    AlwaysDeploy: Optional[bool]
    Policy: Optional[Union[Dict[str, Any], Intrinsicable[str]]]

    referable_properties = {
        "Stage": ApiGatewayStage.resource_type,
        "Deployment": ApiGatewayDeployment.resource_type,
        "DomainName": ApiGatewayDomainName.resource_type,
        "DomainNameV2": ApiGatewayDomainNameV2.resource_type,
        "UsagePlan": ApiGatewayUsagePlan.resource_type,
        "UsagePlanKey": ApiGatewayUsagePlanKey.resource_type,
        "ApiKey": ApiGatewayApiKey.resource_type,
    }

    @cw_timer
    def to_cloudformation(self, **kwargs) -> List[Resource]:  # type: ignore[no-untyped-def]
        """Returns the API Gateway RestApi, Deployment, and Stage to which this SAM Api corresponds.

        :param dict kwargs: already-converted resources that may need to be modified when converting this \
        macro to pure CloudFormation
        :returns: a list of vanilla CloudFormation Resources, to which this Function expands
        :rtype: list
        """

        intrinsics_resolver = kwargs["intrinsics_resolver"]
        self.BinaryMediaTypes = intrinsics_resolver.resolve_parameter_refs(self.BinaryMediaTypes)
        self.Domain = intrinsics_resolver.resolve_parameter_refs(self.Domain)
        self.Auth = intrinsics_resolver.resolve_parameter_refs(self.Auth)
        redeploy_restapi_parameters = kwargs.get("redeploy_restapi_parameters")
        shared_api_usage_plan = kwargs.get("shared_api_usage_plan")
        template_conditions = kwargs.get("conditions")
        route53_record_set_groups = kwargs.get("route53_record_set_groups", {})
        feature_toggle = kwargs.get("feature_toggle")

        api_generator = ApiGenerator(
            self.logical_id,
            self.CacheClusterEnabled,
            self.CacheClusterSize,
            self.Variables,
            self.depends_on,
            self.DefinitionBody,
            self.DefinitionUri,
            self.Name,
            self.StageName,
            shared_api_usage_plan,
            template_conditions,
            tags=self.Tags,
            endpoint_configuration=self.EndpointConfiguration,
            merge_definitions=self.MergeDefinitions,
            method_settings=self.MethodSettings,
            binary_media=self.BinaryMediaTypes,
            minimum_compression_size=self.MinimumCompressionSize,
            disable_execute_api_endpoint=self.DisableExecuteApiEndpoint,
            cors=self.Cors,
            auth=self.Auth,
            gateway_responses=self.GatewayResponses,
            access_log_setting=self.AccessLogSetting,
            canary_setting=self.CanarySetting,
            tracing_enabled=self.TracingEnabled,
            resource_attributes=self.resource_attributes,
            passthrough_resource_attributes=self.get_passthrough_resource_attributes(),
            open_api_version=self.OpenApiVersion,
            models=self.Models,
            domain=self.Domain,
            fail_on_warnings=self.FailOnWarnings,
            description=self.Description,
            mode=self.Mode,
            api_key_source_type=self.ApiKeySourceType,
            always_deploy=self.AlwaysDeploy,
            feature_toggle=feature_toggle,
            policy=self.Policy,
        )

        generated_resources = api_generator.to_cloudformation(redeploy_restapi_parameters, route53_record_set_groups)

        self.propagate_tags(generated_resources, self.Tags, self.PropagateTags)

        return generated_resources


class SamHttpApi(SamResourceMacro):
    """SAM rest API macro."""

    resource_type = "AWS::Serverless::HttpApi"
    property_types = {
        # Internal property set only by Implicit HTTP API plugin. If set to True, the API Event Source code will
        # inject Lambda Integration URI to the OpenAPI. To preserve backwards compatibility, this must be set only for
        # Implicit APIs. For Explicit APIs, this is managed by the DefaultDefinitionBody Plugin.
        # In the future, we might rename and expose this property to customers so they can have SAM manage Explicit APIs
        # Swagger.
        "__MANAGE_SWAGGER": PropertyType(False, IS_BOOL),
        "Name": PassThroughProperty(False),
        "StageName": PropertyType(False, one_of(IS_STR, IS_DICT)),
        "Tags": PropertyType(False, IS_DICT),
        "PropagateTags": PropertyType(False, IS_BOOL),
        "DefinitionBody": PropertyType(False, IS_DICT),
        "DefinitionUri": PropertyType(False, one_of(IS_STR, IS_DICT)),
        "StageVariables": PropertyType(False, IS_DICT),
        "CorsConfiguration": PropertyType(False, one_of(IS_BOOL, IS_DICT)),
        "AccessLogSettings": PropertyType(False, IS_DICT),
        "DefaultRouteSettings": PropertyType(False, IS_DICT),
        "Auth": PropertyType(False, IS_DICT),
        "RouteSettings": PropertyType(False, IS_DICT),
        "Domain": PropertyType(False, IS_DICT),
        "FailOnWarnings": PropertyType(False, IS_BOOL),
        "Description": PropertyType(False, IS_STR),
        "DisableExecuteApiEndpoint": PropertyType(False, IS_BOOL),
    }

    Name: Optional[Any]
    StageName: Optional[Intrinsicable[str]]
    Tags: Optional[Dict[str, Any]]
    PropagateTags: Optional[bool]
    DefinitionBody: Optional[Dict[str, Any]]
    DefinitionUri: Optional[Intrinsicable[str]]
    StageVariables: Optional[Dict[str, Intrinsicable[str]]]
    CorsConfiguration: Optional[Union[bool, Dict[str, Any]]]
    AccessLogSettings: Optional[Dict[str, Any]]
    DefaultRouteSettings: Optional[Dict[str, Any]]
    Auth: Optional[Dict[str, Any]]
    RouteSettings: Optional[Dict[str, Any]]
    Domain: Optional[Dict[str, Any]]
    FailOnWarnings: Optional[Intrinsicable[bool]]
    Description: Optional[Intrinsicable[str]]
    DisableExecuteApiEndpoint: Optional[Intrinsicable[bool]]

    referable_properties = {
        "Stage": ApiGatewayV2Stage.resource_type,
        "DomainName": ApiGatewayV2DomainName.resource_type,
    }

    @cw_timer
    def to_cloudformation(self, **kwargs):  # type: ignore[no-untyped-def]
        """Returns the API GatewayV2 Api, Deployment, and Stage to which this SAM Api corresponds.

        :param dict kwargs: already-converted resources that may need to be modified when converting this \
        macro to pure CloudFormation
        :returns: a list of vanilla CloudFormation Resources, to which this Function expands
        :rtype: list
        """
        resources: List[Resource] = []
        intrinsics_resolver = kwargs["intrinsics_resolver"]
        self.CorsConfiguration = intrinsics_resolver.resolve_parameter_refs(self.CorsConfiguration)
        self.Domain = intrinsics_resolver.resolve_parameter_refs(self.Domain)

        api_generator = HttpApiGenerator(
            self.logical_id,
            self.StageVariables,
            self.depends_on,
            self.DefinitionBody,
            self.DefinitionUri,
            self.Name,
            self.StageName,
            tags=self.Tags,
            auth=self.Auth,
            cors_configuration=self.CorsConfiguration,
            access_log_settings=self.AccessLogSettings,
            route_settings=self.RouteSettings,
            default_route_settings=self.DefaultRouteSettings,
            resource_attributes=self.resource_attributes,
            passthrough_resource_attributes=self.get_passthrough_resource_attributes(),
            domain=self.Domain,
            fail_on_warnings=self.FailOnWarnings,
            description=self.Description,
            disable_execute_api_endpoint=self.DisableExecuteApiEndpoint,
        )

        (
            http_api,
            stage,
            domain,
            basepath_mapping,
            route53,
            permissions,
        ) = api_generator.to_cloudformation(kwargs.get("route53_record_set_groups", {}))

        resources.append(http_api)
        if permissions:
            resources.extend(permissions)
        if domain:
            resources.append(domain)
        if basepath_mapping:
            resources.extend(basepath_mapping)
        if route53:
            resources.append(route53)

        # Stage is now optional. Only add it if one is created.
        if stage:
            resources.append(stage)

        self.propagate_tags(resources, self.Tags, self.PropagateTags)

        return resources


class SamSimpleTable(SamResourceMacro):
    """SAM simple table macro."""

    resource_type = "AWS::Serverless::SimpleTable"
    property_types = {
        "PointInTimeRecoverySpecification": PassThroughProperty(False),
        "PrimaryKey": PropertyType(False, dict_of(IS_STR, IS_STR)),
        "ProvisionedThroughput": PropertyType(False, dict_of(IS_STR, one_of(IS_INT, IS_DICT))),
        "TableName": PropertyType(False, one_of(IS_STR, IS_DICT)),
        "Tags": PropertyType(False, IS_DICT),
        "SSESpecification": PropertyType(False, IS_DICT),
    }

    PointInTimeRecoverySpecification: Optional[PassThrough]
    PrimaryKey: Optional[Dict[str, str]]
    ProvisionedThroughput: Optional[Dict[str, Any]]
    TableName: Optional[Intrinsicable[str]]
    Tags: Optional[Dict[str, Any]]
    SSESpecification: Optional[Dict[str, Any]]

    attribute_type_conversions = {"String": "S", "Number": "N", "Binary": "B"}

    @cw_timer
    def to_cloudformation(self, **kwargs):  # type: ignore[no-untyped-def]
        dynamodb_resources = self._construct_dynamodb_table()

        return [dynamodb_resources]

    def _construct_dynamodb_table(self) -> DynamoDBTable:
        dynamodb_table = DynamoDBTable(self.logical_id, depends_on=self.depends_on, attributes=self.resource_attributes)

        if self.PrimaryKey:
            primary_key_name = sam_expect(
                self.PrimaryKey.get("Name"), self.logical_id, "PrimaryKey.Name"
            ).to_not_be_none()
            primary_key_type = sam_expect(
                self.PrimaryKey.get("Type"), self.logical_id, "PrimaryKey.Type"
            ).to_not_be_none()
            primary_key = {
                "AttributeName": primary_key_name,
                "AttributeType": self._convert_attribute_type(primary_key_type),
            }

        else:
            primary_key = {"AttributeName": "id", "AttributeType": "S"}

        dynamodb_table.AttributeDefinitions = [primary_key]
        dynamodb_table.KeySchema = [{"AttributeName": primary_key["AttributeName"], "KeyType": "HASH"}]

        if self.PointInTimeRecoverySpecification:
            dynamodb_table.PointInTimeRecoverySpecification = self.PointInTimeRecoverySpecification

        if self.ProvisionedThroughput:
            dynamodb_table.ProvisionedThroughput = self.ProvisionedThroughput
        else:
            dynamodb_table.BillingMode = "PAY_PER_REQUEST"

        if self.SSESpecification:
            dynamodb_table.SSESpecification = self.SSESpecification

        if self.TableName:
            dynamodb_table.TableName = self.TableName

        if bool(self.Tags):
            dynamodb_table.Tags = get_tag_list(self.Tags)

        return dynamodb_table

    def _convert_attribute_type(self, attribute_type: str) -> str:
        if attribute_type in self.attribute_type_conversions:
            return self.attribute_type_conversions[attribute_type]
        raise InvalidResourceException(self.logical_id, f"Invalid 'Type' \"{attribute_type}\".")


class SamApplication(SamResourceMacro):
    """SAM application macro."""

    APPLICATION_ID_KEY = "ApplicationId"
    SEMANTIC_VERSION_KEY = "SemanticVersion"

    resource_type = "AWS::Serverless::Application"

    # The plugin will always insert the TemplateUrl parameter
    property_types = {
        "Location": PropertyType(True, one_of(IS_STR, IS_DICT)),
        "TemplateUrl": PropertyType(False, IS_STR),
        "Parameters": PropertyType(False, IS_DICT),
        "NotificationARNs": PropertyType(False, list_of(one_of(IS_STR, IS_DICT))),
        "Tags": PropertyType(False, IS_DICT),
        "TimeoutInMinutes": PropertyType(False, IS_INT),
    }

    Location: Union[str, Dict[str, Any]]
    TemplateUrl: Optional[Intrinsicable[str]]
    Parameters: Optional[Dict[str, Any]]
    NotificationARNs: Optional[List[Any]]
    Tags: Optional[Dict[str, Any]]
    TimeoutInMinutes: Optional[Intrinsicable[int]]

    @cw_timer
    def to_cloudformation(self, **kwargs):  # type: ignore[no-untyped-def]
        """Returns the stack with the proper parameters for this application"""
        nested_stack = self._construct_nested_stack()
        return [nested_stack]

    def _construct_nested_stack(self) -> NestedStack:
        """Constructs a AWS::CloudFormation::Stack resource"""
        nested_stack = NestedStack(
            self.logical_id, depends_on=self.depends_on, attributes=self.get_passthrough_resource_attributes()
        )
        nested_stack.Parameters = self.Parameters
        nested_stack.NotificationARNs = self.NotificationARNs
        application_tags = self._get_application_tags()
        nested_stack.Tags = self._construct_tag_list(self.Tags, application_tags)
        nested_stack.TimeoutInMinutes = self.TimeoutInMinutes
        nested_stack.TemplateURL = self.TemplateUrl if self.TemplateUrl else ""

        return nested_stack

    def _get_application_tags(self) -> Dict[str, str]:
        """Adds tags to the stack if this resource is using the serverless app repo"""
        application_tags = {}
        if isinstance(self.Location, dict):
            if self.APPLICATION_ID_KEY in self.Location and self.Location[self.APPLICATION_ID_KEY] is not None:
                application_tags[self._SAR_APP_KEY] = self.Location[self.APPLICATION_ID_KEY]
            if self.SEMANTIC_VERSION_KEY in self.Location and self.Location[self.SEMANTIC_VERSION_KEY] is not None:
                application_tags[self._SAR_SEMVER_KEY] = self.Location[self.SEMANTIC_VERSION_KEY]
        return application_tags


class SamLayerVersion(SamResourceMacro):
    """SAM Layer macro"""

    resource_type = "AWS::Serverless::LayerVersion"
    property_types = {
        "LayerName": PropertyType(False, one_of(IS_STR, IS_DICT)),
        "Description": PropertyType(False, IS_STR),
        "PublishLambdaVersion": PropertyType(False, IS_BOOL),
        "ContentUri": PropertyType(True, one_of(IS_STR, IS_DICT)),
        "CompatibleArchitectures": PropertyType(False, list_of(one_of(IS_STR, IS_DICT))),
        "CompatibleRuntimes": PropertyType(False, list_of(one_of(IS_STR, IS_DICT))),
        "LicenseInfo": PropertyType(False, IS_STR),
        "RetentionPolicy": PropertyType(False, IS_STR),
    }

    LayerName: Optional[Intrinsicable[str]]
    Description: Optional[Intrinsicable[str]]
    PublishLambdaVersion: Optional[bool]
    ContentUri: Dict[str, Any]
    CompatibleArchitectures: Optional[List[Any]]
    CompatibleRuntimes: Optional[List[Any]]
    LicenseInfo: Optional[Intrinsicable[str]]
    RetentionPolicy: Optional[Intrinsicable[str]]

    retention_policy_options = [DeletionPolicy.RETAIN, DeletionPolicy.DELETE]

    @cw_timer
    def to_cloudformation(self, **kwargs):  # type: ignore[no-untyped-def]
        """Returns the Lambda layer to which this SAM Layer corresponds.

        :param dict kwargs: already-converted resources that may need to be modified when converting this \
        macro to pure CloudFormation
        :returns: a list of vanilla CloudFormation Resources, to which this Function expands
        :rtype: list
        """
        resources = []

        # Append any CFN resources:
        intrinsics_resolver: IntrinsicsResolver = kwargs["intrinsics_resolver"]
        resources.append(self._construct_lambda_layer(intrinsics_resolver))

        return resources

    def _construct_lambda_layer(self, intrinsics_resolver: IntrinsicsResolver) -> LambdaLayerVersion:
        """Constructs and returns the Lambda function.

        :returns: a list containing the Lambda function and execution role resources
        :rtype: list
        """
        # Resolve intrinsics if applicable:
        self.LayerName = resolve_string_parameter_in_resource(
            self.logical_id, intrinsics_resolver, self.LayerName, "LayerName"
        )
        self.LicenseInfo = resolve_string_parameter_in_resource(
            self.logical_id, intrinsics_resolver, self.LicenseInfo, "LicenseInfo"
        )
        self.Description = resolve_string_parameter_in_resource(
            self.logical_id, intrinsics_resolver, self.Description, "Description"
        )
        self.RetentionPolicy = resolve_string_parameter_in_resource(
            self.logical_id, intrinsics_resolver, self.RetentionPolicy, "RetentionPolicy"
        )

        # If nothing defined, this will be set to Retain
        retention_policy_value = self._get_retention_policy_value()

        attributes = self.get_passthrough_resource_attributes()
        if "DeletionPolicy" not in attributes:
            attributes["DeletionPolicy"] = DeletionPolicy.RETAIN
        if retention_policy_value is not None:
            attributes["DeletionPolicy"] = retention_policy_value

        old_logical_id = self.logical_id

        # This is to prevent the passthrough resource attributes to be included for hashing
        hash_dict = copy.deepcopy(self.to_dict())
        if "DeletionPolicy" in hash_dict.get(old_logical_id, {}):
            del hash_dict[old_logical_id]["DeletionPolicy"]
        if "UpdateReplacePolicy" in hash_dict.get(old_logical_id, {}):
            del hash_dict[old_logical_id]["UpdateReplacePolicy"]
        if "Metadata" in hash_dict.get(old_logical_id, {}):
            del hash_dict[old_logical_id]["Metadata"]

        new_logical_id = logical_id_generator.LogicalIdGenerator(old_logical_id, hash_dict).gen()
        self.logical_id = new_logical_id

        lambda_layer = LambdaLayerVersion(self.logical_id, depends_on=self.depends_on, attributes=attributes)

        # Changing the LayerName property: when a layer is published, it is given an Arn
        # example: arn:aws:lambda:us-west-2:123456789012:layer:MyLayer:1
        # where MyLayer is the LayerName property if it exists; otherwise, it is the
        # LogicalId of this resource. Since a LayerVersion is an immutable resource, when
        # CloudFormation updates this resource, it will ALWAYS create a new version then
        # delete the old version if the logical ids match. What this does is change the
        # logical id of every layer (so a `DeletionPolicy: Retain` can work) and set the
        # LayerName property of the layer so that the Arn will still always be the same
        # with the exception of an incrementing version number.
        if not self.LayerName:
            self.LayerName = old_logical_id

        lambda_layer.LayerName = self.LayerName
        lambda_layer.Description = self.Description
        lambda_layer.Content = construct_s3_location_object(self.ContentUri, self.logical_id, "ContentUri")

        lambda_layer.CompatibleArchitectures = self.CompatibleArchitectures
        self._validate_architectures(lambda_layer)
        lambda_layer.CompatibleRuntimes = self.CompatibleRuntimes
        lambda_layer.LicenseInfo = self.LicenseInfo

        return lambda_layer

    def _get_retention_policy_value(self) -> Optional[str]:
        """
        Sets the deletion policy on this resource. The default is 'Retain'.

        :return: value for the DeletionPolicy attribute.
        """

        if is_intrinsic(self.RetentionPolicy):
            # RetentionPolicy attribute of AWS::Serverless::LayerVersion does set the DeletionPolicy
            # attribute. And DeletionPolicy attribute does not support intrinsic values.
            raise InvalidResourceException(
                self.logical_id,
                "'RetentionPolicy' does not accept intrinsic functions, "
                f"please use one of the following options: {[DeletionPolicy.RETAIN, DeletionPolicy.DELETE]}",
            )

        if self.RetentionPolicy is None:
            return None

        if not isinstance(self.RetentionPolicy, str):
            raise InvalidResourceException(
                self.logical_id,
                "Invalid 'RetentionPolicy' type, "
                f"please use one of the following options: {[DeletionPolicy.RETAIN, DeletionPolicy.DELETE]}",
            )

        for option in self.retention_policy_options:
            if self.RetentionPolicy.lower() == option.lower():
                return option
        raise InvalidResourceException(
            self.logical_id,
            f"'RetentionPolicy' must be one of the following options: {[DeletionPolicy.RETAIN, DeletionPolicy.DELETE]}.",
        )

    def _validate_architectures(self, lambda_layer: LambdaLayerVersion) -> None:
        """Validate the values inside the CompatibleArchitectures field of a layer

        Parameters
        ----------
        lambda_layer: SamLayerVersion
            The AWS Lambda layer version to validate

        Raises
        ------
        InvalidResourceException
            If any of the architectures is not valid
        """
        architectures = lambda_layer.CompatibleArchitectures or [X86_64]
        # Intrinsics are not validated
        if is_intrinsic(architectures):
            return

        for arq in architectures:
            # We validate the values only if we they're not intrinsics
            if not is_intrinsic(arq) and arq not in [ARM64, X86_64]:
                raise InvalidResourceException(
                    lambda_layer.logical_id,
                    f"CompatibleArchitectures needs to be a list of '{X86_64}' or '{ARM64}'",
                )


class SamStateMachine(SamResourceMacro):
    """SAM state machine macro."""

    resource_type = "AWS::Serverless::StateMachine"
    property_types = {
        "Definition": PropertyType(False, IS_DICT),
        "DefinitionUri": PropertyType(False, one_of(IS_STR, IS_DICT)),
        "Logging": PropertyType(False, IS_DICT),
        "Role": PropertyType(False, IS_STR),
        "RolePath": PassThroughProperty(False),
        "DefinitionSubstitutions": PropertyType(False, IS_DICT),
        "Events": PropertyType(False, dict_of(IS_STR, IS_DICT)),
        "Name": PropertyType(False, IS_STR),
        "Type": PropertyType(False, IS_STR),
        "Tags": PropertyType(False, IS_DICT),
        "PropagateTags": PropertyType(False, IS_BOOL),
        "Policies": PropertyType(False, one_of(IS_STR, list_of(one_of(IS_STR, IS_DICT, IS_DICT)))),
        "Tracing": PropertyType(False, IS_DICT),
        "PermissionsBoundary": PropertyType(False, IS_STR),
        "AutoPublishAlias": PassThroughProperty(False),
        "DeploymentPreference": MutatedPassThroughProperty(False),
        "UseAliasAsEventTarget": Property(False, IS_BOOL),
    }

    Definition: Optional[Dict[str, Any]]
    DefinitionUri: Optional[Intrinsicable[str]]
    Logging: Optional[Dict[str, Any]]
    Role: Optional[Intrinsicable[str]]
    RolePath: Optional[PassThrough]
    DefinitionSubstitutions: Optional[Dict[str, Any]]
    Events: Optional[Dict[str, Any]]
    Name: Optional[Intrinsicable[str]]
    Type: Optional[Intrinsicable[str]]
    Tags: Optional[Dict[str, Any]]
    PropagateTags: Optional[bool]
    Policies: Optional[List[Any]]
    Tracing: Optional[Dict[str, Any]]
    PermissionsBoundary: Optional[Intrinsicable[str]]
    AutoPublishAlias: Optional[PassThrough]
    DeploymentPreference: Optional[PassThrough]
    UseAliasAsEventTarget: Optional[bool]

    event_resolver = ResourceTypeResolver(
        samtranslator.model.stepfunctions.events,
        samtranslator.model.eventsources.scheduler,
    )

    @cw_timer
    def to_cloudformation(self, **kwargs):  # type: ignore[no-untyped-def]
        managed_policy_map = kwargs.get("managed_policy_map", {})
        get_managed_policy_map = kwargs.get("get_managed_policy_map")
        intrinsics_resolver = kwargs["intrinsics_resolver"]
        event_resources = kwargs["event_resources"]

        state_machine_generator = StateMachineGenerator(  # type: ignore[no-untyped-call]
            logical_id=self.logical_id,
            depends_on=self.depends_on,
            managed_policy_map=managed_policy_map,
            intrinsics_resolver=intrinsics_resolver,
            definition=self.Definition,
            definition_uri=self.DefinitionUri,
            logging=self.Logging,
            name=self.Name,
            policies=self.Policies,
            permissions_boundary=self.PermissionsBoundary,
            definition_substitutions=self.DefinitionSubstitutions,
            role=self.Role,
            role_path=self.RolePath,
            state_machine_type=self.Type,
            tracing=self.Tracing,
            events=self.Events,
            event_resources=event_resources,
            event_resolver=self.event_resolver,
            tags=self.Tags,
            resource_attributes=self.resource_attributes,
            passthrough_resource_attributes=self.get_passthrough_resource_attributes(),
            get_managed_policy_map=get_managed_policy_map,
            auto_publish_alias=self.AutoPublishAlias,
            deployment_preference=self.DeploymentPreference,
            use_alias_as_event_target=self.UseAliasAsEventTarget,
        )

        generated_resources = state_machine_generator.to_cloudformation()

        self.propagate_tags(generated_resources, self.Tags, self.PropagateTags)

        return generated_resources

    def resources_to_link(self, resources: Dict[str, Any]) -> Dict[str, Any]:
        try:
            return {"event_resources": self._event_resources_to_link(resources)}
        except InvalidEventException as e:
            raise InvalidResourceException(self.logical_id, e.message) from e

    def _event_resources_to_link(self, resources: Dict[str, Any]) -> Dict[str, Any]:
        event_resources = {}
        if self.Events:
            for logical_id, event_dict in self.Events.items():
                try:
                    event_source = self.event_resolver.resolve_resource_type(event_dict).from_dict(
                        self.logical_id + logical_id, event_dict, logical_id
                    )
                except (TypeError, AttributeError) as e:
                    raise InvalidEventException(logical_id, f"{e}") from e
                event_resources[logical_id] = event_source.resources_to_link(resources)
        return event_resources


class SamConnector(SamResourceMacro):
    """Sam connector macro.
    AWS SAM uses the LogicalIds of the AWS SAM resources in your template file to
    construct the LogicalIds of the AWS CloudFormation resources it generates
    https://docs.aws.amazon.com/serverless-application-model/latest/developerguide/sam-specification-generated-resources.html
    """

    Source: Dict[str, Any]
    Destination: Union[Dict[str, Any], List[Dict[str, Any]]]
    Permissions: List[str]

    resource_type = "AWS::Serverless::Connector"
    property_types = {
        "Source": PropertyType(True, dict_of(IS_STR, any_type())),
        "Destination": PropertyType(True, one_of(dict_of(IS_STR, any_type()), list_of(dict_of(IS_STR, any_type())))),
        "Permissions": PropertyType(True, list_of(IS_STR)),
    }

    @cw_timer
    def to_cloudformation(self, **kwargs: Any) -> List[Resource]:
        resource_resolver: ResourceResolver = kwargs["resource_resolver"]
        original_template = kwargs["original_template"]

        multi_dest = True
        if isinstance(self.Destination, dict):
            multi_dest = False
            self.Destination = [self.Destination]

        list_generated_resources: List[Resource] = []

        for dest_index, dest in enumerate(self.Destination):
            try:
                destination = get_resource_reference(dest, resource_resolver, self.Source)
                source = get_resource_reference(self.Source, resource_resolver, dest)
            except ConnectorResourceError as e:
                raise InvalidResourceException(self.logical_id, str(e)) from e

            generated_resources = self.generate_resources(
                source, destination, dest_index, multi_dest, resource_resolver
            )

            self._add_connector_metadata(generated_resources, original_template, source, destination)
            list_generated_resources.extend(generated_resources)

        generated_logical_ids = [resource.logical_id for resource in list_generated_resources]
        replace_depends_on_logical_id(self.logical_id, generated_logical_ids, resource_resolver)

        if list_generated_resources:
            return list_generated_resources

        raise InvalidResourceException(self.logical_id, "'Destination' is an empty list")

    def generate_resources(
        self,
        source: ConnectorResourceReference,
        destination: ConnectorResourceReference,
        dest_index: int,
        multi_dest: bool,
        resource_resolver: ResourceResolver,
    ) -> List[Resource]:
        profile = get_profile(source.resource_type, destination.resource_type)
        if not profile:
            raise InvalidResourceException(
                self.logical_id,
                f"Unable to create connector from {source.resource_type} to {destination.resource_type}; it's not supported or the template is invalid.",
                {UNSUPPORTED_CONNECTOR_PROFILE_TYPE: {source.resource_type: destination.resource_type}},
            )

        # removing duplicate permissions
        self.Permissions = list(set(self.Permissions))
        profile_type, profile_properties = profile["Type"], profile["Properties"]
        profile_permissions = profile_properties["AccessCategories"]
        valid_permissions_combinations = profile_properties.get("ValidAccessCategories")

        valid_permissions_str = ", ".join(profile_permissions)
        if not self.Permissions:
            raise InvalidResourceException(
                self.logical_id,
                f"'Permissions' cannot be empty; valid values are: {valid_permissions_str}.",
            )

        for permission in self.Permissions:
            if permission not in profile_permissions:
                raise InvalidResourceException(
                    self.logical_id,
                    f"Unsupported 'Permissions' provided for connector from {source.resource_type} to {destination.resource_type}; valid values are: {valid_permissions_str}.",
                )

        if valid_permissions_combinations:
            sorted_permissions_combinations = [sorted(permission) for permission in valid_permissions_combinations]
            if sorted(self.Permissions) not in sorted_permissions_combinations:
                valid_permissions_combination_str = ", ".join(
                    " + ".join(permission) for permission in sorted_permissions_combinations
                )
                raise InvalidResourceException(
                    self.logical_id,
                    f"Unsupported 'Permissions' provided for connector from {source.resource_type} to {destination.resource_type}; valid combinations are: {valid_permissions_combination_str}.",
                )

        replacement = {
            "Source.Arn": source.arn,
            "Destination.Arn": destination.arn,
            "Source.ResourceId": source.resource_id,
            "Destination.ResourceId": destination.resource_id,
            "Source.Name": source.name,
            "Destination.Name": destination.name,
            "Source.Qualifier": source.qualifier,
            "Destination.Qualifier": destination.qualifier,
        }
        try:
            profile_properties = profile_replace(profile_properties, replacement)
        except ValueError as e:
            raise InvalidResourceException(self.logical_id, str(e)) from e

        verify_profile_variables_replaced(profile_properties)

        generated_resources: List[Resource] = []
        if profile_type == "AWS_IAM_ROLE_MANAGED_POLICY":
            generated_resources.append(
                self._construct_iam_policy(
                    source, destination, profile_properties, resource_resolver, dest_index, multi_dest
                )
            )
        elif profile_type == "AWS_SQS_QUEUE_POLICY":
            generated_resources.append(
                self._construct_sqs_queue_policy(source, destination, profile_properties, dest_index, multi_dest)
            )
        elif profile_type == "AWS_SNS_TOPIC_POLICY":
            generated_resources.append(
                self._construct_sns_topic_policy(source, destination, profile_properties, dest_index, multi_dest)
            )
        elif profile_type == "AWS_LAMBDA_PERMISSION":
            generated_resources.extend(
                self._construct_lambda_permission_policy(
                    source, destination, profile_properties, dest_index, multi_dest
                )
            )
        else:
            raise TypeError(f"Profile type {profile_type} is not supported")
        return generated_resources

    def _get_policy_statements(self, profile: ConnectorProfile) -> Dict[str, Any]:
        policy_statements = []
        for name, statements in profile["AccessCategories"].items():
            if name in self.Permissions:
                policy_statements.extend(statements["Statement"])

        return {
            "Version": "2012-10-17",
            "Statement": policy_statements,
        }

    def _construct_iam_policy(  # noqa: PLR0913
        self,
        source: ConnectorResourceReference,
        destination: ConnectorResourceReference,
        profile: ConnectorProfile,
        resource_resolver: ResourceResolver,
        dest_index: int,
        multi_dest: bool,
    ) -> IAMManagedPolicy:
        source_policy = profile["SourcePolicy"]
        resource = source if source_policy else destination

        role_name = resource.role_name
        if not role_name:
            property_name = "Source" if source_policy else "Destination"
            raise InvalidResourceException(
                self.logical_id, f"Unable to get IAM role name from '{property_name}' resource."
            )

        policy_document = self._get_policy_statements(profile)

        policy_name = f"{self.logical_id}PolicyDestination{dest_index}" if multi_dest else f"{self.logical_id}Policy"
        policy = IAMManagedPolicy(
            logical_id=policy_name, depends_on=self.depends_on, attributes=self.resource_attributes
        )

        policy.PolicyDocument = policy_document
        policy.Roles = [role_name]

        depended_by = profile.get("DependedBy")
        if depended_by == "DESTINATION_EVENT_SOURCE_MAPPING" and source.logical_id and destination.logical_id:
            # The dependency type assumes Destination is a AWS::Lambda::Function
            esm_ids = list(get_event_source_mappings(source.logical_id, destination.logical_id, resource_resolver))
            # There can only be a single ESM from a resource to function, otherwise deployment fails
            if len(esm_ids) == 1:
                add_depends_on(esm_ids[0], policy.logical_id, resource_resolver)
        if depended_by == "SOURCE" and source.logical_id:
            add_depends_on(source.logical_id, policy.logical_id, resource_resolver)

        return policy

    def _construct_lambda_permission_policy(
        self,
        source: ConnectorResourceReference,
        destination: ConnectorResourceReference,
        profile: ConnectorProfile,
        dest_index: int,
        multi_dest: bool,
    ) -> List[LambdaPermission]:
        source_policy = profile["SourcePolicy"]
        lambda_function = source if source_policy else destination

        function_arn = lambda_function.arn
        if not function_arn:
            property_name = "Source" if source_policy else "Destination"
            raise InvalidResourceException(
                self.logical_id, f"Unable to get Lambda function ARN from '{property_name}' resource."
            )

        lambda_permissions = []
        for name in profile["AccessCategories"]:
            if name in self.Permissions:
                permission_name = (
                    f"{self.logical_id}{name}LambdaPermissionDestination{dest_index}"
                    if multi_dest
                    else f"{self.logical_id}{name}LambdaPermission"
                )
                permission = LambdaPermission(
                    logical_id=permission_name,
                    depends_on=self.depends_on,
                    attributes=self.resource_attributes,
                )

                permissions = profile["AccessCategories"][name]
                permission.Action = permissions["Action"]
                permission.FunctionName = function_arn
                permission.Principal = permissions["Principal"]
                permission.SourceArn = permissions["SourceArn"]
                permission.SourceAccount = permissions.get("SourceAccount")
                lambda_permissions.append(permission)

        return lambda_permissions

    def _construct_sns_topic_policy(
        self,
        source: ConnectorResourceReference,
        destination: ConnectorResourceReference,
        profile: ConnectorProfile,
        dest_index: int,
        multi_dest: bool,
    ) -> SNSTopicPolicy:
        source_policy = profile["SourcePolicy"]
        sns_topic = source if source_policy else destination

        topic_arn = sns_topic.arn
        if not topic_arn:
            property_name = "Source" if source_policy else "Destination"
            raise InvalidResourceException(
                self.logical_id, f"Unable to get SNS topic ARN from '{property_name}' resource."
            )

        topic_policy_name = (
            f"{self.logical_id}TopicPolicyDestination{dest_index}" if multi_dest else f"{self.logical_id}TopicPolicy"
        )
        topic_policy = SNSTopicPolicy(
            logical_id=topic_policy_name, depends_on=self.depends_on, attributes=self.resource_attributes
        )

        topic_policy.Topics = [topic_arn]
        topic_policy.PolicyDocument = self._get_policy_statements(profile)

        return topic_policy

    def _construct_sqs_queue_policy(
        self,
        source: ConnectorResourceReference,
        destination: ConnectorResourceReference,
        profile: ConnectorProfile,
        dest_index: int,
        multi_dest: bool,
    ) -> SQSQueuePolicy:
        source_policy = profile["SourcePolicy"]
        sqs_queue = source if source_policy else destination

        queue_url = sqs_queue.queue_url
        if not queue_url:
            property_name = "Source" if source_policy else "Destination"
            raise InvalidResourceException(
                self.logical_id, f"Unable to get SQS queue URL from '{property_name}' resource."
            )

        queue_policy_name = (
            f"{self.logical_id}QueuePolicyDestination{dest_index}" if multi_dest else f"{self.logical_id}QueuePolicy"
        )
        queue_policy = SQSQueuePolicy(
            logical_id=queue_policy_name, depends_on=self.depends_on, attributes=self.resource_attributes
        )

        queue_policy.PolicyDocument = self._get_policy_statements(profile)
        queue_policy.Queues = [queue_url]

        return queue_policy

    def _add_connector_metadata(
        self,
        generated_resources: List[Resource],
        original_template: Dict[str, Any],
        source: ConnectorResourceReference,
        destination: ConnectorResourceReference,
    ) -> None:
        """
        Add metadata attribute to generated resources.

        Metadata:
          aws:sam:connectors:
            <connector-logical-id>:
              Source:
                Type: <source-type>
              Destination:
                Type: <destination-type>
        """
        original_resources = original_template.get("Resources", {})
        original_source_type = original_resources.get(source.logical_id, {}).get("Type")
        original_dest_type = original_resources.get(destination.logical_id, {}).get("Type")
        metadata = {
            "aws:sam:connectors": {
                self.logical_id: {
                    # If the source/destination is a serverless resource,
                    # we prefer to include the original serverless resource type
                    # over the transformed CFN resource type so it can distinguish
                    # connector usage between serverless resources and CFN resources.
                    "Source": {"Type": original_source_type or source.resource_type},
                    "Destination": {"Type": original_dest_type or destination.resource_type},
                }
            }
        }
        for resource in generated_resources:
            # Although as today the generated resources do not have any existing metadata,
            # To make it future proof, we still does a merge to avoid overwriting.
            try:
                original_metadata = resource.get_resource_attribute("Metadata")
            except KeyError:
                original_metadata = {}
            resource.set_resource_attribute("Metadata", {**original_metadata, **metadata})


class SamGraphQLApi(SamResourceMacro):
    """SAM GraphQL API Macro."""

    resource_type = "AWS::Serverless::GraphQLApi"
    property_types = {
        "Name": PassThroughProperty(False),
        "Tags": Property(False, IS_DICT),
        "XrayEnabled": PassThroughProperty(False),
        "Auth": Property(True, IS_DICT),
        "SchemaInline": Property(False, IS_STR),
        "SchemaUri": Property(False, IS_STR),
        "Logging": Property(False, one_of(IS_DICT, IS_BOOL)),
        "DataSources": Property(False, IS_DICT),
        "Functions": Property(False, IS_DICT),
        "Resolvers": Property(False, IS_DICT),
        "ApiKeys": Property(False, IS_DICT),
        "DomainName": Property(False, IS_DICT),
        "Cache": Property(False, IS_DICT),
        "Visibility": PassThroughProperty(False),
        "OwnerContact": PassThroughProperty(False),
        "IntrospectionConfig": PassThroughProperty(False),
        "QueryDepthLimit": PassThroughProperty(False),
        "ResolverCountLimit": PassThroughProperty(False),
    }

    Auth: List[Dict[str, Any]]
    Tags: Optional[Dict[str, Any]]
    XrayEnabled: Optional[PassThrough]
    Name: Optional[PassThrough]
    SchemaInline: Optional[str]
    SchemaUri: Optional[str]
    Logging: Optional[Union[Dict[str, Any], bool]]
    DataSources: Optional[Dict[str, Dict[str, Dict[str, Any]]]]
    Functions: Optional[Dict[str, Dict[str, Any]]]
    Resolvers: Optional[Dict[str, Dict[str, Dict[str, Any]]]]
    ApiKeys: Optional[Dict[str, Dict[str, Any]]]
    DomainName: Optional[Dict[str, Any]]
    Cache: Optional[Dict[str, Any]]
    Visibility: Optional[PassThrough]
    OwnerContact: Optional[PassThrough]
    IntrospectionConfig: Optional[PassThrough]
    QueryDepthLimit: Optional[PassThrough]
    ResolverCountLimit: Optional[PassThrough]

    # stop validation so we can use class variables for tracking state
    validate_setattr = False

    def __init__(
        self,
        logical_id: Optional[Any],
        relative_id: Optional[str] = None,
        depends_on: Optional[List[str]] = None,
        attributes: Optional[Dict[str, Any]] = None,
    ):
        super().__init__(logical_id, relative_id=relative_id, depends_on=depends_on, attributes=attributes)

        self._none_datasource: Optional[DataSource] = None
        self._datasource_name_map: Dict[str, Intrinsicable[str]] = {}
        self._function_id_map: Dict[str, Intrinsicable[str]] = {}

    @cw_timer
    def to_cloudformation(self, **kwargs: Any) -> List[Resource]:
        model = self.validate_properties_and_return_model(aws_serverless_graphqlapi.Properties)

        appsync_api, cloudwatch_role, auth_connectors = self._construct_appsync_api_resources(model)
        api_id = appsync_api.get_runtime_attr("api_id")
        appsync_schema = self._construct_appsync_schema(model, api_id)

        resources: List[Resource] = [appsync_api, appsync_schema]

        for connector in auth_connectors:
            resources.extend(connector.to_cloudformation(**kwargs))

        if cloudwatch_role:
            resources.append(cloudwatch_role)

        if model.ApiKeys:
            api_keys = self._construct_appsync_api_keys(model.ApiKeys, api_id)
            resources.extend(api_keys)

        if model.Cache:
            api_cache = self._construct_appsync_api_cache(model.Cache, api_id)
            resources.append(api_cache)

        if model.DataSources:
            datasource_resources = self._construct_datasource_resources(model.DataSources, api_id, kwargs)
            resources.extend(datasource_resources)

        if model.DomainName:
            domain_name_resources = self._construct_domain_name_resources(model.DomainName, api_id)
            resources.extend(domain_name_resources)

        if model.Functions:
            function_configurations = self._construct_appsync_function_configurations(model.Functions, api_id)
            resources.extend(function_configurations)

        if model.Resolvers:
            appsync_resolver_resources = self._construct_appsync_resolver_resources(
                model.Resolvers, api_id, appsync_schema.logical_id
            )
            resources.extend(appsync_resolver_resources)

        if self._none_datasource:
            resources.append(self._none_datasource)

        return resources

    def _construct_appsync_api_resources(
        self, model: aws_serverless_graphqlapi.Properties
    ) -> Tuple[GraphQLApi, Optional[IAMRole], List[SamConnector]]:
        api = GraphQLApi(logical_id=self.logical_id, depends_on=self.depends_on, attributes=self.resource_attributes)

        api.Name = passthrough_value(model.Name) or self.logical_id
        # https://docs.aws.amazon.com/AWSCloudFormation/latest/UserGuide/aws-resource-appsync-graphqlapi.html#cfn-appsync-graphqlapi-visibility
        # WARNING: If Visibility has not been defined, explicitly setting it to GLOBAL in a template/stack update will result in an API replacement and new DNS values.
        # we don't want to force client's API re-creation
        if model.Visibility:
            api.Visibility = passthrough_value(model.Visibility)
        if model.OwnerContact:
            api.OwnerContact = passthrough_value(model.OwnerContact)
        api.XrayEnabled = model.XrayEnabled

        if model.IntrospectionConfig:
            api.IntrospectionConfig = passthrough_value(model.IntrospectionConfig)
        if model.QueryDepthLimit:
            api.QueryDepthLimit = passthrough_value(model.QueryDepthLimit)
        if model.ResolverCountLimit:
            api.ResolverCountLimit = passthrough_value(model.ResolverCountLimit)

        lambda_auth_arns = self._parse_and_set_auth_properties(api, model.Auth)
        auth_connectors = [
            self._construct_lambda_auth_connector(api, arn, i) for i, arn in enumerate(lambda_auth_arns, 1)
        ]

        if not model.Tags:
            model.Tags = {}
        model.Tags["graphqlapi:createdBy"] = "SAM"
        api.Tags = get_tag_list(model.Tags)

        # Logging has 3 possible types: dict, bool, and None.
        # GraphQLApi will not include logging if and only if the user explicity sets Logging as false boolean.
        # It will for every other value (including true boolean which is essentially same as None).
        if isinstance(model.Logging, bool) and model.Logging is False:
            return api, None, auth_connectors

        api.LogConfig, cloudwatch_role = self._parse_logging_properties(model)

        return api, cloudwatch_role, auth_connectors

    def _parse_and_set_auth_properties(
        self, api: GraphQLApi, auth: aws_serverless_graphqlapi.Auth
    ) -> List[Intrinsicable[str]]:
        """
        Parse the Auth properties in a Serverless::GraphQLApi resource.

        Returns: List of Lambda Function arns of Lambda authorizers. If no Lambda authorizer is used, the list is empty.
        """
        # Keep all lambda authorizers together to create connectors later
        lambda_auth_arns: List[Intrinsicable[str]] = []

        # Default authoriser
        default_auth = aws_serverless_graphqlapi.Authorizer.parse_obj(
            {k: v for k, v in auth.dict().items() if k != "Additional"}
        )
        name, auth_dict = self._validate_and_extract_authorizer_config(default_auth)
        api.AuthenticationType = auth.Type

        # This would be much easier and type-safe if accessing the properties in Resource
        # was a dictionary. Currently, top level properties are class attributes, but nested
        # properties are dictionaries...
        # TODO: Access properties in Resource class as dict?
        if name and auth_dict:
            setattr(api, name, auth_dict)
            if name == "LambdaAuthorizerConfig":
                lambda_auth_arns.append(cast(LambdaAuthorizerConfigType, auth_dict)["AuthorizerUri"])

        # Additional authentication
        additional_auths: List[AdditionalAuthenticationProviderType] = []
        if auth.Additional:
            for index, additional in enumerate(auth.Additional):
                name, auth_dict = self._validate_and_extract_authorizer_config(additional, index)
                additional_auth: AdditionalAuthenticationProviderType = {"AuthenticationType": additional.Type}
                if name and auth_dict:
                    additional_auth[name] = auth_dict
                    if name == "LambdaAuthorizerConfig":
                        lambda_auth_arns.append(cast(LambdaAuthorizerConfigType, auth_dict)["AuthorizerUri"])

                additional_auths.append(additional_auth)

        if additional_auths:
            api.AdditionalAuthenticationProviders = additional_auths

        return lambda_auth_arns

    def _validate_and_extract_authorizer_config(
        self,
        auth: aws_serverless_graphqlapi.Authorizer,
        index: Optional[int] = None,
    ) -> Tuple[
        Optional[Literal["LambdaAuthorizerConfig", "OpenIDConnectConfig", "UserPoolConfig"]],
        Optional[Union[LambdaAuthorizerConfigType, OpenIDConnectConfigType, UserPoolConfigType]],
    ]:
        """
        Validates the authentication type and returns the name of the config property and the respective dictionary.

        The index parameter is only required if you are validating an AdditionalAuth, so that we can correctly
        format the key path for any errors that are thrown. It is not necessary for Auth.
        """
        # In each Auth index, you should only define a max of two properties. The "Type" property, and if
        # necessary the associated config as well.
        MAX_AUTH_PROPERTIES = 2

        keys = remove_none_values(auth.dict()).keys()
        if len(keys) > MAX_AUTH_PROPERTIES:
            key_path = "'Auth'" if not index else f"'Auth.Additional.{index}'"
            raise InvalidResourceException(
                self.logical_id, f"{key_path} has more than one authentication configuration defined."
            )

        if auth.Type == "AWS_LAMBDA":
            key_path = "Auth.LambdaAuthorizer" if not index else f"Auth.Additional.{index}.LambdaAuthorizer"
            lambda_authorizer = sam_expect(auth.LambdaAuthorizer, self.logical_id, key_path).to_not_be_none(
                "'LambdaAuthorizer' must be defined if type is 'AWS_LAMBDA'."
            )
            return "LambdaAuthorizerConfig", cast(
                LambdaAuthorizerConfigType, remove_none_values(lambda_authorizer.dict())
            )

        if auth.Type == "OPENID_CONNECT":
            key_path = "Auth.OpenIDConnect" if not index else f"Auth.Additional.{index}.OpenIDConnect"
            openid_connect = sam_expect(auth.OpenIDConnect, self.logical_id, key_path).to_not_be_none(
                "'OpenIDConnect' must be defined if type is 'OPENID_CONNECT'."
            )
            return "OpenIDConnectConfig", cast(OpenIDConnectConfigType, remove_none_values(openid_connect.dict()))

        # Last possible type is "AMAZON_COGNITO_USER_POOLS"
        if auth.Type == "AMAZON_COGNITO_USER_POOLS":
            key_path = "Auth.UserPool" if not index else f"Auth.Additional.{index}.UserPool"
            user_pool = sam_expect(auth.UserPool, self.logical_id, key_path).to_not_be_none(
                "'UserPool' must be defined if type is 'AMAZON_COGNITO_USER_POOLS'."
            )
            if index is not None:
                # UserPoolConfig does not have the DefaultAction property UNLESS it is the primary authentication
                # method (first index). If it is an additional authentication, we nullify this value.
                user_pool.DefaultAction = None
            return "UserPoolConfig", cast(UserPoolConfigType, remove_none_values(user_pool.dict()))

        return None, None

    @staticmethod
    def _construct_lambda_auth_connector(
        api: GraphQLApi,
        lambda_arn: Intrinsicable[str],
        auth_number: int,
    ) -> SamConnector:
        logical_id = f"{api.logical_id}ToLambdaAuthConnector{auth_number}"
        connector_dict = {
            "Type": "AWS::Serverless::Connector",
            "Properties": {
                "Source": {
                    "Type": "AWS::AppSync::GraphQLApi",
                    "Arn": ref(api.logical_id),
                    "ResourceId": fnGetAtt(api.logical_id, "ApiId"),
                },
                "Destination": {
                    "Type": "AWS::Lambda::Function",
                    "Arn": lambda_arn,
                },
                "Permissions": ["Write"],
            },
        }

        # mypy thinks from_dict method returns "Resource" class instead of the inheriting parent class "SamResourceMacro"
        return cast(
            SamConnector,
            SamConnector(logical_id=logical_id).from_dict(logical_id=logical_id, resource_dict=connector_dict),
        )

    def _create_logging_default(self) -> Tuple[LogConfigType, IAMRole]:
        """
        Create a default logging configuration.

        This function is used when "Logging" property is a False boolean or NoneType.
        """
        log_config: LogConfigType = {}
        log_config["FieldLogLevel"] = "ALL"
        cloudwatch_role = self._construct_cloudwatch_role()
        log_config["CloudWatchLogsRoleArn"] = cloudwatch_role.get_runtime_attr("arn")

        return log_config, cloudwatch_role

    def _parse_logging_properties(
        self, model: aws_serverless_graphqlapi.Properties
    ) -> Tuple[LogConfigType, Optional[IAMRole]]:
        """Parse logging properties from SAM template, and use defaults if required keys dont exist."""
        if not isinstance(model.Logging, aws_serverless_graphqlapi.Logging):
            return self._create_logging_default()

        log_config: LogConfigType = {}

        if model.Logging.ExcludeVerboseContent:
            log_config["ExcludeVerboseContent"] = cast(PassThrough, model.Logging.ExcludeVerboseContent)

        log_config["FieldLogLevel"] = passthrough_value(model.Logging.FieldLogLevel) or "ALL"
        log_config["CloudWatchLogsRoleArn"] = cast(PassThrough, model.Logging.CloudWatchLogsRoleArn)

        if log_config["CloudWatchLogsRoleArn"]:
            return log_config, None

        cloudwatch_role = self._construct_cloudwatch_role()
        log_config["CloudWatchLogsRoleArn"] = cloudwatch_role.get_runtime_attr("arn")

        return log_config, cloudwatch_role

    def _construct_cloudwatch_role(self) -> IAMRole:
        role = IAMRole(
            logical_id=f"{self.logical_id}CloudWatchRole",
            depends_on=self.depends_on,
            attributes=self.resource_attributes,
        )
        role.AssumeRolePolicyDocument = IAMRolePolicies.construct_assume_role_policy_for_service_principal(
            "appsync.amazonaws.com"
        )
        role.ManagedPolicyArns = [
            {"Fn::Sub": "arn:${AWS::Partition}:iam::aws:policy/service-role/AWSAppSyncPushToCloudWatchLogs"}
        ]
        return role

    def _construct_appsync_schema(
        self, model: aws_serverless_graphqlapi.Properties, api_id: Intrinsicable[str]
    ) -> GraphQLSchema:
        schema = GraphQLSchema(
            logical_id=f"{self.logical_id}Schema", depends_on=self.depends_on, attributes=self.resource_attributes
        )

        if not model.SchemaInline and not model.SchemaUri:
            raise InvalidResourceException(self.logical_id, "One of 'SchemaInline' or 'SchemaUri' must be set.")

        if model.SchemaInline and model.SchemaUri:
            raise InvalidResourceException(
                self.logical_id, "Both 'SchemaInline' and 'SchemaUri' cannot be defined at the same time."
            )

        schema.ApiId = api_id
        schema.Definition = passthrough_value(model.SchemaInline)
        schema.DefinitionS3Location = passthrough_value(model.SchemaUri)

        return schema

    def _construct_appsync_api_keys(
        self, api_keys: Dict[str, aws_serverless_graphqlapi.ApiKey], api_id: Intrinsicable[str]
    ) -> List[Resource]:
        resources: List[Resource] = []

        # TODO: Add datetime parsing for ExpiresOn; currently expects Unix timestamp
        for relative_id, api_key in api_keys.items():
            cfn_api_key = ApiKey(
                logical_id=f"{self.logical_id}{relative_id}",
                depends_on=self.depends_on,
                attributes=self.resource_attributes,
            )
            cfn_api_key.ApiId = api_id
            cfn_api_key.ApiKeyId = passthrough_value(api_key.ApiKeyId)
            cfn_api_key.Description = passthrough_value(api_key.Description)
            cfn_api_key.Expires = passthrough_value(api_key.ExpiresOn)
            resources.append(cfn_api_key)

        return resources

    def _construct_domain_name_resources(
        self, domain_name: aws_serverless_graphqlapi.DomainName, api_id: Intrinsicable[str]
    ) -> List[Resource]:
        cfn_domain_name = DomainName(
            logical_id=f"{self.logical_id}DomainName", depends_on=self.depends_on, attributes=self.resource_attributes
        )
        cfn_domain_name.CertificateArn = passthrough_value(domain_name.CertificateArn)
        cfn_domain_name.DomainName = passthrough_value(domain_name.DomainName)
        cfn_domain_name.Description = passthrough_value(domain_name.Description)

        cfn_domain_name_api_association = DomainNameApiAssociation(
            logical_id=f"{self.logical_id}DomainNameApiAssociation",
            depends_on=self.depends_on,
            attributes=self.resource_attributes,
        )
        cfn_domain_name_api_association.ApiId = api_id
        cfn_domain_name_api_association.DomainName = cfn_domain_name.get_runtime_attr("domain_name")

        return [cfn_domain_name, cfn_domain_name_api_association]

    def _construct_appsync_api_cache(
        self, cache: aws_serverless_graphqlapi.Cache, api_id: Intrinsicable[str]
    ) -> ApiCache:
        cfn_api_cache = ApiCache(
            logical_id=f"{self.logical_id}ApiCache", depends_on=self.depends_on, attributes=self.resource_attributes
        )

        cfn_api_cache.ApiId = api_id
        cfn_api_cache.ApiCachingBehavior = passthrough_value(cache.ApiCachingBehavior)
        cfn_api_cache.Type = passthrough_value(cache.Type)
        cfn_api_cache.Ttl = passthrough_value(cache.Ttl)
        cfn_api_cache.AtRestEncryptionEnabled = passthrough_value(cache.AtRestEncryptionEnabled)
        cfn_api_cache.TransitEncryptionEnabled = passthrough_value(cache.TransitEncryptionEnabled)

        return cfn_api_cache

    def _construct_datasource_resources(
        self,
        datasources: aws_serverless_graphqlapi.DataSources,
        api_id: Intrinsicable[str],
        kwargs: Dict[str, Any],
    ) -> List[Resource]:
        ddb_datasources = self._construct_ddb_datasources(datasources.DynamoDb, api_id, kwargs)
        lambda_datasources = self._construct_lambda_datasources(datasources.Lambda, api_id, kwargs)

        return [*ddb_datasources, *lambda_datasources]

    def _construct_ddb_datasources(
        self,
        ddb_datasources: Optional[Dict[str, aws_serverless_graphqlapi.DynamoDBDataSource]],
        api_id: Intrinsicable[str],
        kwargs: Dict[str, Any],
    ) -> List[Resource]:
        if not ddb_datasources:
            return []

        resources: List[Resource] = []

        for relative_id, ddb_datasource in ddb_datasources.items():
            datasource_logical_id = self._create_appsync_data_source_logical_id(
                self.logical_id, "DynamoDB", relative_id
            )
            cfn_datasource = DataSource(
                logical_id=datasource_logical_id, depends_on=self.depends_on, attributes=self.resource_attributes
            )

            # Datasource "Name" property must be unique from all other datasources.
            cfn_datasource.Name = passthrough_value(ddb_datasource.Name) or relative_id
            cfn_datasource.Type = "AMAZON_DYNAMODB"
            cfn_datasource.ApiId = api_id
            cfn_datasource.Description = passthrough_value(ddb_datasource.Description)
            cfn_datasource.DynamoDBConfig = self._parse_ddb_config(ddb_datasource)

            cfn_datasource.ServiceRoleArn, permissions_resources = self._parse_ddb_datasource_role(
                ddb_datasource, cfn_datasource.get_runtime_attr("arn"), datasource_logical_id, kwargs
            )

            self._datasource_name_map[relative_id] = cfn_datasource.get_runtime_attr("name")

            resources.extend([cfn_datasource, *permissions_resources])

        return resources

    def _parse_ddb_datasource_role(
        self,
        ddb_datasource: aws_serverless_graphqlapi.DynamoDBDataSource,
        datasource_arn: Intrinsicable[str],
        datasource_logical_id: str,
        kwargs: Dict[str, Any],
    ) -> Tuple[str, List[Resource]]:
        # If the user defined a role, then there's no need to generate role/policy for them, so we return fast.
        if ddb_datasource.ServiceRoleArn:
            return cast(PassThrough, ddb_datasource.ServiceRoleArn), []

        table_arn = cast(
            Intrinsicable[str],
            (ddb_datasource.TableArn if ddb_datasource.TableArn else self._compose_dynamodb_table_arn(ddb_datasource)),
        )

        permissions = ddb_datasource.Permissions or ["Read", "Write"]

        role_id = f"{datasource_logical_id}Role"
        role = IAMRole(
            logical_id=role_id,
            depends_on=self.depends_on,
            attributes=self.resource_attributes,
        )
        role.AssumeRolePolicyDocument = IAMRolePolicies.construct_assume_role_policy_for_service_principal(
            "appsync.amazonaws.com"
        )
        role_arn = role.get_runtime_attr("arn")

        connector_resources = self._construct_ddb_datasource_connector_resources(
            datasource_logical_id, datasource_arn, table_arn, permissions, role.get_runtime_attr("name"), kwargs
        )

        return role_arn, [role, *connector_resources]

    def _parse_ddb_config(self, ddb_datasource: aws_serverless_graphqlapi.DynamoDBDataSource) -> DynamoDBConfigType:
        ddb_config: DynamoDBConfigType = {}

        ddb_config["AwsRegion"] = passthrough_value(ddb_datasource.Region) or ref("AWS::Region")
        ddb_config["TableName"] = passthrough_value(ddb_datasource.TableName)

        if ddb_datasource.UseCallerCredentials:
            ddb_config["UseCallerCredentials"] = cast(PassThrough, ddb_datasource.UseCallerCredentials)

        if ddb_datasource.Versioned:
            ddb_config["Versioned"] = cast(PassThrough, ddb_datasource.Versioned)

        if ddb_datasource.DeltaSync:
            deltasync_properties = ddb_datasource.DeltaSync.dict()
            ddb_config["DeltaSyncConfig"] = cast(PassThrough, deltasync_properties)

        return ddb_config

    @staticmethod
    def _construct_ddb_datasource_connector_resources(
        datasource_id: str,
        source_arn: Intrinsicable[str],
        destination_arn: Intrinsicable[str],
        permissions: PermissionsType,
        role_name: Intrinsicable[str],
        kwargs: Dict[str, Any],
    ) -> List[Resource]:
        logical_id = f"{datasource_id}ToTableConnector"
        connector_dict = {
            "Type": "AWS::Serverless::Connector",
            "Properties": {
                "Source": {"Type": "AWS::AppSync::DataSource", "Arn": source_arn, "RoleName": role_name},
                "Destination": {
                    "Type": "AWS::DynamoDB::Table",
                    "Arn": destination_arn,
                },
                "Permissions": permissions,
            },
        }

        # mypy thinks from_dict method returns "Resource" class instead of the inheriting parent class "SamResourceMacro"
        connector = cast(
            SamConnector,
            SamConnector(logical_id=logical_id).from_dict(logical_id=logical_id, resource_dict=connector_dict),
        )
        return connector.to_cloudformation(**kwargs)

    def _construct_lambda_datasources(
        self,
        lambda_datasources: Optional[Dict[str, aws_serverless_graphqlapi.LambdaDataSource]],
        api_id: Intrinsicable[str],
        kwargs: Dict[str, Any],
    ) -> List[Resource]:
        if not lambda_datasources:
            return []

        resources: List[Resource] = []

        for relative_id, lambda_datasource in lambda_datasources.items():
            datasource_logical_id = self._create_appsync_data_source_logical_id(self.logical_id, "Lambda", relative_id)
            cfn_datasource = DataSource(
                logical_id=datasource_logical_id, depends_on=self.depends_on, attributes=self.resource_attributes
            )

            cfn_datasource.Name = passthrough_value(lambda_datasource.Name) or relative_id
            cfn_datasource.Type = "AWS_LAMBDA"
            cfn_datasource.ApiId = api_id
            cfn_datasource.Description = passthrough_value(lambda_datasource.Description)
            cfn_datasource.LambdaConfig = {"LambdaFunctionArn": passthrough_value(lambda_datasource.FunctionArn)}

            cfn_datasource.ServiceRoleArn, permissions_resources = self._parse_lambda_datasource_role(
                lambda_datasource,
                cfn_datasource.get_runtime_attr("arn"),
                lambda_datasource.FunctionArn,
                datasource_logical_id,
                kwargs,
            )

            self._datasource_name_map[relative_id] = cfn_datasource.get_runtime_attr("name")

            resources.extend([cfn_datasource, *permissions_resources])

        return resources

    def _parse_lambda_datasource_role(
        self,
        lambda_datasource: aws_serverless_graphqlapi.LambdaDataSource,
        datasource_arn: Intrinsicable[str],
        function_arn: PassThrough,
        datasource_logical_id: str,
        kwargs: Dict[str, Any],
    ) -> Tuple[str, List[Resource]]:
        if lambda_datasource.ServiceRoleArn:
            return passthrough_value(lambda_datasource.ServiceRoleArn), []

        role_logical_id = f"{datasource_logical_id}Role"
        role = IAMRole(
            logical_id=role_logical_id,
            depends_on=self.depends_on,
            attributes=self.resource_attributes,
        )
        role.AssumeRolePolicyDocument = IAMRolePolicies.construct_assume_role_policy_for_service_principal(
            "appsync.amazonaws.com"
        )
        role_arn = role.get_runtime_attr("arn")

        connector_resources = self._construct_lambda_datasource_connector_resources(
            datasource_logical_id, datasource_arn, function_arn, role.get_runtime_attr("name"), kwargs
        )

        return role_arn, [role, *connector_resources]

    @staticmethod
    def _construct_lambda_datasource_connector_resources(
        datasource_id: str,
        source_arn: Intrinsicable[str],
        destination_arn: Intrinsicable[str],
        role_name: Intrinsicable[str],
        kwargs: Dict[str, Any],
    ) -> List[Resource]:
        logical_id = f"{datasource_id}ToLambdaConnector"
        connector_dict = {
            "Type": "AWS::Serverless::Connector",
            "Properties": {
                "Source": {"Type": "AWS::AppSync::DataSource", "Arn": source_arn, "RoleName": role_name},
                "Destination": {
                    "Type": "AWS::Lambda::Function",
                    "Arn": destination_arn,
                },
                "Permissions": ["Write"],
            },
        }

        # mypy thinks from_dict method returns "Resource" class instead of the inheriting parent class "SamResourceMacro"
        connector = cast(
            SamConnector,
            SamConnector(logical_id=logical_id).from_dict(logical_id=logical_id, resource_dict=connector_dict),
        )

        return connector.to_cloudformation(**kwargs)

    def _construct_appsync_function_configurations(
        self,
        functions: Dict[str, aws_serverless_graphqlapi.Function],
        api_id: Intrinsicable[str],
    ) -> List[FunctionConfiguration]:
        func_configs: List[FunctionConfiguration] = []

        for relative_id, function in functions.items():
            # "Id" refers to the "FunctionId" attribute for a "AppSync::FunctionConfiguration" resource.
            # "Id" is a mutually exclusive property to every other property. If this function has it
            # defined, then we make sure it's the only property, and continue to next function.
            if function.Id:
                keys = remove_none_values(function.dict()).keys()  # remove undefined properties, then get keys
                if len(keys) != 1:
                    raise InvalidResourceException(
                        relative_id, "'Id' cannot be defined with other properties in Function."
                    )
                self._function_id_map[relative_id] = passthrough_value(function.Id)
                continue

            func_config = FunctionConfiguration(
                logical_id=self.logical_id + relative_id,
                depends_on=self.depends_on,
                attributes=self.resource_attributes,
            )

            func_config.ApiId = api_id
            func_config.Name = function.Name or relative_id
            func_config.Code, func_config.CodeS3Location = self._parse_function_code_properties(function, relative_id)
            func_config.DataSourceName = self._parse_datasource_name(relative_id, function, api_id)
            func_config.MaxBatchSize = passthrough_value(function.MaxBatchSize)
            func_config.Description = passthrough_value(function.Description)
            func_config.Runtime = self._parse_runtime(function, relative_id)

            if function.Sync:
                func_config.SyncConfig = cast(SyncConfigType, remove_none_values(function.Sync.dict()))

            self._function_id_map[relative_id] = func_config.get_runtime_attr("function_id")
            func_configs.append(func_config)

        return func_configs

    @staticmethod
    def _is_none_datasource_input(datasource: Optional[str]) -> bool:
        return datasource is not None and datasource.lower() == "none"

    def _construct_none_datasource(
        self,
        api_id: Intrinsicable[str],
    ) -> DataSource:
        """
        Create DataSource with type "NONE".

        Within a Serverless::GraphQLApi Function or Resolver resource, customers can create
        a DataSource of Type "NONE" for quick use. To do so, a customer can input "none" case
        insensitive in the "DataSource" property. Only one DataSource will be created for each
        GraphQLApi, and all GraphQLApi functions and resolvers with this none input will reference it.

        If a datasource is created, it is assigned to the class variable "none_datasource". This is so
        we can reference when parsing both functions and resolvers. This function does not return any
        value itself.
        """
        none_datasource_logical_id = f"{self.logical_id}NoneDataSource"
        none_datasource = DataSource(
            logical_id=none_datasource_logical_id, depends_on=self.depends_on, attributes=self.resource_attributes
        )
        none_datasource.ApiId = api_id
        none_datasource.Name = none_datasource_logical_id
        none_datasource.Type = "NONE"

        return none_datasource

    def _parse_datasource_name(
        self, relative_id: str, function: aws_serverless_graphqlapi.Function, api_id: Intrinsicable[str]
    ) -> Intrinsicable[str]:
        """
        Parse DataSource name from a Serverless::GraphQLApi function or resolver.

        There are 3 different cases for the DataSource name:

        1. Customer defines the "DataSource" property as a string or intrinsics, and we can simply return this value.

        2. Customer defines "DataSource" propery as "NONE", so we return the name of the NoneDataSource
           for this Serverless::GraphQLApi resource.

        3. Customer defines "DataSource" property with a logical id of a datasource defined in
           Serverless::GraphQLApi. We can then search if this DataSource exists, and return the name.
           If it does not exist, throw an InvalidResourceException.
        """
        if not function.DataSource:
            raise InvalidResourceException(relative_id, "'DataSource' must be set.")

        if isinstance(function.DataSource, str):
            if self._is_none_datasource_input(function.DataSource):
                if not self._none_datasource:
                    self._none_datasource = self._construct_none_datasource(api_id)
                return cast(Intrinsicable[str], self._none_datasource.get_runtime_attr("name"))

            if function.DataSource in self._datasource_name_map:
                return self._datasource_name_map[function.DataSource]

            raise InvalidResourceException(
                relative_id,
                f"Either define DataSource '{function.DataSource}' in 'DataSources' or use intrinsic function like GetAtt, ImportValue, Sub or another one to reference a DataSource defined outside of this GraphQLApi resource.",
            )

        # if DataSource is intrinsic function like !GetAttr AppSyncDataSource.Name
        # but it can also be ImportValue or Sub or maybe something else
        return function.DataSource  # it's an intrinsic function Dict here

    @staticmethod
    def _parse_function_code_properties(
        function: aws_serverless_graphqlapi.Function,
        relative_id: str,
    ) -> Tuple[Optional[PassThrough], Optional[PassThrough]]:
        """
        Parses the code properties from Serverless::GraphQLApi function.

        This function parses the "CodeUri" and "InlineCode" properties for Function resources.
        It also raises exceptions when the customer template is invalid. The return is a tuple of the values
        (InlineCode, CodeUri).
        """
        if function.InlineCode and function.CodeUri:
            raise InvalidResourceException(
                relative_id, "Both 'InlineCode' and 'CodeUri' cannot be defined at the same time."
            )

        if function.InlineCode:
            return passthrough_value(function.InlineCode), None

        if function.CodeUri:
            return None, passthrough_value(function.CodeUri)

        raise InvalidResourceException(relative_id, "One of 'InlineCode' or 'CodeUri' must be set.")

    @staticmethod
    def _parse_runtime(
        resource: Union[aws_serverless_graphqlapi.Function, aws_serverless_graphqlapi.Resolver],
        relative_id: str,
    ) -> AppSyncRuntimeType:
        """
        Parse Runtime property of Function and Resolver.
        """
        if resource.Runtime:
            return {
                "Name": passthrough_value(resource.Runtime.Name),
                "RuntimeVersion": passthrough_value(resource.Runtime.Version),
            }

        # Runtime is not defined, raise error.
        raise InvalidResourceException(relative_id, f"'Runtime' must be defined as a property in {relative_id}.")

    def _construct_appsync_resolver_resources(
        self,
        resolvers: Dict[str, Dict[str, aws_serverless_graphqlapi.Resolver]],
        api_id: Intrinsicable[str],
        schema_logical_id: str,
    ) -> List[Resource]:
        resources: List[Resource] = []

        for type_name, relative_id_to_resolver in resolvers.items():
            for relative_id, resolver in relative_id_to_resolver.items():
                cfn_resolver = Resolver(
                    logical_id=self.logical_id + type_name + relative_id,
                    depends_on=[schema_logical_id],
                    attributes=self.resource_attributes,
                )

                if resolver.CodeUri and resolver.InlineCode:
                    raise InvalidResourceException(
                        relative_id, "Both 'InlineCode' and 'CodeUri' cannot be defined at the same time."
                    )

                cfn_resolver.Code = passthrough_value(resolver.InlineCode)
                cfn_resolver.CodeS3Location = passthrough_value(resolver.CodeUri)

                # If InlineCode and CodeUri were not defined, then we will set the resolver code
                # to a default snippet which has basic definition of request/response functions.
                if not cfn_resolver.Code and not cfn_resolver.CodeS3Location:
                    cfn_resolver.Code = APPSYNC_PIPELINE_RESOLVER_JS_CODE
                    cfn_resolver.Runtime = APPSYNC_PIPELINE_RESOLVER_JS_RUNTIME
                else:
                    cfn_resolver.Runtime = self._parse_runtime(resolver, relative_id)

                cfn_resolver.ApiId = api_id
                cfn_resolver.FieldName = resolver.FieldName or relative_id
                cfn_resolver.TypeName = type_name

                if resolver.Pipeline:
                    cfn_resolver.Kind = "PIPELINE"
                    function_ids = self._parse_appsync_resolver_functions(resolver, relative_id)
                    cfn_resolver.PipelineConfig = {"Functions": function_ids}
                else:
                    raise InvalidResourceException(
                        relative_id,
                        f"Resolver '{relative_id}' must have Pipeline defined. Unit resolvers are not supported. If you need a Unit resolver you can use AppSync resource.",
                    )

                if resolver.Caching:
                    cfn_resolver.CachingConfig = cast(CachingConfigType, resolver.Caching.dict(exclude_none=True))

                if resolver.MaxBatchSize:
                    cfn_resolver.MaxBatchSize = passthrough_value(resolver.MaxBatchSize)

                resources.append(cfn_resolver)

        return resources

    def _parse_appsync_resolver_functions(
        self, appsync_resolver: aws_serverless_graphqlapi.Resolver, relative_id: str
    ) -> List[Intrinsicable[str]]:
        """
        Parse functions property in GraphQLApi Resolver.

        When a resolver has the functions property defined, it is a pipeline resolver. These functions are
        executed in the order they are listed in the template.
        """
        function_ids = []

        # This function is only called if it is a pipeline resolver, in which case this property is checked to exist before.
        # Because the type of the variable does not update, we must cast here.

        for resolver_function in appsync_resolver.Pipeline or []:
            if resolver_function not in self._function_id_map:
                raise InvalidResourceException(relative_id, f"Function '{resolver_function}' does not exist.")
            function_ids.append(self._function_id_map[resolver_function])

        return function_ids

    @staticmethod
    def _create_appsync_data_source_logical_id(api_id: str, data_source_type: str, data_source_relative_id: str) -> str:
        return f"{api_id}{data_source_relative_id}{data_source_type}DataSource"

    @staticmethod
    def _compose_dynamodb_table_arn(ddb_datasource: aws_serverless_graphqlapi.DynamoDBDataSource) -> Intrinsicable[str]:
        return fnSub(
            ArnGenerator.generate_dynamodb_table_arn(
                partition="${AWS::Partition}", table_name="${__TableName__}", region="${__Region__}"
            ),
            {
                "__TableName__": ddb_datasource.TableName,
                "__Region__": passthrough_value(ddb_datasource.Region) or ref("AWS::Region"),
            },
        )<|MERGE_RESOLUTION|>--- conflicted
+++ resolved
@@ -692,9 +692,7 @@
         lambda_function.LoggingConfig = self.LoggingConfig
         lambda_function.TenancyConfig = self.TenancyConfig
         lambda_function.RecursiveLoop = self.RecursiveLoop
-<<<<<<< HEAD
         lambda_function.DurableConfig = self.DurableConfig
-=======
 
         # Transform capacity provider configuration
         if self.CapacityProviderConfig:
@@ -708,7 +706,6 @@
         if self.PublishToLatestPublished is not None:
             lambda_function.PublishToLatestPublished = self.PublishToLatestPublished
 
->>>>>>> 414132d5
         self._validate_package_type(lambda_function)
         return lambda_function
 
