﻿""" SAM macro definitions """
import copy
from contextlib import suppress
from typing import Any, Callable, Dict, List, Optional, Tuple, Union, cast

import samtranslator.model.eventsources
import samtranslator.model.eventsources.cloudwatchlogs
import samtranslator.model.eventsources.pull
import samtranslator.model.eventsources.push
import samtranslator.model.eventsources.scheduler
from samtranslator.feature_toggle.feature_toggle import FeatureToggle
from samtranslator.internal.intrinsics import resolve_string_parameter_in_resource
from samtranslator.internal.types import GetManagedPolicyMap
from samtranslator.intrinsics.resolver import IntrinsicsResolver
from samtranslator.metrics.method_decorator import cw_timer
from samtranslator.model import (
    PassThroughProperty,
    Property,
    PropertyType,
    Resource,
    ResourceResolver,
    ResourceTypeResolver,
    SamResourceMacro,
)
from samtranslator.model.apigateway import (
    ApiGatewayApiKey,
    ApiGatewayDeployment,
    ApiGatewayDomainName,
    ApiGatewayStage,
    ApiGatewayUsagePlan,
    ApiGatewayUsagePlanKey,
)
from samtranslator.model.apigatewayv2 import ApiGatewayV2DomainName, ApiGatewayV2Stage
from samtranslator.model.architecture import ARM64, X86_64
from samtranslator.model.cloudformation import NestedStack
from samtranslator.model.connector.connector import (
    UNSUPPORTED_CONNECTOR_PROFILE_TYPE,
    ConnectorResourceError,
    ConnectorResourceReference,
    add_depends_on,
    get_event_source_mappings,
    get_resource_reference,
    replace_depends_on_logical_id,
)
from samtranslator.model.connector_profiles.profile import (
    ConnectorProfile,
    get_profile,
    profile_replace,
    verify_profile_variables_replaced,
)
from samtranslator.model.dynamodb import DynamoDBTable
from samtranslator.model.exceptions import InvalidEventException, InvalidResourceException
from samtranslator.model.iam import IAMManagedPolicy, IAMRole, IAMRolePolicies
from samtranslator.model.intrinsics import (
    is_intrinsic,
    is_intrinsic_if,
    is_intrinsic_no_value,
    make_and_condition,
    make_conditional,
    make_not_conditional,
    ref,
)
from samtranslator.model.lambda_ import (
    LambdaAlias,
    LambdaEventInvokeConfig,
    LambdaFunction,
    LambdaLayerVersion,
    LambdaPermission,
    LambdaUrl,
    LambdaVersion,
)
from samtranslator.model.preferences.deployment_preference_collection import DeploymentPreferenceCollection
from samtranslator.model.resource_policies import ResourcePolicies
from samtranslator.model.role_utils import construct_role_for_resource
from samtranslator.model.sns import SNSTopic, SNSTopicPolicy
from samtranslator.model.sqs import SQSQueue, SQSQueuePolicy
from samtranslator.model.stepfunctions import StateMachineGenerator
from samtranslator.model.types import (
    IS_BOOL,
    IS_DICT,
    IS_INT,
    IS_LIST,
    IS_STR,
    PassThrough,
    any_type,
    dict_of,
    list_of,
    one_of,
)
from samtranslator.model.xray_utils import get_xray_managed_policy_name
from samtranslator.translator import logical_id_generator
from samtranslator.translator.arn_generator import ArnGenerator
from samtranslator.utils.types import Intrinsicable
from samtranslator.validator.value_validator import sam_expect

from .api.api_generator import ApiGenerator
from .api.http_api_generator import HttpApiGenerator
from .packagetype import IMAGE, ZIP
from .s3_utils.uri_parser import construct_image_code_object, construct_s3_location_object
from .tags.resource_tagging import get_tag_list

_CONDITION_CHAR_LIMIT = 255


class SamFunction(SamResourceMacro):
    """SAM function macro."""

    resource_type = "AWS::Serverless::Function"
    property_types = {
        "FunctionName": PropertyType(False, one_of(IS_STR, IS_DICT)),
        "Handler": PassThroughProperty(False),
        "Runtime": PassThroughProperty(False),
        "CodeUri": PassThroughProperty(False),
        "ImageUri": PassThroughProperty(False),
        "PackageType": PassThroughProperty(False),
        "InlineCode": PassThroughProperty(False),
        "DeadLetterQueue": PropertyType(False, IS_DICT),
        "Description": PassThroughProperty(False),
        "MemorySize": PassThroughProperty(False),
        "Timeout": PassThroughProperty(False),
        "VpcConfig": PassThroughProperty(False),
        "Role": PropertyType(False, IS_STR),
        "AssumeRolePolicyDocument": PropertyType(False, IS_DICT),
        "Policies": PropertyType(False, one_of(IS_STR, IS_DICT, list_of(one_of(IS_STR, IS_DICT)))),
        "RolePath": PassThroughProperty(False),
        "PermissionsBoundary": PropertyType(False, IS_STR),
        "Environment": PropertyType(False, dict_of(IS_STR, IS_DICT)),
        "Events": PropertyType(False, dict_of(IS_STR, IS_DICT)),
        "Tags": PropertyType(False, IS_DICT),
        "Tracing": PropertyType(False, one_of(IS_DICT, IS_STR)),
        "KmsKeyArn": PassThroughProperty(False),
        "DeploymentPreference": PropertyType(False, IS_DICT),
        "ReservedConcurrentExecutions": PassThroughProperty(False),
        "Layers": PropertyType(False, list_of(one_of(IS_STR, IS_DICT))),
        "EventInvokeConfig": PropertyType(False, IS_DICT),
        "EphemeralStorage": PassThroughProperty(False),
        # Intrinsic functions in value of Alias property are not supported, yet
        "AutoPublishAlias": PropertyType(False, one_of(IS_STR)),
        "AutoPublishCodeSha256": PropertyType(False, one_of(IS_STR)),
<<<<<<< HEAD
        "AutoPublishAliasAllProperties": Property(False, is_type(bool)),
=======
        "AutoPublishAliasAllProperties": Property(False, IS_BOOL),
>>>>>>> b4474ad4
        "VersionDescription": PassThroughProperty(False),
        "ProvisionedConcurrencyConfig": PassThroughProperty(False),
        "FileSystemConfigs": PassThroughProperty(False),
        "ImageConfig": PassThroughProperty(False),
        "CodeSigningConfigArn": PassThroughProperty(False),
        "Architectures": PassThroughProperty(False),
        "SnapStart": PropertyType(False, IS_DICT),
        "FunctionUrlConfig": PropertyType(False, IS_DICT),
        "RuntimeManagementConfig": PassThroughProperty(False),
    }

    FunctionName: Optional[Intrinsicable[str]]
    Handler: Optional[str]
    Runtime: Optional[str]
    CodeUri: Optional[Any]
    ImageUri: Optional[str]
    PackageType: Optional[str]
    InlineCode: Optional[Any]
    DeadLetterQueue: Optional[Dict[str, Any]]
    Description: Optional[Intrinsicable[str]]
    MemorySize: Optional[Intrinsicable[int]]
    Timeout: Optional[Intrinsicable[int]]
    VpcConfig: Optional[Dict[str, Any]]
    Role: Optional[Intrinsicable[str]]
    AssumeRolePolicyDocument: Optional[Dict[str, Any]]
    Policies: Optional[List[Any]]
    RolePath: Optional[PassThrough]
    PermissionsBoundary: Optional[Intrinsicable[str]]
    Environment: Optional[Dict[str, Any]]
    Events: Optional[Dict[str, Any]]
    Tags: Optional[Dict[str, Any]]
    Tracing: Optional[Dict[str, Any]]
    KmsKeyArn: Optional[Intrinsicable[str]]
    DeploymentPreference: Optional[Dict[str, Any]]
    ReservedConcurrentExecutions: Optional[Any]
    Layers: Optional[List[Any]]
    EventInvokeConfig: Optional[Dict[str, Any]]
    EphemeralStorage: Optional[Dict[str, Any]]
    AutoPublishAlias: Optional[Intrinsicable[str]]
    AutoPublishCodeSha256: Optional[Intrinsicable[str]]
    AutoPublishAliasAllProperties: Optional[bool]
    VersionDescription: Optional[Intrinsicable[str]]
    ProvisionedConcurrencyConfig: Optional[Dict[str, Any]]
    FileSystemConfigs: Optional[Dict[str, Any]]
    ImageConfig: Optional[Dict[str, Any]]
    CodeSigningConfigArn: Optional[Intrinsicable[str]]
    Architectures: Optional[List[Any]]
    SnapStart: Optional[Dict[str, Any]]
    FunctionUrlConfig: Optional[Dict[str, Any]]

    event_resolver = ResourceTypeResolver(
        samtranslator.model.eventsources,
        samtranslator.model.eventsources.pull,
        samtranslator.model.eventsources.push,
        samtranslator.model.eventsources.cloudwatchlogs,
        samtranslator.model.eventsources.scheduler,
    )

    # DeadLetterQueue
    dead_letter_queue_policy_actions = {"SQS": "sqs:SendMessage", "SNS": "sns:Publish"}
    #

    # Conditions
    conditions: Dict[str, Any] = {}  # TODO: Replace `Any` with something more specific

    # Customers can refer to the following properties of SAM function
    referable_properties = {
        "Alias": LambdaAlias.resource_type,
        "Version": LambdaVersion.resource_type,
        # EventConfig auto created SQS and SNS
        "DestinationTopic": SNSTopic.resource_type,
        "DestinationQueue": SQSQueue.resource_type,
    }

    def resources_to_link(self, resources: Dict[str, Any]) -> Dict[str, Any]:
        try:
            return {"event_resources": self._event_resources_to_link(resources)}
        except InvalidEventException as e:
            raise InvalidResourceException(self.logical_id, e.message) from e

    @cw_timer
    def to_cloudformation(self, **kwargs):  # type: ignore[no-untyped-def]
        """Returns the Lambda function, role, and event resources to which this SAM Function corresponds.

        :param dict kwargs: already-converted resources that may need to be modified when converting this \
        macro to pure CloudFormation
        :returns: a list of vanilla CloudFormation Resources, to which this Function expands
        :rtype: list
        """
        resources: List[Any] = []
        intrinsics_resolver: IntrinsicsResolver = kwargs["intrinsics_resolver"]
        mappings_resolver: Optional[IntrinsicsResolver] = kwargs.get("mappings_resolver")
        conditions = kwargs.get("conditions", {})
        feature_toggle = kwargs.get("feature_toggle")

        if self.DeadLetterQueue:
            self._validate_dlq(self.DeadLetterQueue)

        lambda_function = self._construct_lambda_function()
        resources.append(lambda_function)

        if self.ProvisionedConcurrencyConfig and not self.AutoPublishAlias:
            raise InvalidResourceException(
                self.logical_id,
                "To set ProvisionedConcurrencyConfig AutoPublishALias must be defined on the function",
            )

        lambda_alias: Optional[LambdaAlias] = None
        alias_name = ""
        if self.AutoPublishAlias:
            alias_name = self._get_resolved_alias_name("AutoPublishAlias", self.AutoPublishAlias, intrinsics_resolver)
            code_sha256 = None
            if self.AutoPublishCodeSha256:
                code_sha256 = intrinsics_resolver.resolve_parameter_refs(self.AutoPublishCodeSha256)
                if not isinstance(code_sha256, str):
                    raise InvalidResourceException(
                        self.logical_id,
                        "AutoPublishCodeSha256 must be a string",
                    )
            lambda_version = self._construct_version(
                lambda_function, intrinsics_resolver=intrinsics_resolver, code_sha256=code_sha256
            )
            lambda_alias = self._construct_alias(alias_name, lambda_function, lambda_version)
            resources.append(lambda_version)
            resources.append(lambda_alias)

        if self.FunctionUrlConfig:
            lambda_url = self._construct_function_url(lambda_function, lambda_alias, self.FunctionUrlConfig)
            resources.append(lambda_url)
            url_permission = self._construct_url_permission(lambda_function, lambda_alias, self.FunctionUrlConfig)
            if url_permission:
                resources.append(url_permission)

        self._validate_deployment_preference_and_add_update_policy(
            kwargs.get("deployment_preference_collection", None),
            lambda_alias,
            intrinsics_resolver,
            cast(IntrinsicsResolver, mappings_resolver),  # TODO: better handle mappings_resolver's Optional
            self.get_passthrough_resource_attributes(),
            feature_toggle,
        )

        event_invoke_policies: List[Dict[str, Any]] = []
        if self.EventInvokeConfig:
            function_name = lambda_function.logical_id
            event_invoke_resources, event_invoke_policies = self._construct_event_invoke_config(
                function_name, alias_name, lambda_alias, intrinsics_resolver, conditions, self.EventInvokeConfig
            )
            resources.extend(event_invoke_resources)

        managed_policy_map = kwargs.get("managed_policy_map", {})
        get_managed_policy_map = kwargs.get("get_managed_policy_map")

        execution_role = None
        if lambda_function.Role is None:
            execution_role = self._construct_role(
                managed_policy_map,
                event_invoke_policies,
                get_managed_policy_map,
            )
            lambda_function.Role = execution_role.get_runtime_attr("arn")
            resources.append(execution_role)

        try:
            resources += self._generate_event_resources(
                lambda_function,
                execution_role,
                kwargs["event_resources"],
                intrinsics_resolver,
                lambda_alias=lambda_alias,
            )
        except InvalidEventException as e:
            raise InvalidResourceException(self.logical_id, e.message) from e

        return resources

    def _construct_event_invoke_config(  # noqa: too-many-arguments
        self,
        function_name: str,
        alias_name: str,
        lambda_alias: Optional[LambdaAlias],
        intrinsics_resolver: IntrinsicsResolver,
        conditions: Any,
        event_invoke_config: Dict[str, Any],
    ) -> Tuple[List[Any], List[Dict[str, Any]]]:
        """
        Create a `AWS::Lambda::EventInvokeConfig` based on the input dict `EventInvokeConfig`
        """
        resources = []
        policy_document = []

        # Try to resolve.
        resolved_event_invoke_config = intrinsics_resolver.resolve_parameter_refs(self.EventInvokeConfig)

        logical_id = "{id}EventInvokeConfig".format(id=function_name)
        lambda_event_invoke_config = (
            LambdaEventInvokeConfig(
                logical_id=logical_id, depends_on=[lambda_alias.logical_id], attributes=self.resource_attributes
            )
            if lambda_alias
            else LambdaEventInvokeConfig(logical_id=logical_id, attributes=self.resource_attributes)
        )

        dest_config = {}
        input_dest_config = resolved_event_invoke_config.get("DestinationConfig")
        if input_dest_config:
            sam_expect(input_dest_config, self.logical_id, "EventInvokeConfig.DestinationConfig").to_be_a_map()

            for config_name in ["OnSuccess", "OnFailure"]:
                config_value = input_dest_config.get(config_name)
                if config_value is not None:
                    sam_expect(
                        config_value, self.logical_id, f"EventInvokeConfig.DestinationConfig.{config_name}"
                    ).to_be_a_map()
                    resource, destination, policy = self._validate_and_inject_resource(
                        config_value, config_name, logical_id, conditions
                    )
                    dest_config[config_name] = {"Destination": destination}
                    event_invoke_config["DestinationConfig"][config_name]["Destination"] = destination
                    if resource is not None:
                        resources.extend([resource])
                    if policy is not None:
                        policy_document.append(policy)

        lambda_event_invoke_config.FunctionName = ref(function_name)
        if alias_name:
            lambda_event_invoke_config.Qualifier = alias_name
        else:
            lambda_event_invoke_config.Qualifier = "$LATEST"
        lambda_event_invoke_config.DestinationConfig = dest_config
        lambda_event_invoke_config.MaximumEventAgeInSeconds = resolved_event_invoke_config.get(
            "MaximumEventAgeInSeconds"
        )
        lambda_event_invoke_config.MaximumRetryAttempts = resolved_event_invoke_config.get("MaximumRetryAttempts")
        resources.extend([lambda_event_invoke_config])

        return resources, policy_document

    def _validate_and_inject_resource(
        self, dest_config: Dict[str, Any], event: str, logical_id: str, conditions: Dict[str, Any]
    ) -> Tuple[Optional[Resource], Optional[Any], Dict[str, Any]]:
        """
        For Event Invoke Config, if the user has not specified a destination ARN for SQS/SNS, SAM
        auto creates a SQS and SNS resource with defaults. Intrinsics are supported in the Destination
        ARN property, so to handle conditional ifs we have to inject if conditions in the auto created
        SQS/SNS resources as well as in the policy documents.
        """
        accepted_types_list = ["SQS", "SNS", "EventBridge", "Lambda"]
        auto_inject_list = ["SQS", "SNS"]
        resource: Optional[Union[SNSTopic, SQSQueue]] = None
        policy = {}
        destination = dest_config.get("Destination")

        resource_logical_id = logical_id + event
        if dest_config.get("Type") is None or dest_config.get("Type") not in accepted_types_list:
            raise InvalidResourceException(
                self.logical_id, "'Type: {}' must be one of {}".format(dest_config.get("Type"), accepted_types_list)
            )

        property_condition, dest_arn = self._get_or_make_condition(
            dest_config.get("Destination"), logical_id, conditions
        )
        if dest_config.get("Destination") is None or property_condition is not None:
            combined_condition = self._make_and_conditions(
                self.get_passthrough_resource_attributes().get("Condition"), property_condition, conditions
            )
            if dest_config.get("Type") in auto_inject_list:
                if dest_config.get("Type") == "SQS":
                    resource = SQSQueue(
                        resource_logical_id + "Queue", attributes=self.get_passthrough_resource_attributes()
                    )
                if dest_config.get("Type") == "SNS":
                    resource = SNSTopic(
                        resource_logical_id + "Topic", attributes=self.get_passthrough_resource_attributes()
                    )
                if resource:
                    if combined_condition:
                        resource.set_resource_attribute("Condition", combined_condition)
                    destination = (
                        make_conditional(property_condition, resource.get_runtime_attr("arn"), dest_arn)
                        if property_condition
                        else resource.get_runtime_attr("arn")
                    )
                policy = self._add_event_invoke_managed_policy(dest_config, resource_logical_id, destination)
            else:
                raise InvalidResourceException(
                    self.logical_id, "Destination is required if Type is not {}".format(auto_inject_list)
                )
        if dest_config.get("Destination") is not None and property_condition is None:
            policy = self._add_event_invoke_managed_policy(
                dest_config, resource_logical_id, dest_config.get("Destination")
            )

        return resource, destination, policy

    def _make_and_conditions(self, resource_condition: Any, property_condition: Any, conditions: Dict[str, Any]) -> Any:
        if resource_condition is None:
            return property_condition

        if property_condition is None:
            return resource_condition

        and_condition = make_and_condition([{"Condition": resource_condition}, {"Condition": property_condition}])
        condition_name = self._make_gen_condition_name(resource_condition + "AND" + property_condition, self.logical_id)
        conditions[condition_name] = and_condition

        return condition_name

    def _get_or_make_condition(self, destination: Any, logical_id: str, conditions: Dict[str, Any]) -> Tuple[Any, Any]:
        """
        This method checks if there is an If condition on Destination property. Since we auto create
        SQS and SNS if the destination ARN is not provided, we need to make sure that If condition
        is handled here.
        True case: Only create the Queue/Topic if the condition is true
        Destination: !If [SomeCondition, {Ref: AWS::NoValue}, queue-arn]

        False case : Only create the Queue/Topic if the condition is false.
        Destination: !If [SomeCondition, queue-arn, {Ref: AWS::NoValue}]

        For the false case, we need to add a new condition that negates the existing condition, and
        add that to the top-level Conditions.
        """
        if destination is None:
            return None, None
        if is_intrinsic_if(destination):
            dest_list = destination.get("Fn::If")
            if is_intrinsic_no_value(dest_list[1]) and is_intrinsic_no_value(dest_list[2]):
                return None, None
            if is_intrinsic_no_value(dest_list[1]):
                return dest_list[0], dest_list[2]
            if is_intrinsic_no_value(dest_list[2]):
                condition = dest_list[0]
                not_condition = self._make_gen_condition_name("NOT" + condition, logical_id)
                conditions[not_condition] = make_not_conditional(condition)
                return not_condition, dest_list[1]
        return None, None

    def _make_gen_condition_name(self, name: str, hash_input: str) -> str:
        # Make sure the property name is not over CFN limit (currently 255)
        hash_digest = logical_id_generator.LogicalIdGenerator("", hash_input).gen()
        condition_name: str = name + hash_digest
        if len(condition_name) > _CONDITION_CHAR_LIMIT:
            return input(condition_name)[:_CONDITION_CHAR_LIMIT]
        return condition_name

    def _get_resolved_alias_name(
        self,
        property_name: str,
        original_alias_value: Intrinsicable[str],
        intrinsics_resolver: IntrinsicsResolver,
    ) -> str:
        """
        Alias names can be supplied as an intrinsic function. This method tries to extract alias name from a reference
        to a parameter. If it cannot completely resolve (ie. if a complex intrinsic function was used), then this
        method raises an exception. If alias name is just a plain string, it will return as is

        :param dict or string original_alias_value: Value of Alias property as provided by the customer
        :param samtranslator.intrinsics.resolver.IntrinsicsResolver intrinsics_resolver: Instance of the resolver that
            knows how to resolve parameter references
        :return string: Alias name
        :raises InvalidResourceException: If the value is a complex intrinsic function that cannot be resolved
        """

        # Try to resolve.
        resolved_alias_name = intrinsics_resolver.resolve_parameter_refs(original_alias_value)

        if not isinstance(resolved_alias_name, str):
            # This is still a dictionary which means we are not able to completely resolve intrinsics
            raise InvalidResourceException(
                self.logical_id, "'{}' must be a string or a Ref to a template parameter".format(property_name)
            )

        return resolved_alias_name

    def _construct_lambda_function(self) -> LambdaFunction:
        """Constructs and returns the Lambda function.

        :returns: a list containing the Lambda function and execution role resources
        :rtype: list
        """
        lambda_function = LambdaFunction(
            self.logical_id, depends_on=self.depends_on, attributes=self.resource_attributes
        )

        if self.FunctionName:
            lambda_function.FunctionName = self.FunctionName

        lambda_function.Handler = self.Handler
        lambda_function.Runtime = self.Runtime
        lambda_function.Description = self.Description
        lambda_function.MemorySize = self.MemorySize
        lambda_function.Timeout = self.Timeout
        lambda_function.VpcConfig = self.VpcConfig
        lambda_function.Role = self.Role
        lambda_function.Environment = self.Environment
        lambda_function.Code = self._construct_code_dict()
        lambda_function.KmsKeyArn = self.KmsKeyArn
        lambda_function.ReservedConcurrentExecutions = self.ReservedConcurrentExecutions
        lambda_function.Tags = self._construct_tag_list(self.Tags)
        lambda_function.Layers = self.Layers
        lambda_function.FileSystemConfigs = self.FileSystemConfigs
        lambda_function.ImageConfig = self.ImageConfig
        lambda_function.PackageType = self.PackageType
        lambda_function.Architectures = self.Architectures
        lambda_function.SnapStart = self.SnapStart
        lambda_function.EphemeralStorage = self.EphemeralStorage

        if self.Tracing:
            lambda_function.TracingConfig = {"Mode": self.Tracing}

        if self.DeadLetterQueue:
            lambda_function.DeadLetterConfig = {"TargetArn": self.DeadLetterQueue["TargetArn"]}

        lambda_function.CodeSigningConfigArn = self.CodeSigningConfigArn

        lambda_function.RuntimeManagementConfig = self.RuntimeManagementConfig  # type: ignore[attr-defined]
        self._validate_package_type(lambda_function)
        return lambda_function

    def _add_event_invoke_managed_policy(
        self, dest_config: Dict[str, Any], logical_id: str, dest_arn: Any
    ) -> Dict[str, Any]:
        if dest_config and dest_config.get("Type"):
            _type = dest_config.get("Type")
            if _type == "SQS":
                return IAMRolePolicies.sqs_send_message_role_policy(dest_arn, logical_id)
            if _type == "SNS":
                return IAMRolePolicies.sns_publish_role_policy(dest_arn, logical_id)
            # Event Bridge and Lambda Arns are passthrough.
            if _type == "EventBridge":
                return IAMRolePolicies.event_bus_put_events_role_policy(dest_arn, logical_id)
            if _type == "Lambda":
                return IAMRolePolicies.lambda_invoke_function_role_policy(dest_arn, logical_id)
        return {}

    def _construct_role(
        self,
        managed_policy_map: Dict[str, Any],
        event_invoke_policies: List[Dict[str, Any]],
        get_managed_policy_map: Optional[GetManagedPolicyMap] = None,
    ) -> IAMRole:
        """Constructs a Lambda execution role based on this SAM function's Policies property.

        :returns: the generated IAM Role
        :rtype: model.iam.IAMRole
        """
        role_attributes = self.get_passthrough_resource_attributes()

        assume_role_policy_document = (
            self.AssumeRolePolicyDocument
            if self.AssumeRolePolicyDocument is not None
            else IAMRolePolicies.lambda_assume_role_policy()
        )

        managed_policy_arns = [ArnGenerator.generate_aws_managed_policy_arn("service-role/AWSLambdaBasicExecutionRole")]
        if self.Tracing:
            managed_policy_name = get_xray_managed_policy_name()
            managed_policy_arns.append(ArnGenerator.generate_aws_managed_policy_arn(managed_policy_name))
        if self.VpcConfig:
            managed_policy_arns.append(
                ArnGenerator.generate_aws_managed_policy_arn("service-role/AWSLambdaVPCAccessExecutionRole")
            )

        function_policies = ResourcePolicies(
            {"Policies": self.Policies},
            # No support for policy templates in the "core"
            policy_template_processor=None,
        )
        policy_documents = []

        if self.DeadLetterQueue:
            policy_documents.append(
                IAMRolePolicies.dead_letter_queue_policy(
                    self.dead_letter_queue_policy_actions[self.DeadLetterQueue["Type"]],
                    self.DeadLetterQueue["TargetArn"],
                )
            )

        if self.EventInvokeConfig and event_invoke_policies is not None:
            policy_documents.extend(event_invoke_policies)

        return construct_role_for_resource(
            resource_logical_id=self.logical_id,
            attributes=role_attributes,
            managed_policy_map=managed_policy_map,
            assume_role_policy_document=assume_role_policy_document,
            resource_policies=function_policies,
            managed_policy_arns=managed_policy_arns,
            policy_documents=policy_documents,
            role_path=self.RolePath,
            permissions_boundary=self.PermissionsBoundary,
            tags=self._construct_tag_list(self.Tags),
            get_managed_policy_map=get_managed_policy_map,
        )

    def _validate_package_type(self, lambda_function: LambdaFunction) -> None:
        """
        Validates Function based on the existence of Package type
        """
        packagetype = lambda_function.PackageType or ZIP

        if packagetype not in [ZIP, IMAGE]:
            raise InvalidResourceException(
                lambda_function.logical_id,
                "PackageType needs to be `{zip}` or `{image}`".format(zip=ZIP, image=IMAGE),
            )

        def _validate_package_type_zip() -> None:
            if not all([lambda_function.Runtime, lambda_function.Handler]):
                raise InvalidResourceException(
                    lambda_function.logical_id,
                    "Runtime and Handler needs to be present when PackageType is of type `{zip}`".format(zip=ZIP),
                )

            if any([lambda_function.Code.get("ImageUri", False), lambda_function.ImageConfig]):
                raise InvalidResourceException(
                    lambda_function.logical_id,
                    "ImageUri or ImageConfig cannot be present when PackageType is of type `{zip}`".format(zip=ZIP),
                )

        def _validate_package_type_image() -> None:
            if any([lambda_function.Handler, lambda_function.Runtime, lambda_function.Layers]):
                raise InvalidResourceException(
                    lambda_function.logical_id,
                    "Runtime, Handler, Layers cannot be present when PackageType is of type `{image}`".format(
                        image=IMAGE
                    ),
                )
            if not lambda_function.Code.get("ImageUri"):
                raise InvalidResourceException(
                    lambda_function.logical_id,
                    "ImageUri needs to be present when PackageType is of type `{image}`".format(image=IMAGE),
                )

        _validate_per_package_type = {ZIP: _validate_package_type_zip, IMAGE: _validate_package_type_image}

        # Call appropriate validation function based on the package type.
        return _validate_per_package_type[packagetype]()

    def _validate_dlq(self, dead_letter_queue: Dict[str, Any]) -> None:
        """Validates whether the DeadLetterQueue LogicalId is validation
        :raise: InvalidResourceException
        """
        # Validate required logical ids
        valid_dlq_types = str(list(self.dead_letter_queue_policy_actions.keys()))

        dlq_type = dead_letter_queue.get("Type")
        if not dlq_type or not dead_letter_queue.get("TargetArn"):
            raise InvalidResourceException(
                self.logical_id,
                "'DeadLetterQueue' requires Type and TargetArn properties to be specified.",
            )
        sam_expect(dlq_type, self.logical_id, "DeadLetterQueue.Type").to_be_a_string()

        # Validate required Types
        if dlq_type not in self.dead_letter_queue_policy_actions:
            raise InvalidResourceException(
                self.logical_id, "'DeadLetterQueue' requires Type of {}".format(valid_dlq_types)
            )

    def _event_resources_to_link(self, resources: Dict[str, Any]) -> Dict[str, Any]:
        event_resources = {}
        if self.Events:
            for logical_id, event_dict in self.Events.items():
                try:
                    event_source = self.event_resolver.resolve_resource_type(event_dict).from_dict(
                        self.logical_id + logical_id, event_dict, logical_id
                    )
                except (TypeError, AttributeError) as e:
                    raise InvalidEventException(logical_id, "{}".format(e)) from e
                event_resources[logical_id] = event_source.resources_to_link(resources)
        return event_resources

    @staticmethod
    def order_events(event: Tuple[str, Any]) -> Any:
        """
        Helper method for sorting Function Events. Returns a key to use in sorting this event

        This is mainly used for HttpApi Events, where we need to evaluate the "$default" path (if any)
            before we evaluate any of the other paths ("/", etc), so we can make sure we don't create any
            redundant permissions. This sort places "$" before "/" or any alphanumeric characters.
        :param event: tuple of (logical_id, event_dictionary) that contains event information
        """
        logical_id, event_dict = event
        if not isinstance(event_dict, dict):
            return logical_id
        return event_dict.get("Properties", {}).get("Path", logical_id)

    def _generate_event_resources(
        self,
        lambda_function: LambdaFunction,
        execution_role: Optional[IAMRole],
        event_resources: Any,
        intrinsics_resolver: IntrinsicsResolver,
        lambda_alias: Optional[LambdaAlias] = None,
    ) -> List[Any]:
        """Generates and returns the resources associated with this function's events.

        :param model.lambda_.LambdaFunction lambda_function: generated Lambda function
        :param iam.IAMRole execution_role: generated Lambda execution role
        :param implicit_api: Global Implicit API resource where the implicit APIs get attached to, if necessary
        :param implicit_api_stage: Global implicit API stage resource where implicit APIs get attached to, if necessary
        :param event_resources: All the event sources associated with this Lambda function
        :param model.lambda_.LambdaAlias lambda_alias: Optional Lambda Alias resource if we want to connect the
            event sources to this alias

        :returns: a list containing the function's event resources
        :rtype: list
        """
        resources = []
        if self.Events:
            for logical_id, event_dict in sorted(self.Events.items(), key=SamFunction.order_events):
                try:
                    eventsource = self.event_resolver.resolve_resource_type(event_dict).from_dict(
                        lambda_function.logical_id + logical_id, event_dict, logical_id
                    )
                except TypeError as e:
                    raise InvalidEventException(logical_id, "{}".format(e)) from e

                kwargs = {
                    # When Alias is provided, connect all event sources to the alias and *not* the function
                    "function": lambda_alias or lambda_function,
                    "role": execution_role,
                    "intrinsics_resolver": intrinsics_resolver,
                }

                for name, resource in event_resources[logical_id].items():
                    kwargs[name] = resource
                resources += eventsource.to_cloudformation(**kwargs)

        return resources

    def _construct_code_dict(self) -> Dict[str, Any]:
        """Constructs Lambda Code Dictionary based on the accepted SAM artifact properties such
        as `InlineCode`, `CodeUri` and `ImageUri` and also raises errors if more than one of them is
        defined. `PackageType` determines which artifacts are considered.

        :raises InvalidResourceException when conditions on the SAM artifact properties are not met.
        """
        # list of accepted artifacts
        packagetype = self.PackageType or ZIP
        artifacts = {}

        if packagetype == ZIP:
            artifacts = {"InlineCode": self.InlineCode, "CodeUri": self.CodeUri}
        elif packagetype == IMAGE:
            artifacts = {"ImageUri": self.ImageUri}

        if packagetype not in [ZIP, IMAGE]:
            raise InvalidResourceException(self.logical_id, "invalid 'PackageType' : {}".format(packagetype))

        # Inline function for transformation of inline code.
        # It accepts arbitrary argumemnts, because the arguments do not matter for the result.
        def _construct_inline_code(*args: Any, **kwargs: Dict[str, Any]) -> Dict[str, Any]:
            return {"ZipFile": self.InlineCode}

        # dispatch mechanism per artifact on how it needs to be transformed.
        artifact_dispatch: Dict[str, Callable[..., Dict[str, Any]]] = {
            "InlineCode": _construct_inline_code,
            "CodeUri": construct_s3_location_object,
            "ImageUri": construct_image_code_object,
        }

        filtered_artifacts = dict(filter(lambda x: x[1] is not None, artifacts.items()))
        # There are more than one allowed artifact types present, raise an Error.
        # There are no valid artifact types present, also raise an Error.
        if len(filtered_artifacts) > 1 or len(filtered_artifacts) == 0:
            if packagetype == ZIP and len(filtered_artifacts) == 0:
                raise InvalidResourceException(self.logical_id, "Only one of 'InlineCode' or 'CodeUri' can be set.")
            if packagetype == IMAGE:
                raise InvalidResourceException(self.logical_id, "'ImageUri' must be set.")

        filtered_keys = list(filtered_artifacts.keys())
        # NOTE(sriram-mv): This precedence order is important. It is protect against python2 vs python3
        # dictionary ordering when getting the key values with .keys() on a dictionary.
        # Do not change this precedence order.
        if "InlineCode" in filtered_keys:
            filtered_key = "InlineCode"
        elif "CodeUri" in filtered_keys:
            filtered_key = "CodeUri"
        elif "ImageUri" in filtered_keys:
            filtered_key = "ImageUri"
        else:
            raise InvalidResourceException(self.logical_id, "Either 'InlineCode' or 'CodeUri' must be set.")
        dispatch_function: Callable[..., Dict[str, Any]] = artifact_dispatch[filtered_key]
        return dispatch_function(artifacts[filtered_key], self.logical_id, filtered_key)

    def _construct_version(
        self, function: LambdaFunction, intrinsics_resolver: IntrinsicsResolver, code_sha256: Optional[str] = None
    ) -> LambdaVersion:
        """Constructs a Lambda Version resource that will be auto-published when CodeUri of the function changes.
        Old versions will not be deleted without a direct reference from the CloudFormation template.

        :param model.lambda_.LambdaFunction function: Lambda function object that is being connected to a version
        :param model.intrinsics.resolver.IntrinsicsResolver intrinsics_resolver: Class that can help resolve
            references to parameters present in CodeUri. It is a common usecase to set S3Key of Code to be a
            template parameter. Need to resolve the values otherwise we will never detect a change in Code dict
        :param str code_sha256: User predefined hash of the Lambda function code
        :return: Lambda function Version resource
        """
        code_dict = function.Code
        if not code_dict:
            raise ValueError("Lambda function code must be a valid non-empty dictionary")

        if not intrinsics_resolver:
            raise ValueError("intrinsics_resolver is required for versions creation")

        # Resolve references to template parameters before creating hash. This will *not* resolve all intrinsics
        # because we cannot resolve runtime values like Arn of a resource. For purposes of detecting changes, this
        # is good enough. Here is why:
        #
        # When using intrinsic functions there are two cases when has must change:
        #   - Value of the template parameter changes
        #   - (or) LogicalId of a referenced resource changes ie. !GetAtt NewResource.Arn
        #
        # Later case will already change the hash because some value in the Code dictionary changes. We handle the
        # first case by resolving references to template parameters. It is okay even if these references are
        # present inside another intrinsic such as !Join. The resolver will replace the reference with the parameter's
        # value and keep all other parts of !Join identical. This will still trigger a change in the hash.
        code_dict = intrinsics_resolver.resolve_parameter_refs(code_dict)

        # Construct the LogicalID of Lambda version by appending 10 characters of SHA of CodeUri. This is necessary
        # to trigger creation of a new version every time code location changes. Since logicalId changes, CloudFormation
        # will drop the old version and create a new one for us. We set a DeletionPolicy on the version resource to
        # prevent CloudFormation from actually deleting the underlying version resource
        #
        # SHA Collisions: For purposes of triggering a new update, we are concerned about just the difference previous
        #                 and next hashes. The chances that two subsequent hashes collide is fairly low.
        prefix = "{id}Version".format(id=self.logical_id)
        logical_dict = {}
        # We can't directly change AutoPublishAlias as that would be a breaking change, so we have to add this opt-in
        # property that when set to true would change the lambda version whenever a property in the lambda function changes
        if self.AutoPublishAliasAllProperties:
            properties = function._generate_resource_dict().get("Properties", {})
            logical_dict = properties
        else:
            with suppress(AttributeError, UnboundLocalError):
                logical_dict = code_dict.copy()
            if function.Environment:
                logical_dict.update(function.Environment)
            if function.MemorySize:
                logical_dict.update({"MemorySize": function.MemorySize})
            # If SnapStart is enabled we want to publish a new version, to have the corresponding snapshot
            if function.SnapStart and function.SnapStart.get("ApplyOn", "None") != "None":
                logical_dict.update({"SnapStart": function.SnapStart})
        logical_id = logical_id_generator.LogicalIdGenerator(prefix, logical_dict, code_sha256).gen()

        attributes = self.get_passthrough_resource_attributes()
        if "DeletionPolicy" not in attributes:
            attributes["DeletionPolicy"] = "Retain"

        lambda_version = LambdaVersion(logical_id=logical_id, attributes=attributes)
        lambda_version.FunctionName = function.get_runtime_attr("name")
        lambda_version.Description = self.VersionDescription
        # Copy the same runtime policy for the version and the function
        lambda_version.RuntimeManagementConfig = function.RuntimeManagementConfig

        return lambda_version

    def _construct_alias(self, name: str, function: LambdaFunction, version: LambdaVersion) -> LambdaAlias:
        """Constructs a Lambda Alias for the given function and pointing to the given version

        :param string name: Name of the alias
        :param model.lambda_.LambdaFunction function: Lambda function object to associate the alias with
        :param model.lambda_.LambdaVersion version: Lambda version object to associate the alias with
        :return: Lambda alias object
        :rtype model.lambda_.LambdaAlias
        """

        if not name:
            raise InvalidResourceException(self.logical_id, "Alias name is required to create an alias")

        logical_id = "{id}Alias{suffix}".format(id=function.logical_id, suffix=name)
        alias = LambdaAlias(logical_id=logical_id, attributes=self.get_passthrough_resource_attributes())
        alias.Name = name
        alias.FunctionName = function.get_runtime_attr("name")
        alias.FunctionVersion = version.get_runtime_attr("version")
        if self.ProvisionedConcurrencyConfig:
            alias.ProvisionedConcurrencyConfig = self.ProvisionedConcurrencyConfig

        return alias

    def _validate_deployment_preference_and_add_update_policy(  # noqa: too-many-arguments
        self,
        deployment_preference_collection: DeploymentPreferenceCollection,
        lambda_alias: Optional[LambdaAlias],
        intrinsics_resolver: IntrinsicsResolver,
        mappings_resolver: IntrinsicsResolver,
        passthrough_resource_attributes: Dict[str, Any],
        feature_toggle: Optional[FeatureToggle] = None,
    ) -> None:
        if not self.DeploymentPreference:
            return

        if "Enabled" in self.DeploymentPreference:
            # resolve intrinsics and mappings for Enabled
            enabled = self.DeploymentPreference["Enabled"]
            enabled = intrinsics_resolver.resolve_parameter_refs(enabled)
            enabled = mappings_resolver.resolve_parameter_refs(enabled)
            self.DeploymentPreference["Enabled"] = enabled

        if "Type" in self.DeploymentPreference:
            # resolve intrinsics and mappings for Type
            preference_type = self.DeploymentPreference["Type"]
            preference_type = intrinsics_resolver.resolve_parameter_refs(preference_type)
            preference_type = mappings_resolver.resolve_parameter_refs(preference_type)
            self.DeploymentPreference["Type"] = preference_type

        if "PassthroughCondition" in self.DeploymentPreference:
            self.DeploymentPreference["PassthroughCondition"] = self._resolve_property_to_boolean(
                self.DeploymentPreference["PassthroughCondition"],
                "PassthroughCondition",
                intrinsics_resolver,
                mappings_resolver,
            )
        elif feature_toggle:
            self.DeploymentPreference["PassthroughCondition"] = feature_toggle.is_enabled(
                "deployment_preference_condition_fix"
            )
        else:
            self.DeploymentPreference["PassthroughCondition"] = False

        if deployment_preference_collection is None:
            raise ValueError("deployment_preference_collection required for parsing the deployment preference")

        deployment_preference_collection.add(
            self.logical_id,
            self.DeploymentPreference,
            passthrough_resource_attributes.get("Condition"),
        )

        if deployment_preference_collection.get(self.logical_id).enabled:
            if not self.AutoPublishAlias:
                raise InvalidResourceException(
                    self.logical_id, "'DeploymentPreference' requires AutoPublishAlias property to be specified."
                )
            if lambda_alias is None:
                raise ValueError("lambda_alias expected for updating it with the appropriate update policy")

            lambda_alias.set_resource_attribute(
                "UpdatePolicy", deployment_preference_collection.update_policy(self.logical_id).to_dict()
            )

    def _resolve_property_to_boolean(
        self,
        property_value: Union[bool, str, Dict[str, Any]],
        property_name: str,
        intrinsics_resolver: IntrinsicsResolver,
        mappings_resolver: IntrinsicsResolver,
    ) -> bool:
        """
        Resolves intrinsics, if any, and/or converts string in a given property to boolean.
        Raises InvalidResourceException if can't resolve intrinsic or can't resolve string to boolean

        :param property_value: property value to resolve
        :param property_name: name/key of property to resolve
        :param intrinsics_resolver: resolves intrinsics
        :param mappings_resolver: resolves FindInMap
        :return bool: resolved boolean value
        """
        processed_property_value = intrinsics_resolver.resolve_parameter_refs(property_value)
        processed_property_value = mappings_resolver.resolve_parameter_refs(processed_property_value)

        # FIXME: We should support not only true/false, but also yes/no, on/off? See https://yaml.org/type/bool.html
        if processed_property_value in [True, "true", "True"]:
            return True
        if processed_property_value in [False, "false", "False"]:
            return False
        if is_intrinsic(processed_property_value):  # couldn't resolve intrinsic
            raise InvalidResourceException(
                self.logical_id,
                f"Unsupported intrinsic: the only intrinsic functions supported for "
                f"property {property_name} are FindInMap and parameter Refs.",
            )
        raise InvalidResourceException(self.logical_id, f"Invalid value for property {property_name}.")

    def _construct_function_url(
        self, lambda_function: LambdaFunction, lambda_alias: Optional[LambdaAlias], function_url_config: Dict[str, Any]
    ) -> LambdaUrl:
        """
        This method is used to construct a lambda url resource

        Parameters
        ----------
        lambda_function : LambdaFunction
            Lambda Function resource
        lambda_alias : LambdaAlias
            Lambda Alias resource

        Returns
        -------
        LambdaUrl
            Lambda Url resource
        """
        self._validate_function_url_params(lambda_function, function_url_config)

        logical_id = f"{lambda_function.logical_id}Url"
        lambda_url_attributes = self.get_passthrough_resource_attributes()
        lambda_url = LambdaUrl(logical_id=logical_id, attributes=lambda_url_attributes)

        cors = function_url_config.get("Cors")
        if cors:
            lambda_url.Cors = cors
        lambda_url.AuthType = function_url_config.get("AuthType")
        lambda_url.TargetFunctionArn = (
            lambda_alias.get_runtime_attr("arn") if lambda_alias else lambda_function.get_runtime_attr("name")
        )
        return lambda_url

    def _validate_function_url_params(
        self, lambda_function: LambdaFunction, function_url_config: Dict[str, Any]
    ) -> None:
        """
        Validate parameters provided to configure Lambda Urls
        """
        self._validate_url_auth_type(lambda_function, function_url_config)
        self._validate_cors_config_parameter(lambda_function, function_url_config)

    def _validate_url_auth_type(self, lambda_function: LambdaFunction, function_url_config: Dict[str, Any]) -> None:
        if is_intrinsic(function_url_config):
            return

        auth_type = function_url_config.get("AuthType")
        if auth_type and is_intrinsic(auth_type):
            return

        if not auth_type or auth_type not in ["AWS_IAM", "NONE"]:
            raise InvalidResourceException(
                lambda_function.logical_id,
                "AuthType is required to configure function property `FunctionUrlConfig`. Please provide either AWS_IAM or NONE.",
            )

    def _validate_cors_config_parameter(
        self, lambda_function: LambdaFunction, function_url_config: Dict[str, Any]
    ) -> None:
        if is_intrinsic(function_url_config):
            return

        cors_property_data_type = {
            "AllowOrigins": list,
            "AllowMethods": list,
            "AllowCredentials": bool,
            "AllowHeaders": list,
            "ExposeHeaders": list,
            "MaxAge": int,
        }

        cors = function_url_config.get("Cors")

        if not cors or is_intrinsic(cors):
            return

        sam_expect(cors, lambda_function.logical_id, "FunctionUrlConfig.Cors").to_be_a_map()

        for prop_name, prop_value in cors.items():
            if prop_name not in cors_property_data_type:
                raise InvalidResourceException(
                    lambda_function.logical_id,
                    "{} is not a valid property for configuring Cors.".format(prop_name),
                )
            prop_type = cors_property_data_type.get(prop_name, list)
            if not is_intrinsic(prop_value) and not isinstance(prop_value, prop_type):
                raise InvalidResourceException(
                    lambda_function.logical_id,
                    "{} must be of type {}.".format(prop_name, str(prop_type).split("'")[1]),
                )

    def _construct_url_permission(
        self, lambda_function: LambdaFunction, lambda_alias: Optional[LambdaAlias], function_url_config: Dict[str, Any]
    ) -> Optional[LambdaPermission]:
        """
        Construct the lambda permission associated with the function url resource in a case
        for public access when AuthType is NONE

        Parameters
        ----------
        lambda_function : LambdaUrl
            Lambda Function resource

        llambda_alias : LambdaAlias
            Lambda Alias resource

        Returns
        -------
        LambdaPermission
            The lambda permission appended to a function url resource with public access
        """
        auth_type = function_url_config.get("AuthType")

        if auth_type not in ["NONE"] or is_intrinsic(function_url_config):
            return None

        logical_id = f"{lambda_function.logical_id}UrlPublicPermissions"
        lambda_permission_attributes = self.get_passthrough_resource_attributes()
        lambda_permission = LambdaPermission(logical_id=logical_id, attributes=lambda_permission_attributes)
        lambda_permission.Action = "lambda:InvokeFunctionUrl"
        lambda_permission.FunctionName = (
            lambda_alias.get_runtime_attr("arn") if lambda_alias else lambda_function.get_runtime_attr("name")
        )
        lambda_permission.Principal = "*"
        lambda_permission.FunctionUrlAuthType = auth_type
        return lambda_permission


class SamApi(SamResourceMacro):
    """SAM rest API macro."""

    resource_type = "AWS::Serverless::Api"
    property_types = {
        # Internal property set only by Implicit API plugin. If set to True, the API Event Source code will inject
        # Lambda Integration URI to the Swagger. To preserve backwards compatibility, this must be set only for
        # Implicit APIs. For Explicit APIs, customer is expected to set integration URI themselves.
        # In the future, we might rename and expose this property to customers so they can have SAM manage Explicit APIs
        # Swagger.
        "__MANAGE_SWAGGER": PropertyType(False, IS_BOOL),
        "Name": PropertyType(False, one_of(IS_STR, IS_DICT)),
        "StageName": PropertyType(True, one_of(IS_STR, IS_DICT)),
        "Tags": PropertyType(False, IS_DICT),
        "DefinitionBody": PropertyType(False, IS_DICT),
        "DefinitionUri": PropertyType(False, one_of(IS_STR, IS_DICT)),
<<<<<<< HEAD
        "MergeDefinitions": Property(False, is_type(bool)),
        "CacheClusterEnabled": PropertyType(False, is_type(bool)),
=======
        "MergeDefinitions": Property(False, IS_BOOL),
        "CacheClusterEnabled": PropertyType(False, IS_BOOL),
>>>>>>> b4474ad4
        "CacheClusterSize": PropertyType(False, IS_STR),
        "Variables": PropertyType(False, IS_DICT),
        "EndpointConfiguration": PropertyType(False, one_of(IS_STR, IS_DICT)),
        "MethodSettings": PropertyType(False, IS_LIST),
        "BinaryMediaTypes": PropertyType(False, IS_LIST),
        "MinimumCompressionSize": PropertyType(False, IS_INT),
        "Cors": PropertyType(False, one_of(IS_STR, IS_DICT)),
        "Auth": PropertyType(False, IS_DICT),
        "GatewayResponses": PropertyType(False, IS_DICT),
        "AccessLogSetting": PropertyType(False, IS_DICT),
        "CanarySetting": PropertyType(False, IS_DICT),
        "TracingEnabled": PropertyType(False, IS_BOOL),
        "OpenApiVersion": PropertyType(False, IS_STR),
        "Models": PropertyType(False, IS_DICT),
        "Domain": PropertyType(False, IS_DICT),
        "FailOnWarnings": PropertyType(False, IS_BOOL),
        "Description": PropertyType(False, IS_STR),
        "Mode": PropertyType(False, IS_STR),
        "DisableExecuteApiEndpoint": PropertyType(False, IS_BOOL),
        "ApiKeySourceType": PropertyType(False, IS_STR),
        "AlwaysDeploy": Property(False, IS_BOOL),
    }

    Name: Optional[Intrinsicable[str]]
    StageName: Optional[Intrinsicable[str]]
    Tags: Optional[Dict[str, Any]]
    DefinitionBody: Optional[Dict[str, Any]]
    DefinitionUri: Optional[Intrinsicable[str]]
    MergeDefinitions: Optional[bool]
    CacheClusterEnabled: Optional[Intrinsicable[bool]]
    CacheClusterSize: Optional[Intrinsicable[str]]
    Variables: Optional[Dict[str, Any]]
    EndpointConfiguration: Optional[Dict[str, Any]]
    MethodSettings: Optional[List[Any]]
    BinaryMediaTypes: Optional[List[Any]]
    MinimumCompressionSize: Optional[Intrinsicable[int]]
    Cors: Optional[Intrinsicable[str]]
    Auth: Optional[Dict[str, Any]]
    GatewayResponses: Optional[Dict[str, Any]]
    AccessLogSetting: Optional[Dict[str, Any]]
    CanarySetting: Optional[Dict[str, Any]]
    TracingEnabled: Optional[Intrinsicable[bool]]
    OpenApiVersion: Optional[Intrinsicable[str]]
    Models: Optional[Dict[str, Any]]
    Domain: Optional[Dict[str, Any]]
    FailOnWarnings: Optional[Intrinsicable[bool]]
    Description: Optional[Intrinsicable[str]]
    Mode: Optional[Intrinsicable[str]]
    DisableExecuteApiEndpoint: Optional[Intrinsicable[bool]]
    ApiKeySourceType: Optional[Intrinsicable[str]]
    AlwaysDeploy: Optional[bool]

    referable_properties = {
        "Stage": ApiGatewayStage.resource_type,
        "Deployment": ApiGatewayDeployment.resource_type,
        "DomainName": ApiGatewayDomainName.resource_type,
        "UsagePlan": ApiGatewayUsagePlan.resource_type,
        "UsagePlanKey": ApiGatewayUsagePlanKey.resource_type,
        "ApiKey": ApiGatewayApiKey.resource_type,
    }

    @cw_timer
    def to_cloudformation(self, **kwargs):  # type: ignore[no-untyped-def]
        """Returns the API Gateway RestApi, Deployment, and Stage to which this SAM Api corresponds.

        :param dict kwargs: already-converted resources that may need to be modified when converting this \
        macro to pure CloudFormation
        :returns: a list of vanilla CloudFormation Resources, to which this Function expands
        :rtype: list
        """
        resources = []

        intrinsics_resolver = kwargs["intrinsics_resolver"]
        self.BinaryMediaTypes = intrinsics_resolver.resolve_parameter_refs(self.BinaryMediaTypes)
        self.Domain = intrinsics_resolver.resolve_parameter_refs(self.Domain)
        self.Auth = intrinsics_resolver.resolve_parameter_refs(self.Auth)
        redeploy_restapi_parameters = kwargs.get("redeploy_restapi_parameters")
        shared_api_usage_plan = kwargs.get("shared_api_usage_plan")
        template_conditions = kwargs.get("conditions")
        route53_record_set_groups = kwargs.get("route53_record_set_groups", {})

        api_generator = ApiGenerator(
            self.logical_id,
            self.CacheClusterEnabled,
            self.CacheClusterSize,
            self.Variables,
            self.depends_on,
            self.DefinitionBody,
            self.DefinitionUri,
            self.Name,
            self.StageName,
            shared_api_usage_plan,
            template_conditions,
            tags=self.Tags,
            endpoint_configuration=self.EndpointConfiguration,
            merge_definitions=self.MergeDefinitions,
            method_settings=self.MethodSettings,
            binary_media=self.BinaryMediaTypes,
            minimum_compression_size=self.MinimumCompressionSize,
            disable_execute_api_endpoint=self.DisableExecuteApiEndpoint,
            cors=self.Cors,
            auth=self.Auth,
            gateway_responses=self.GatewayResponses,
            access_log_setting=self.AccessLogSetting,
            canary_setting=self.CanarySetting,
            tracing_enabled=self.TracingEnabled,
            resource_attributes=self.resource_attributes,
            passthrough_resource_attributes=self.get_passthrough_resource_attributes(),
            open_api_version=self.OpenApiVersion,
            models=self.Models,
            domain=self.Domain,
            fail_on_warnings=self.FailOnWarnings,
            description=self.Description,
            mode=self.Mode,
            api_key_source_type=self.ApiKeySourceType,
            always_deploy=self.AlwaysDeploy,
        )

        (
            rest_api,
            deployment,
            stage,
            permissions,
            domain,
            basepath_mapping,
            route53,
            usage_plan_resources,
        ) = api_generator.to_cloudformation(redeploy_restapi_parameters, route53_record_set_groups)

        resources.extend([rest_api, deployment, stage])
        resources.extend(permissions)
        if domain:
            resources.extend([domain])
        if basepath_mapping:
            resources.extend(basepath_mapping)
        if route53:
            resources.extend([route53])
        # contains usage plan, api key and usageplan key resources
        if usage_plan_resources:
            resources.extend(usage_plan_resources)
        return resources


class SamHttpApi(SamResourceMacro):
    """SAM rest API macro."""

    resource_type = "AWS::Serverless::HttpApi"
    property_types = {
        # Internal property set only by Implicit HTTP API plugin. If set to True, the API Event Source code will
        # inject Lambda Integration URI to the OpenAPI. To preserve backwards compatibility, this must be set only for
        # Implicit APIs. For Explicit APIs, this is managed by the DefaultDefinitionBody Plugin.
        # In the future, we might rename and expose this property to customers so they can have SAM manage Explicit APIs
        # Swagger.
        "__MANAGE_SWAGGER": PropertyType(False, IS_BOOL),
        "Name": PassThroughProperty(False),
        "StageName": PropertyType(False, one_of(IS_STR, IS_DICT)),
        "Tags": PropertyType(False, IS_DICT),
        "DefinitionBody": PropertyType(False, IS_DICT),
        "DefinitionUri": PropertyType(False, one_of(IS_STR, IS_DICT)),
        "StageVariables": PropertyType(False, IS_DICT),
        "CorsConfiguration": PropertyType(False, one_of(IS_BOOL, IS_DICT)),
        "AccessLogSettings": PropertyType(False, IS_DICT),
        "DefaultRouteSettings": PropertyType(False, IS_DICT),
        "Auth": PropertyType(False, IS_DICT),
        "RouteSettings": PropertyType(False, IS_DICT),
        "Domain": PropertyType(False, IS_DICT),
        "FailOnWarnings": PropertyType(False, IS_BOOL),
        "Description": PropertyType(False, IS_STR),
        "DisableExecuteApiEndpoint": PropertyType(False, IS_BOOL),
    }

    Name: Optional[Any]
    StageName: Optional[Intrinsicable[str]]
    Tags: Optional[Dict[str, Any]]
    DefinitionBody: Optional[Dict[str, Any]]
    DefinitionUri: Optional[Intrinsicable[str]]
    StageVariables: Optional[Dict[str, Intrinsicable[str]]]
    CorsConfiguration: Optional[Union[bool, Dict[str, Any]]]
    AccessLogSettings: Optional[Dict[str, Any]]
    DefaultRouteSettings: Optional[Dict[str, Any]]
    Auth: Optional[Dict[str, Any]]
    RouteSettings: Optional[Dict[str, Any]]
    Domain: Optional[Dict[str, Any]]
    FailOnWarnings: Optional[Intrinsicable[bool]]
    Description: Optional[Intrinsicable[str]]
    DisableExecuteApiEndpoint: Optional[Intrinsicable[bool]]

    referable_properties = {
        "Stage": ApiGatewayV2Stage.resource_type,
        "DomainName": ApiGatewayV2DomainName.resource_type,
    }

    @cw_timer
    def to_cloudformation(self, **kwargs):  # type: ignore[no-untyped-def]
        """Returns the API GatewayV2 Api, Deployment, and Stage to which this SAM Api corresponds.

        :param dict kwargs: already-converted resources that may need to be modified when converting this \
        macro to pure CloudFormation
        :returns: a list of vanilla CloudFormation Resources, to which this Function expands
        :rtype: list
        """
        resources: List[Resource] = []
        intrinsics_resolver = kwargs["intrinsics_resolver"]
        self.CorsConfiguration = intrinsics_resolver.resolve_parameter_refs(self.CorsConfiguration)
        self.Domain = intrinsics_resolver.resolve_parameter_refs(self.Domain)

        api_generator = HttpApiGenerator(
            self.logical_id,
            self.StageVariables,
            self.depends_on,
            self.DefinitionBody,
            self.DefinitionUri,
            self.Name,
            self.StageName,
            tags=self.Tags,
            auth=self.Auth,
            cors_configuration=self.CorsConfiguration,
            access_log_settings=self.AccessLogSettings,
            route_settings=self.RouteSettings,
            default_route_settings=self.DefaultRouteSettings,
            resource_attributes=self.resource_attributes,
            passthrough_resource_attributes=self.get_passthrough_resource_attributes(),
            domain=self.Domain,
            fail_on_warnings=self.FailOnWarnings,
            description=self.Description,
            disable_execute_api_endpoint=self.DisableExecuteApiEndpoint,
        )

        (
            http_api,
            stage,
            domain,
            basepath_mapping,
            route53,
        ) = api_generator.to_cloudformation(kwargs.get("route53_record_set_groups", {}))

        resources.append(http_api)
        if domain:
            resources.append(domain)
        if basepath_mapping:
            resources.extend(basepath_mapping)
        if route53:
            resources.append(route53)

        # Stage is now optional. Only add it if one is created.
        if stage:
            resources.append(stage)

        return resources


class SamSimpleTable(SamResourceMacro):
    """SAM simple table macro."""

    resource_type = "AWS::Serverless::SimpleTable"
    property_types = {
        "PrimaryKey": PropertyType(False, dict_of(IS_STR, IS_STR)),
        "ProvisionedThroughput": PropertyType(False, dict_of(IS_STR, one_of(IS_INT, IS_DICT))),
        "TableName": PropertyType(False, one_of(IS_STR, IS_DICT)),
        "Tags": PropertyType(False, IS_DICT),
        "SSESpecification": PropertyType(False, IS_DICT),
    }

    PrimaryKey: Optional[Dict[str, str]]
    ProvisionedThroughput: Optional[Dict[str, Any]]
    TableName: Optional[Intrinsicable[str]]
    Tags: Optional[Dict[str, Any]]
    SSESpecification: Optional[Dict[str, Any]]

    attribute_type_conversions = {"String": "S", "Number": "N", "Binary": "B"}

    @cw_timer
    def to_cloudformation(self, **kwargs):  # type: ignore[no-untyped-def]
        dynamodb_resources = self._construct_dynamodb_table()

        return [dynamodb_resources]

    def _construct_dynamodb_table(self) -> DynamoDBTable:
        dynamodb_table = DynamoDBTable(self.logical_id, depends_on=self.depends_on, attributes=self.resource_attributes)

        if self.PrimaryKey:
            primary_key_name = sam_expect(
                self.PrimaryKey.get("Name"), self.logical_id, "PrimaryKey.Name"
            ).to_not_be_none()
            primary_key_type = sam_expect(
                self.PrimaryKey.get("Type"), self.logical_id, "PrimaryKey.Type"
            ).to_not_be_none()
            primary_key = {
                "AttributeName": primary_key_name,
                "AttributeType": self._convert_attribute_type(primary_key_type),
            }

        else:
            primary_key = {"AttributeName": "id", "AttributeType": "S"}

        dynamodb_table.AttributeDefinitions = [primary_key]
        dynamodb_table.KeySchema = [{"AttributeName": primary_key["AttributeName"], "KeyType": "HASH"}]

        if self.ProvisionedThroughput:
            dynamodb_table.ProvisionedThroughput = self.ProvisionedThroughput
        else:
            dynamodb_table.BillingMode = "PAY_PER_REQUEST"

        if self.SSESpecification:
            dynamodb_table.SSESpecification = self.SSESpecification

        if self.TableName:
            dynamodb_table.TableName = self.TableName

        if bool(self.Tags):
            dynamodb_table.Tags = get_tag_list(self.Tags)

        return dynamodb_table

    def _convert_attribute_type(self, attribute_type: str) -> str:
        if attribute_type in self.attribute_type_conversions:
            return self.attribute_type_conversions[attribute_type]
        raise InvalidResourceException(self.logical_id, "Invalid 'Type' \"{actual}\".".format(actual=attribute_type))


class SamApplication(SamResourceMacro):
    """SAM application macro."""

    APPLICATION_ID_KEY = "ApplicationId"
    SEMANTIC_VERSION_KEY = "SemanticVersion"

    resource_type = "AWS::Serverless::Application"

    # The plugin will always insert the TemplateUrl parameter
    property_types = {
        "Location": PropertyType(True, one_of(IS_STR, IS_DICT)),
        "TemplateUrl": PropertyType(False, IS_STR),
        "Parameters": PropertyType(False, IS_DICT),
        "NotificationARNs": PropertyType(False, list_of(one_of(IS_STR, IS_DICT))),
        "Tags": PropertyType(False, IS_DICT),
        "TimeoutInMinutes": PropertyType(False, IS_INT),
    }

    Location: Union[str, Dict[str, Any]]
    TemplateUrl: Optional[Intrinsicable[str]]
    Parameters: Optional[Dict[str, Any]]
    NotificationARNs: Optional[List[Any]]
    Tags: Optional[Dict[str, Any]]
    TimeoutInMinutes: Optional[Intrinsicable[int]]

    @cw_timer
    def to_cloudformation(self, **kwargs):  # type: ignore[no-untyped-def]
        """Returns the stack with the proper parameters for this application"""
        nested_stack = self._construct_nested_stack()
        return [nested_stack]

    def _construct_nested_stack(self) -> NestedStack:
        """Constructs a AWS::CloudFormation::Stack resource"""
        nested_stack = NestedStack(
            self.logical_id, depends_on=self.depends_on, attributes=self.get_passthrough_resource_attributes()
        )
        nested_stack.Parameters = self.Parameters
        nested_stack.NotificationARNs = self.NotificationARNs
        application_tags = self._get_application_tags()
        nested_stack.Tags = self._construct_tag_list(self.Tags, application_tags)
        nested_stack.TimeoutInMinutes = self.TimeoutInMinutes
        nested_stack.TemplateURL = self.TemplateUrl if self.TemplateUrl else ""

        return nested_stack

    def _get_application_tags(self) -> Dict[str, str]:
        """Adds tags to the stack if this resource is using the serverless app repo"""
        application_tags = {}
        if isinstance(self.Location, dict):
            if self.APPLICATION_ID_KEY in self.Location and self.Location[self.APPLICATION_ID_KEY] is not None:
                application_tags[self._SAR_APP_KEY] = self.Location[self.APPLICATION_ID_KEY]
            if self.SEMANTIC_VERSION_KEY in self.Location and self.Location[self.SEMANTIC_VERSION_KEY] is not None:
                application_tags[self._SAR_SEMVER_KEY] = self.Location[self.SEMANTIC_VERSION_KEY]
        return application_tags


class SamLayerVersion(SamResourceMacro):
    """SAM Layer macro"""

    resource_type = "AWS::Serverless::LayerVersion"
    property_types = {
        "LayerName": PropertyType(False, one_of(IS_STR, IS_DICT)),
        "Description": PropertyType(False, IS_STR),
        "ContentUri": PropertyType(True, one_of(IS_STR, IS_DICT)),
        "CompatibleArchitectures": PropertyType(False, list_of(one_of(IS_STR, IS_DICT))),
        "CompatibleRuntimes": PropertyType(False, list_of(one_of(IS_STR, IS_DICT))),
        "LicenseInfo": PropertyType(False, IS_STR),
        "RetentionPolicy": PropertyType(False, IS_STR),
    }

    LayerName: Optional[Intrinsicable[str]]
    Description: Optional[Intrinsicable[str]]
    ContentUri: Dict[str, Any]
    CompatibleArchitectures: Optional[List[Any]]
    CompatibleRuntimes: Optional[List[Any]]
    LicenseInfo: Optional[Intrinsicable[str]]
    RetentionPolicy: Optional[Intrinsicable[str]]

    RETAIN = "Retain"
    DELETE = "Delete"
    retention_policy_options = [RETAIN, DELETE]

    @cw_timer
    def to_cloudformation(self, **kwargs):  # type: ignore[no-untyped-def]
        """Returns the Lambda layer to which this SAM Layer corresponds.

        :param dict kwargs: already-converted resources that may need to be modified when converting this \
        macro to pure CloudFormation
        :returns: a list of vanilla CloudFormation Resources, to which this Function expands
        :rtype: list
        """
        resources = []

        # Append any CFN resources:
        intrinsics_resolver: IntrinsicsResolver = kwargs["intrinsics_resolver"]
        resources.append(self._construct_lambda_layer(intrinsics_resolver))

        return resources

    def _construct_lambda_layer(self, intrinsics_resolver: IntrinsicsResolver) -> LambdaLayerVersion:
        """Constructs and returns the Lambda function.

        :returns: a list containing the Lambda function and execution role resources
        :rtype: list
        """
        # Resolve intrinsics if applicable:
        self.LayerName = resolve_string_parameter_in_resource(
            self.logical_id, intrinsics_resolver, self.LayerName, "LayerName"
        )
        self.LicenseInfo = resolve_string_parameter_in_resource(
            self.logical_id, intrinsics_resolver, self.LicenseInfo, "LicenseInfo"
        )
        self.Description = resolve_string_parameter_in_resource(
            self.logical_id, intrinsics_resolver, self.Description, "Description"
        )
        self.RetentionPolicy = resolve_string_parameter_in_resource(
            self.logical_id, intrinsics_resolver, self.RetentionPolicy, "RetentionPolicy"
        )

        # If nothing defined, this will be set to Retain
        retention_policy_value = self._get_retention_policy_value()

        attributes = self.get_passthrough_resource_attributes()
        if "DeletionPolicy" not in attributes:
            attributes["DeletionPolicy"] = self.RETAIN
        if retention_policy_value is not None:
            attributes["DeletionPolicy"] = retention_policy_value

        old_logical_id = self.logical_id

        # This is to prevent the passthrough resource attributes to be included for hashing
        hash_dict = copy.deepcopy(self.to_dict())
        if "DeletionPolicy" in hash_dict.get(old_logical_id, {}):
            del hash_dict[old_logical_id]["DeletionPolicy"]
        if "UpdateReplacePolicy" in hash_dict.get(old_logical_id, {}):
            del hash_dict[old_logical_id]["UpdateReplacePolicy"]
        if "Metadata" in hash_dict.get(old_logical_id, {}):
            del hash_dict[old_logical_id]["Metadata"]

        new_logical_id = logical_id_generator.LogicalIdGenerator(old_logical_id, hash_dict).gen()
        self.logical_id = new_logical_id

        lambda_layer = LambdaLayerVersion(self.logical_id, depends_on=self.depends_on, attributes=attributes)

        # Changing the LayerName property: when a layer is published, it is given an Arn
        # example: arn:aws:lambda:us-west-2:123456789012:layer:MyLayer:1
        # where MyLayer is the LayerName property if it exists; otherwise, it is the
        # LogicalId of this resource. Since a LayerVersion is an immutable resource, when
        # CloudFormation updates this resource, it will ALWAYS create a new version then
        # delete the old version if the logical ids match. What this does is change the
        # logical id of every layer (so a `DeletionPolicy: Retain` can work) and set the
        # LayerName property of the layer so that the Arn will still always be the same
        # with the exception of an incrementing version number.
        if not self.LayerName:
            self.LayerName = old_logical_id

        lambda_layer.LayerName = self.LayerName
        lambda_layer.Description = self.Description
        lambda_layer.Content = construct_s3_location_object(self.ContentUri, self.logical_id, "ContentUri")

        lambda_layer.CompatibleArchitectures = self.CompatibleArchitectures
        self._validate_architectures(lambda_layer)
        lambda_layer.CompatibleRuntimes = self.CompatibleRuntimes
        lambda_layer.LicenseInfo = self.LicenseInfo

        return lambda_layer

    def _get_retention_policy_value(self) -> Optional[str]:
        """
        Sets the deletion policy on this resource. The default is 'Retain'.

        :return: value for the DeletionPolicy attribute.
        """

        if is_intrinsic(self.RetentionPolicy):
            # RetentionPolicy attribute of AWS::Serverless::LayerVersion does set the DeletionPolicy
            # attribute. And DeletionPolicy attribute does not support intrinsic values.
            raise InvalidResourceException(
                self.logical_id,
                "'RetentionPolicy' does not accept intrinsic functions, "
                "please use one of the following options: {}".format([self.RETAIN, self.DELETE]),
            )

        if self.RetentionPolicy is None:
            return None

        if not isinstance(self.RetentionPolicy, str):
            raise InvalidResourceException(
                self.logical_id,
                "Invalid 'RetentionPolicy' type, "
                "please use one of the following options: {}".format([self.RETAIN, self.DELETE]),
            )

        for option in self.retention_policy_options:
            if self.RetentionPolicy.lower() == option.lower():
                return option
        raise InvalidResourceException(
            self.logical_id,
            "'RetentionPolicy' must be one of the following options: {}.".format([self.RETAIN, self.DELETE]),
        )

    def _validate_architectures(self, lambda_layer: LambdaLayerVersion) -> None:
        """Validate the values inside the CompatibleArchitectures field of a layer

        Parameters
        ----------
        lambda_layer: SamLayerVersion
            The AWS Lambda layer version to validate

        Raises
        ------
        InvalidResourceException
            If any of the architectures is not valid
        """
        architectures = lambda_layer.CompatibleArchitectures or [X86_64]
        # Intrinsics are not validated
        if is_intrinsic(architectures):
            return
        for arq in architectures:
            # We validate the values only if we they're not intrinsics
            if not is_intrinsic(arq) and arq not in [ARM64, X86_64]:
                raise InvalidResourceException(
                    lambda_layer.logical_id,
                    "CompatibleArchitectures needs to be a list of '{}' or '{}'".format(X86_64, ARM64),
                )


class SamStateMachine(SamResourceMacro):
    """SAM state machine macro."""

    resource_type = "AWS::Serverless::StateMachine"
    property_types = {
        "Definition": PropertyType(False, IS_DICT),
        "DefinitionUri": PropertyType(False, one_of(IS_STR, IS_DICT)),
        "Logging": PropertyType(False, IS_DICT),
        "Role": PropertyType(False, IS_STR),
        "RolePath": PassThroughProperty(False),
        "DefinitionSubstitutions": PropertyType(False, IS_DICT),
        "Events": PropertyType(False, dict_of(IS_STR, IS_DICT)),
        "Name": PropertyType(False, IS_STR),
        "Type": PropertyType(False, IS_STR),
        "Tags": PropertyType(False, IS_DICT),
        "Policies": PropertyType(False, one_of(IS_STR, list_of(one_of(IS_STR, IS_DICT, IS_DICT)))),
        "Tracing": PropertyType(False, IS_DICT),
        "PermissionsBoundary": PropertyType(False, IS_STR),
    }

    Definition: Optional[Dict[str, Any]]
    DefinitionUri: Optional[Intrinsicable[str]]
    Logging: Optional[Dict[str, Any]]
    Role: Optional[Intrinsicable[str]]
    RolePath: Optional[PassThrough]
    DefinitionSubstitutions: Optional[Dict[str, Any]]
    Events: Optional[Dict[str, Any]]
    Name: Optional[Intrinsicable[str]]
    Type: Optional[Intrinsicable[str]]
    Tags: Optional[Dict[str, Any]]
    Policies: Optional[List[Any]]
    Tracing: Optional[Dict[str, Any]]
    PermissionsBoundary: Optional[Intrinsicable[str]]

    event_resolver = ResourceTypeResolver(
        samtranslator.model.stepfunctions.events,
        samtranslator.model.eventsources.scheduler,
    )

    @cw_timer
    def to_cloudformation(self, **kwargs):  # type: ignore[no-untyped-def]
        managed_policy_map = kwargs.get("managed_policy_map", {})
        get_managed_policy_map = kwargs.get("get_managed_policy_map")
        intrinsics_resolver = kwargs["intrinsics_resolver"]
        event_resources = kwargs["event_resources"]

        state_machine_generator = StateMachineGenerator(  # type: ignore[no-untyped-call]
            logical_id=self.logical_id,
            depends_on=self.depends_on,
            managed_policy_map=managed_policy_map,
            intrinsics_resolver=intrinsics_resolver,
            definition=self.Definition,
            definition_uri=self.DefinitionUri,
            logging=self.Logging,
            name=self.Name,
            policies=self.Policies,
            permissions_boundary=self.PermissionsBoundary,
            definition_substitutions=self.DefinitionSubstitutions,
            role=self.Role,
            role_path=self.RolePath,
            state_machine_type=self.Type,
            tracing=self.Tracing,
            events=self.Events,
            event_resources=event_resources,
            event_resolver=self.event_resolver,
            tags=self.Tags,
            resource_attributes=self.resource_attributes,
            passthrough_resource_attributes=self.get_passthrough_resource_attributes(),
            get_managed_policy_map=get_managed_policy_map,
        )

        return state_machine_generator.to_cloudformation()

    def resources_to_link(self, resources: Dict[str, Any]) -> Dict[str, Any]:
        try:
            return {"event_resources": self._event_resources_to_link(resources)}
        except InvalidEventException as e:
            raise InvalidResourceException(self.logical_id, e.message) from e

    def _event_resources_to_link(self, resources: Dict[str, Any]) -> Dict[str, Any]:
        event_resources = {}
        if self.Events:
            for logical_id, event_dict in self.Events.items():
                try:
                    event_source = self.event_resolver.resolve_resource_type(event_dict).from_dict(
                        self.logical_id + logical_id, event_dict, logical_id
                    )
                except (TypeError, AttributeError) as e:
                    raise InvalidEventException(logical_id, "{}".format(e)) from e
                event_resources[logical_id] = event_source.resources_to_link(resources)
        return event_resources


class SamConnector(SamResourceMacro):
    """Sam connector macro.
    AWS SAM uses the LogicalIds of the AWS SAM resources in your template file to
    construct the LogicalIds of the AWS CloudFormation resources it generates
    https://docs.aws.amazon.com/serverless-application-model/latest/developerguide/sam-specification-generated-resources.html
    """

    Source: Dict[str, Any]
    Destination: Union[Dict[str, Any], List[Dict[str, Any]]]
    Permissions: List[str]

    resource_type = "AWS::Serverless::Connector"
    property_types = {
        "Source": PropertyType(True, dict_of(IS_STR, any_type())),
        "Destination": PropertyType(True, one_of(dict_of(IS_STR, any_type()), list_of(dict_of(IS_STR, any_type())))),
        "Permissions": PropertyType(True, list_of(IS_STR)),
    }

    @cw_timer
    def to_cloudformation(self, **kwargs: Any) -> List[Resource]:
        resource_resolver: ResourceResolver = kwargs["resource_resolver"]
        original_template = kwargs["original_template"]

        multi_dest = True
        if isinstance(self.Destination, dict):
            multi_dest = False
            self.Destination = [self.Destination]

        list_generated_resources: List[Resource] = []

        for dest_index, dest in enumerate(self.Destination):
            try:
                destination = get_resource_reference(dest, resource_resolver, self.Source)
                source = get_resource_reference(self.Source, resource_resolver, dest)
            except ConnectorResourceError as e:
                raise InvalidResourceException(self.logical_id, str(e)) from e

            generated_resources = self.generate_resources(
                source, destination, dest_index, multi_dest, resource_resolver
            )

            self._add_connector_metadata(generated_resources, original_template, source, destination)
            list_generated_resources.extend(generated_resources)

        generated_logical_ids = [resource.logical_id for resource in list_generated_resources]
        replace_depends_on_logical_id(self.logical_id, generated_logical_ids, resource_resolver)

        if list_generated_resources:
            return list_generated_resources

        raise InvalidResourceException(self.logical_id, "'Destination' is an empty list")

    def generate_resources(  # noqa: too-many-branches
        self,
        source: ConnectorResourceReference,
        destination: ConnectorResourceReference,
        dest_index: int,
        multi_dest: bool,
        resource_resolver: ResourceResolver,
    ) -> List[Resource]:
        profile = get_profile(source.resource_type, destination.resource_type)
        if not profile:
            raise InvalidResourceException(
                self.logical_id,
                f"Unable to create connector from {source.resource_type} to {destination.resource_type}; it's not supported or the template is invalid.",
                {UNSUPPORTED_CONNECTOR_PROFILE_TYPE: {source.resource_type: destination.resource_type}},
            )

        # removing duplicate permissions
        self.Permissions = list(set(self.Permissions))
        profile_type, profile_properties = profile["Type"], profile["Properties"]
        profile_permissions = profile_properties["AccessCategories"]
        valid_permissions_combinations = profile_properties.get("ValidAccessCategories")

        valid_permissions_str = ", ".join(profile_permissions)
        if not self.Permissions:
            raise InvalidResourceException(
                self.logical_id,
                f"'Permissions' cannot be empty; valid values are: {valid_permissions_str}.",
            )

        for permission in self.Permissions:
            if permission not in profile_permissions:
                raise InvalidResourceException(
                    self.logical_id,
                    f"Unsupported 'Permissions' provided for connector from {source.resource_type} to {destination.resource_type}; valid values are: {valid_permissions_str}.",
                )

        if valid_permissions_combinations:
            sorted_permissions_combinations = [sorted(permission) for permission in valid_permissions_combinations]
            if sorted(self.Permissions) not in sorted_permissions_combinations:
                valid_permissions_combination_str = ", ".join(
                    " + ".join(permission) for permission in sorted_permissions_combinations
                )
                raise InvalidResourceException(
                    self.logical_id,
                    f"Unsupported 'Permissions' provided for connector from {source.resource_type} to {destination.resource_type}; valid combinations are: {valid_permissions_combination_str}.",
                )

        replacement = {
            "Source.Arn": source.arn,
            "Destination.Arn": destination.arn,
            "Source.ResourceId": source.resource_id,
            "Destination.ResourceId": destination.resource_id,
            "Source.Name": source.name,
            "Destination.Name": destination.name,
            "Source.Qualifier": source.qualifier,
            "Destination.Qualifier": destination.qualifier,
        }
        try:
            profile_properties = profile_replace(profile_properties, replacement)
        except ValueError as e:
            raise InvalidResourceException(self.logical_id, str(e)) from e

        verify_profile_variables_replaced(profile_properties)

        generated_resources: List[Resource] = []
        if profile_type == "AWS_IAM_ROLE_MANAGED_POLICY":
            generated_resources.append(
                self._construct_iam_policy(
                    source, destination, profile_properties, resource_resolver, dest_index, multi_dest
                )
            )
        elif profile_type == "AWS_SQS_QUEUE_POLICY":
            generated_resources.append(
                self._construct_sqs_queue_policy(source, destination, profile_properties, dest_index, multi_dest)
            )
        elif profile_type == "AWS_SNS_TOPIC_POLICY":
            generated_resources.append(
                self._construct_sns_topic_policy(source, destination, profile_properties, dest_index, multi_dest)
            )
        elif profile_type == "AWS_LAMBDA_PERMISSION":
            generated_resources.extend(
                self._construct_lambda_permission_policy(
                    source, destination, profile_properties, dest_index, multi_dest
                )
            )
        else:
            raise TypeError(f"Profile type {profile_type} is not supported")
        return generated_resources

    def _get_policy_statements(self, profile: ConnectorProfile) -> Dict[str, Any]:
        policy_statements = []
        for name, statements in profile["AccessCategories"].items():
            if name in self.Permissions:
                policy_statements.extend(statements["Statement"])

        return {
            "Version": "2012-10-17",
            "Statement": policy_statements,
        }

    def _construct_iam_policy(  # noqa: too-many-arguments
        self,
        source: ConnectorResourceReference,
        destination: ConnectorResourceReference,
        profile: ConnectorProfile,
        resource_resolver: ResourceResolver,
        dest_index: int,
        multi_dest: bool,
    ) -> IAMManagedPolicy:
        source_policy = profile["SourcePolicy"]
        resource = source if source_policy else destination

        role_name = resource.role_name
        if not role_name:
            property_name = "Source" if source_policy else "Destination"
            raise InvalidResourceException(
                self.logical_id, f"Unable to get IAM role name from '{property_name}' resource."
            )

        policy_document = self._get_policy_statements(profile)

        policy_name = f"{self.logical_id}PolicyDestination{dest_index}" if multi_dest else f"{self.logical_id}Policy"
        policy = IAMManagedPolicy(
            logical_id=policy_name, depends_on=self.depends_on, attributes=self.resource_attributes
        )

        policy.PolicyDocument = policy_document
        policy.Roles = [role_name]

        depended_by = profile.get("DependedBy")
        if depended_by == "DESTINATION_EVENT_SOURCE_MAPPING" and source.logical_id and destination.logical_id:
            # The dependency type assumes Destination is a AWS::Lambda::Function
            esm_ids = list(get_event_source_mappings(source.logical_id, destination.logical_id, resource_resolver))
            # There can only be a single ESM from a resource to function, otherwise deployment fails
            if len(esm_ids) == 1:
                add_depends_on(esm_ids[0], policy.logical_id, resource_resolver)
        if depended_by == "SOURCE" and source.logical_id:
            add_depends_on(source.logical_id, policy.logical_id, resource_resolver)

        return policy

    def _construct_lambda_permission_policy(
        self,
        source: ConnectorResourceReference,
        destination: ConnectorResourceReference,
        profile: ConnectorProfile,
        dest_index: int,
        multi_dest: bool,
    ) -> List[LambdaPermission]:
        source_policy = profile["SourcePolicy"]
        lambda_function = source if source_policy else destination

        function_arn = lambda_function.arn
        if not function_arn:
            property_name = "Source" if source_policy else "Destination"
            raise InvalidResourceException(
                self.logical_id, f"Unable to get Lambda function ARN from '{property_name}' resource."
            )

        lambda_permissions = []
        for name in profile["AccessCategories"]:
            if name in self.Permissions:
                permission_name = (
                    f"{self.logical_id}{name}LambdaPermissionDestination{dest_index}"
                    if multi_dest
                    else f"{self.logical_id}{name}LambdaPermission"
                )
                permission = LambdaPermission(
                    logical_id=permission_name,
                    depends_on=self.depends_on,
                    attributes=self.resource_attributes,
                )

                permissions = profile["AccessCategories"][name]
                permission.Action = permissions["Action"]
                permission.FunctionName = function_arn
                permission.Principal = permissions["Principal"]
                permission.SourceArn = permissions["SourceArn"]
                permission.SourceAccount = permissions.get("SourceAccount")
                lambda_permissions.append(permission)

        return lambda_permissions

    def _construct_sns_topic_policy(
        self,
        source: ConnectorResourceReference,
        destination: ConnectorResourceReference,
        profile: ConnectorProfile,
        dest_index: int,
        multi_dest: bool,
    ) -> SNSTopicPolicy:
        source_policy = profile["SourcePolicy"]
        sns_topic = source if source_policy else destination

        topic_arn = sns_topic.arn
        if not topic_arn:
            property_name = "Source" if source_policy else "Destination"
            raise InvalidResourceException(
                self.logical_id, f"Unable to get SNS topic ARN from '{property_name}' resource."
            )

        topic_policy_name = (
            f"{self.logical_id}TopicPolicyDestination{dest_index}" if multi_dest else f"{self.logical_id}TopicPolicy"
        )
        topic_policy = SNSTopicPolicy(
            logical_id=topic_policy_name, depends_on=self.depends_on, attributes=self.resource_attributes
        )

        topic_policy.Topics = [topic_arn]
        topic_policy.PolicyDocument = self._get_policy_statements(profile)

        return topic_policy

    def _construct_sqs_queue_policy(
        self,
        source: ConnectorResourceReference,
        destination: ConnectorResourceReference,
        profile: ConnectorProfile,
        dest_index: int,
        multi_dest: bool,
    ) -> SQSQueuePolicy:
        source_policy = profile["SourcePolicy"]
        sqs_queue = source if source_policy else destination

        queue_url = sqs_queue.queue_url
        if not queue_url:
            property_name = "Source" if source_policy else "Destination"
            raise InvalidResourceException(
                self.logical_id, f"Unable to get SQS queue URL from '{property_name}' resource."
            )

        queue_policy_name = (
            f"{self.logical_id}QueuePolicyDestination{dest_index}" if multi_dest else f"{self.logical_id}QueuePolicy"
        )
        queue_policy = SQSQueuePolicy(
            logical_id=queue_policy_name, depends_on=self.depends_on, attributes=self.resource_attributes
        )

        queue_policy.PolicyDocument = self._get_policy_statements(profile)
        queue_policy.Queues = [queue_url]

        return queue_policy

    def _add_connector_metadata(
        self,
        generated_resources: List[Resource],
        original_template: Dict[str, Any],
        source: ConnectorResourceReference,
        destination: ConnectorResourceReference,
    ) -> None:
        """
        Add metadata attribute to generated resources.

        Metadata:
          aws:sam:connectors:
            <connector-logical-id>:
              Source:
                Type: <source-type>
              Destination:
                Type: <destination-type>
        """
        original_resources = original_template.get("Resources", {})
        original_source_type = original_resources.get(source.logical_id, {}).get("Type")
        original_dest_type = original_resources.get(destination.logical_id, {}).get("Type")
        metadata = {
            "aws:sam:connectors": {
                self.logical_id: {
                    # If the source/destination is a serverless resource,
                    # we prefer to include the original serverless resource type
                    # over the transformed CFN resource type so it can distinguish
                    # connector usage between serverless resources and CFN resources.
                    "Source": {"Type": original_source_type or source.resource_type},
                    "Destination": {"Type": original_dest_type or destination.resource_type},
                }
            }
        }
        for resource in generated_resources:
            # Although as today the generated resources do not have any existing metadata,
            # To make it future proof, we still does a merge to avoid overwriting.
            try:
                original_metadata = resource.get_resource_attribute("Metadata")
            except KeyError:
                original_metadata = {}
            resource.set_resource_attribute("Metadata", {**original_metadata, **metadata})<|MERGE_RESOLUTION|>--- conflicted
+++ resolved
@@ -137,11 +137,7 @@
         # Intrinsic functions in value of Alias property are not supported, yet
         "AutoPublishAlias": PropertyType(False, one_of(IS_STR)),
         "AutoPublishCodeSha256": PropertyType(False, one_of(IS_STR)),
-<<<<<<< HEAD
-        "AutoPublishAliasAllProperties": Property(False, is_type(bool)),
-=======
         "AutoPublishAliasAllProperties": Property(False, IS_BOOL),
->>>>>>> b4474ad4
         "VersionDescription": PassThroughProperty(False),
         "ProvisionedConcurrencyConfig": PassThroughProperty(False),
         "FileSystemConfigs": PassThroughProperty(False),
@@ -1162,13 +1158,8 @@
         "Tags": PropertyType(False, IS_DICT),
         "DefinitionBody": PropertyType(False, IS_DICT),
         "DefinitionUri": PropertyType(False, one_of(IS_STR, IS_DICT)),
-<<<<<<< HEAD
-        "MergeDefinitions": Property(False, is_type(bool)),
-        "CacheClusterEnabled": PropertyType(False, is_type(bool)),
-=======
         "MergeDefinitions": Property(False, IS_BOOL),
         "CacheClusterEnabled": PropertyType(False, IS_BOOL),
->>>>>>> b4474ad4
         "CacheClusterSize": PropertyType(False, IS_STR),
         "Variables": PropertyType(False, IS_DICT),
         "EndpointConfiguration": PropertyType(False, one_of(IS_STR, IS_DICT)),
