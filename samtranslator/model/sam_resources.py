﻿""" SAM macro definitions """
import copy
from typing import Any, cast, Dict, List, Optional, Tuple, Union
from samtranslator.intrinsics.resolver import IntrinsicsResolver
from samtranslator.feature_toggle.feature_toggle import FeatureToggle
from samtranslator.model.connector.connector import (
    ConnectorResourceReference,
    ConnectorResourceError,
    add_depends_on,
    replace_depends_on_logical_id,
    get_event_source_mappings,
    get_resource_reference,
)
from samtranslator.model.connector_profiles.profile import (
    ConnectorProfile,
    profile_replace,
    get_profile,
    verify_profile_variables_replaced,
)

import samtranslator.model.eventsources
import samtranslator.model.eventsources.pull
import samtranslator.model.eventsources.push
import samtranslator.model.eventsources.cloudwatchlogs
import samtranslator.model.eventsources.scheduler
from .api.api_generator import ApiGenerator
from .api.http_api_generator import HttpApiGenerator
from .packagetype import ZIP, IMAGE
from .s3_utils.uri_parser import construct_s3_location_object, construct_image_code_object
from .tags.resource_tagging import get_tag_list
from samtranslator.metrics.method_decorator import cw_timer
from samtranslator.model import (
    ResourceResolver,
    PassThroughProperty,
    PropertyType,
    SamResourceMacro,
    Resource,
    ResourceTypeResolver,
)
from samtranslator.model.apigateway import (
    ApiGatewayDeployment,
    ApiGatewayStage,
    ApiGatewayDomainName,
    ApiGatewayUsagePlan,
    ApiGatewayUsagePlanKey,
    ApiGatewayApiKey,
)
from samtranslator.model.apigatewayv2 import ApiGatewayV2Stage, ApiGatewayV2DomainName
from samtranslator.model.architecture import ARM64, X86_64
from samtranslator.model.cloudformation import NestedStack
from samtranslator.model.dynamodb import DynamoDBTable
from samtranslator.model.exceptions import InvalidEventException, InvalidResourceException
from samtranslator.model.preferences.deployment_preference_collection import DeploymentPreferenceCollection
from samtranslator.model.resource_policies import ResourcePolicies
from samtranslator.model.iam import IAMManagedPolicy, IAMRolePolicies
from samtranslator.model.lambda_ import (
    LambdaFunction,
    LambdaVersion,
    LambdaAlias,
    LambdaLayerVersion,
    LambdaEventInvokeConfig,
    LambdaUrl,
    LambdaPermission,
)
from samtranslator.model.types import dict_of, is_str, is_type, list_of, one_of, any_type
from samtranslator.translator import logical_id_generator
from samtranslator.translator.arn_generator import ArnGenerator
from samtranslator.model.intrinsics import (
    is_intrinsic,
    is_intrinsic_if,
    is_intrinsic_no_value,
    ref,
    make_not_conditional,
    make_conditional,
    make_and_condition,
)
from samtranslator.model.sqs import SQSQueue, SQSQueuePolicy
from samtranslator.model.sns import SNSTopic, SNSTopicPolicy
from samtranslator.model.stepfunctions import StateMachineGenerator
from samtranslator.model.role_utils import construct_role_for_resource
from samtranslator.model.xray_utils import get_xray_managed_policy_name
from samtranslator.utils.types import Intrinsicable
from samtranslator.schema.common import PassThrough
from samtranslator.validator.value_validator import sam_expect


class SamFunction(SamResourceMacro):
    """SAM function macro."""

    resource_type = "AWS::Serverless::Function"
    property_types = {
        "FunctionName": PropertyType(False, one_of(is_str(), is_type(dict))),
        "Handler": PropertyType(False, is_str()),
        "Runtime": PropertyType(False, is_str()),
        "CodeUri": PropertyType(False, one_of(is_str(), is_type(dict))),
        "ImageUri": PropertyType(False, is_str()),
        "PackageType": PropertyType(False, is_str()),
        "InlineCode": PropertyType(False, one_of(is_str(), is_type(dict))),
        "DeadLetterQueue": PropertyType(False, is_type(dict)),
        "Description": PropertyType(False, is_str()),
        "MemorySize": PropertyType(False, is_type(int)),
        "Timeout": PropertyType(False, is_type(int)),
        "VpcConfig": PropertyType(False, is_type(dict)),
        "Role": PropertyType(False, is_str()),
        "AssumeRolePolicyDocument": PropertyType(False, is_type(dict)),
        "Policies": PropertyType(False, one_of(is_str(), is_type(dict), list_of(one_of(is_str(), is_type(dict))))),
        "RolePath": PassThroughProperty(False),
        "PermissionsBoundary": PropertyType(False, is_str()),
        "Environment": PropertyType(False, dict_of(is_str(), is_type(dict))),
        "Events": PropertyType(False, dict_of(is_str(), is_type(dict))),
        "Tags": PropertyType(False, is_type(dict)),
        "Tracing": PropertyType(False, one_of(is_type(dict), is_str())),
        "KmsKeyArn": PropertyType(False, one_of(is_type(dict), is_str())),
        "DeploymentPreference": PropertyType(False, is_type(dict)),
        "ReservedConcurrentExecutions": PropertyType(False, any_type()),
        "Layers": PropertyType(False, list_of(one_of(is_str(), is_type(dict)))),
        "EventInvokeConfig": PropertyType(False, is_type(dict)),
        "EphemeralStorage": PropertyType(False, is_type(dict)),
        # Intrinsic functions in value of Alias property are not supported, yet
        "AutoPublishAlias": PropertyType(False, one_of(is_str())),
        "AutoPublishCodeSha256": PropertyType(False, one_of(is_str())),
        "VersionDescription": PropertyType(False, is_str()),
        "ProvisionedConcurrencyConfig": PropertyType(False, is_type(dict)),
        "FileSystemConfigs": PropertyType(False, list_of(is_type(dict))),
        "ImageConfig": PropertyType(False, is_type(dict)),
        "CodeSigningConfigArn": PropertyType(False, is_str()),
        "Architectures": PropertyType(False, list_of(one_of(is_str(), is_type(dict)))),
        "SnapStart": PropertyType(False, is_type(dict)),
        "FunctionUrlConfig": PropertyType(False, is_type(dict)),
    }

    FunctionName: Optional[Intrinsicable[str]]
    Handler: Optional[str]
    Runtime: Optional[str]
    CodeUri: Optional[Any]
    ImageUri: Optional[str]
    PackageType: Optional[str]
    InlineCode: Optional[Any]
    DeadLetterQueue: Optional[Dict[str, Any]]
    Description: Optional[Intrinsicable[str]]
    MemorySize: Optional[Intrinsicable[int]]
    Timeout: Optional[Intrinsicable[int]]
    VpcConfig: Optional[Dict[str, Any]]
    Role: Optional[Intrinsicable[str]]
    AssumeRolePolicyDocument: Optional[Dict[str, Any]]
    Policies: Optional[List[Any]]
    RolePath: Optional[PassThrough]
    PermissionsBoundary: Optional[Intrinsicable[str]]
    Environment: Optional[Dict[str, Any]]
    Events: Optional[Dict[str, Any]]
    Tags: Optional[Dict[str, Any]]
    Tracing: Optional[Dict[str, Any]]
    KmsKeyArn: Optional[Intrinsicable[str]]
    DeploymentPreference: Optional[Dict[str, Any]]
    ReservedConcurrentExecutions: Optional[Any]
    Layers: Optional[List[Any]]
    EventInvokeConfig: Optional[Dict[str, Any]]
    EphemeralStorage: Optional[Dict[str, Any]]
    AutoPublishAlias: Optional[Intrinsicable[str]]
    AutoPublishCodeSha256: Optional[Intrinsicable[str]]
    VersionDescription: Optional[Intrinsicable[str]]
    ProvisionedConcurrencyConfig: Optional[Dict[str, Any]]
    FileSystemConfigs: Optional[Dict[str, Any]]
    ImageConfig: Optional[Dict[str, Any]]
    CodeSigningConfigArn: Optional[Intrinsicable[str]]
    Architectures: Optional[List[Any]]
    SnapStart: Optional[Dict[str, Any]]
    FunctionUrlConfig: Optional[Dict[str, Any]]

    event_resolver = ResourceTypeResolver(  # type: ignore[no-untyped-call]
        samtranslator.model.eventsources,
        samtranslator.model.eventsources.pull,
        samtranslator.model.eventsources.push,
        samtranslator.model.eventsources.cloudwatchlogs,
        samtranslator.model.eventsources.scheduler,
    )

    # DeadLetterQueue
    dead_letter_queue_policy_actions = {"SQS": "sqs:SendMessage", "SNS": "sns:Publish"}
    #

    # Conditions
    conditions: Dict[str, Any] = {}  # TODO: Replace `Any` with something more specific

    # Customers can refer to the following properties of SAM function
    referable_properties = {
        "Alias": LambdaAlias.resource_type,
        "Version": LambdaVersion.resource_type,
        # EventConfig auto created SQS and SNS
        "DestinationTopic": SNSTopic.resource_type,
        "DestinationQueue": SQSQueue.resource_type,
    }

    def resources_to_link(self, resources):  # type: ignore[no-untyped-def]
        try:
            return {"event_resources": self._event_resources_to_link(resources)}  # type: ignore[no-untyped-call]
        except InvalidEventException as e:
            raise InvalidResourceException(self.logical_id, e.message)

    @cw_timer
    def to_cloudformation(self, **kwargs):  # type: ignore[no-untyped-def]
        """Returns the Lambda function, role, and event resources to which this SAM Function corresponds.

        :param dict kwargs: already-converted resources that may need to be modified when converting this \
        macro to pure CloudFormation
        :returns: a list of vanilla CloudFormation Resources, to which this Function expands
        :rtype: list
        """
        resources: List[Any] = []
        intrinsics_resolver: IntrinsicsResolver = kwargs["intrinsics_resolver"]
        mappings_resolver: Optional[IntrinsicsResolver] = kwargs.get("mappings_resolver")
        conditions = kwargs.get("conditions", {})
        feature_toggle = kwargs.get("feature_toggle")

        if self.DeadLetterQueue:
            self._validate_dlq(self.DeadLetterQueue)

        lambda_function = self._construct_lambda_function()
        resources.append(lambda_function)

        if self.ProvisionedConcurrencyConfig:
            if not self.AutoPublishAlias:
                raise InvalidResourceException(
                    self.logical_id,
                    "To set ProvisionedConcurrencyConfig AutoPublishALias must be defined on the function",
                )

        lambda_alias: Optional[LambdaAlias] = None
        alias_name = ""
        if self.AutoPublishAlias:
            alias_name = self._get_resolved_alias_name("AutoPublishAlias", self.AutoPublishAlias, intrinsics_resolver)
            code_sha256 = None
            if self.AutoPublishCodeSha256:
                code_sha256 = intrinsics_resolver.resolve_parameter_refs(self.AutoPublishCodeSha256)
                if not isinstance(code_sha256, str):
                    raise InvalidResourceException(
                        self.logical_id,
                        "AutoPublishCodeSha256 must be a string",
                    )
            lambda_version = self._construct_version(  # type: ignore[no-untyped-call]
                lambda_function, intrinsics_resolver=intrinsics_resolver, code_sha256=code_sha256
            )
            lambda_alias = self._construct_alias(alias_name, lambda_function, lambda_version)  # type: ignore[no-untyped-call]
            resources.append(lambda_version)
            resources.append(lambda_alias)

        if self.FunctionUrlConfig:
            lambda_url = self._construct_function_url(lambda_function, lambda_alias, self.FunctionUrlConfig)
            resources.append(lambda_url)
            url_permission = self._construct_url_permission(lambda_function, lambda_alias, self.FunctionUrlConfig)
            if url_permission:
                resources.append(url_permission)

        self._validate_deployment_preference_and_add_update_policy(
            kwargs.get("deployment_preference_collection", None),
            lambda_alias,
            intrinsics_resolver,
            cast(IntrinsicsResolver, mappings_resolver),  # TODO: better handle mappings_resolver's Optional
            self.get_passthrough_resource_attributes(),
            feature_toggle,
        )

        event_invoke_policies = []
        if self.EventInvokeConfig:
            function_name = lambda_function.logical_id
            event_invoke_resources, event_invoke_policies = self._construct_event_invoke_config(
                function_name, alias_name, lambda_alias, intrinsics_resolver, conditions, self.EventInvokeConfig
            )
            resources.extend(event_invoke_resources)

        managed_policy_map = kwargs.get("managed_policy_map", {})
        if not managed_policy_map:
            raise Exception("Managed policy map is empty, but should not be.")

        execution_role = None
        if lambda_function.Role is None:
            execution_role = self._construct_role(managed_policy_map, event_invoke_policies)  # type: ignore[no-untyped-call]
            lambda_function.Role = execution_role.get_runtime_attr("arn")
            resources.append(execution_role)

        try:
            resources += self._generate_event_resources(  # type: ignore[no-untyped-call]
                lambda_function,
                execution_role,
                kwargs["event_resources"],
                intrinsics_resolver,
                lambda_alias=lambda_alias,
            )
        except InvalidEventException as e:
            raise InvalidResourceException(self.logical_id, e.message)

        return resources

    def _construct_event_invoke_config(self, function_name, alias_name, lambda_alias, intrinsics_resolver, conditions, event_invoke_config: Dict[str, Any]):  # type: ignore[no-untyped-def]
        """
        Create a `AWS::Lambda::EventInvokeConfig` based on the input dict `EventInvokeConfig`
        """
        resources = []
        policy_document = []

        # Try to resolve.
        resolved_event_invoke_config = intrinsics_resolver.resolve_parameter_refs(self.EventInvokeConfig)

        logical_id = "{id}EventInvokeConfig".format(id=function_name)
        if lambda_alias:
            lambda_event_invoke_config = LambdaEventInvokeConfig(
                logical_id=logical_id, depends_on=[lambda_alias.logical_id], attributes=self.resource_attributes
            )
        else:
            lambda_event_invoke_config = LambdaEventInvokeConfig(
                logical_id=logical_id, attributes=self.resource_attributes
            )

        dest_config = {}
        input_dest_config = resolved_event_invoke_config.get("DestinationConfig")
<<<<<<< HEAD
        if input_dest_config and input_dest_config.get("OnSuccess") is not None:
            resource, on_success, policy = self._validate_and_inject_resource(
                input_dest_config.get("OnSuccess"), "OnSuccess", logical_id, conditions
            )
            dest_config["OnSuccess"] = on_success
            event_invoke_config["DestinationConfig"]["OnSuccess"]["Destination"] = on_success.get("Destination")
            if resource is not None:
                resources.extend([resource])
            if policy is not None:
                policy_document.append(policy)

        if input_dest_config and input_dest_config.get("OnFailure") is not None:
            resource, on_failure, policy = self._validate_and_inject_resource(
                input_dest_config.get("OnFailure"), "OnFailure", logical_id, conditions
            )
            dest_config["OnFailure"] = on_failure
            event_invoke_config["DestinationConfig"]["OnFailure"]["Destination"] = on_failure.get("Destination")
            if resource is not None:
                resources.extend([resource])
            if policy is not None:
                policy_document.append(policy)
=======
        if input_dest_config:
            sam_expect(input_dest_config, self.logical_id, "EventInvokeConfig.DestinationConfig").to_be_a_map()

            for config_name in ["OnSuccess", "OnFailure"]:
                config_value = input_dest_config.get(config_name)
                if config_value is not None:
                    sam_expect(
                        config_value, self.logical_id, f"EventInvokeConfig.DestinationConfig.{config_name}"
                    ).to_be_a_map()
                    resource, destination, policy = self._validate_and_inject_resource(
                        config_value, config_name, logical_id, conditions
                    )
                    dest_config[config_name] = {"Destination": destination}
                    event_invoke_config["DestinationConfig"][config_name]["Destination"] = destination
                    if resource is not None:
                        resources.extend([resource])
                    if policy is not None:
                        policy_document.append(policy)
>>>>>>> 10e03c34

        lambda_event_invoke_config.FunctionName = ref(function_name)
        if alias_name:
            lambda_event_invoke_config.Qualifier = alias_name
        else:
            lambda_event_invoke_config.Qualifier = "$LATEST"
        lambda_event_invoke_config.DestinationConfig = dest_config
        lambda_event_invoke_config.MaximumEventAgeInSeconds = resolved_event_invoke_config.get(
            "MaximumEventAgeInSeconds"
        )
        lambda_event_invoke_config.MaximumRetryAttempts = resolved_event_invoke_config.get("MaximumRetryAttempts")
        resources.extend([lambda_event_invoke_config])

        return resources, policy_document

    def _validate_and_inject_resource(
        self, dest_config: Dict[str, Any], event: str, logical_id: str, conditions: Dict[str, Any]
<<<<<<< HEAD
    ) -> Any:
=======
    ) -> Tuple[Optional[Resource], Optional[Any], Dict[str, Any]]:
>>>>>>> 10e03c34
        """
        For Event Invoke Config, if the user has not specified a destination ARN for SQS/SNS, SAM
        auto creates a SQS and SNS resource with defaults. Intrinsics are supported in the Destination
        ARN property, so to handle conditional ifs we have to inject if conditions in the auto created
        SQS/SNS resources as well as in the policy documents.
        """
        accepted_types_list = ["SQS", "SNS", "EventBridge", "Lambda"]
        auto_inject_list = ["SQS", "SNS"]
        resource = None
        policy = {}
        destination = dest_config.get("Destination")

        resource_logical_id = logical_id + event
        if dest_config.get("Type") is None or dest_config.get("Type") not in accepted_types_list:
            raise InvalidResourceException(
                self.logical_id, "'Type: {}' must be one of {}".format(dest_config.get("Type"), accepted_types_list)
            )

        property_condition, dest_arn = self._get_or_make_condition(  # type: ignore[no-untyped-call]
            dest_config.get("Destination"), logical_id, conditions
        )
        if dest_config.get("Destination") is None or property_condition is not None:
            combined_condition = self._make_and_conditions(  # type: ignore[no-untyped-call]
                self.get_passthrough_resource_attributes().get("Condition"), property_condition, conditions
            )
            if dest_config.get("Type") in auto_inject_list:
                if dest_config.get("Type") == "SQS":
                    resource = SQSQueue(
                        resource_logical_id + "Queue", attributes=self.get_passthrough_resource_attributes()
                    )
                if dest_config.get("Type") == "SNS":
                    resource = SNSTopic(  # type: ignore[assignment]
<<<<<<< HEAD
                        resource_logical_id + "Topic", attributes=self.get_passthrough_resource_attributes()
                    )
                if resource:
                    if combined_condition:
                        resource.set_resource_attribute("Condition", combined_condition)
                    if property_condition:
                        destination["Destination"] = make_conditional(
                            property_condition, resource.get_runtime_attr("arn"), dest_arn
                        )
                    else:
                        destination["Destination"] = resource.get_runtime_attr("arn")
                policy = self._add_event_invoke_managed_policy(
                    dest_config, resource_logical_id, destination["Destination"]
=======
                        resource_logical_id + "Topic", attributes=self.get_passthrough_resource_attributes()  # type: ignore[no-untyped-call]
                    )
                if combined_condition:
                    resource.set_resource_attribute("Condition", combined_condition)  # type: ignore[union-attr]
                if property_condition:
                    destination = make_conditional(
                        property_condition, resource.get_runtime_attr("arn"), dest_arn  # type: ignore[union-attr]
                    )
                else:
                    destination = resource.get_runtime_attr("arn")  # type: ignore[union-attr]
                policy = self._add_event_invoke_managed_policy(  # type: ignore[no-untyped-call]
                    dest_config, resource_logical_id, property_condition, destination
>>>>>>> 10e03c34
                )
            else:
                raise InvalidResourceException(
                    self.logical_id, "Destination is required if Type is not {}".format(auto_inject_list)
                )
        if dest_config.get("Destination") is not None and property_condition is None:
            policy = self._add_event_invoke_managed_policy(
                dest_config, resource_logical_id, dest_config.get("Destination")
            )

        return resource, destination, policy

    def _make_and_conditions(self, resource_condition, property_condition, conditions):  # type: ignore[no-untyped-def]
        if resource_condition is None:
            return property_condition

        if property_condition is None:
            return resource_condition

        and_condition = make_and_condition([{"Condition": resource_condition}, {"Condition": property_condition}])
        condition_name = self._make_gen_condition_name(resource_condition + "AND" + property_condition, self.logical_id)
        conditions[condition_name] = and_condition

        return condition_name

    def _get_or_make_condition(self, destination, logical_id, conditions):  # type: ignore[no-untyped-def]
        """
        This method checks if there is an If condition on Destination property. Since we auto create
        SQS and SNS if the destination ARN is not provided, we need to make sure that If condition
        is handled here.
        True case: Only create the Queue/Topic if the condition is true
        Destination: !If [SomeCondition, {Ref: AWS::NoValue}, queue-arn]

        False case : Only create the Queue/Topic if the condition is false.
        Destination: !If [SomeCondition, queue-arn, {Ref: AWS::NoValue}]

        For the false case, we need to add a new condition that negates the existing condition, and
        add that to the top-level Conditions.
        """
        if destination is None:
            return None, None
        if is_intrinsic_if(destination):
            dest_list = destination.get("Fn::If")
            if is_intrinsic_no_value(dest_list[1]) and is_intrinsic_no_value(dest_list[2]):
                return None, None
            if is_intrinsic_no_value(dest_list[1]):
                return dest_list[0], dest_list[2]
            if is_intrinsic_no_value(dest_list[2]):
                condition = dest_list[0]
                not_condition = self._make_gen_condition_name("NOT" + condition, logical_id)
                conditions[not_condition] = make_not_conditional(condition)
                return not_condition, dest_list[1]
        return None, None

    def _make_gen_condition_name(self, name: str, hash_input: str) -> str:
        # Make sure the property name is not over 255 characters (CFN limit)
        hash_digest = logical_id_generator.LogicalIdGenerator("", hash_input).gen()
        condition_name: str = name + hash_digest
        if len(condition_name) > 255:
            return input(condition_name)[:255]
        return condition_name

    def _get_resolved_alias_name(
        self,
        property_name: str,
        original_alias_value: Intrinsicable[str],
        intrinsics_resolver: IntrinsicsResolver,
    ) -> str:
        """
        Alias names can be supplied as an intrinsic function. This method tries to extract alias name from a reference
        to a parameter. If it cannot completely resolve (ie. if a complex intrinsic function was used), then this
        method raises an exception. If alias name is just a plain string, it will return as is

        :param dict or string original_alias_value: Value of Alias property as provided by the customer
        :param samtranslator.intrinsics.resolver.IntrinsicsResolver intrinsics_resolver: Instance of the resolver that
            knows how to resolve parameter references
        :return string: Alias name
        :raises InvalidResourceException: If the value is a complex intrinsic function that cannot be resolved
        """

        # Try to resolve.
        resolved_alias_name = intrinsics_resolver.resolve_parameter_refs(original_alias_value)

        if not isinstance(resolved_alias_name, str):
            # This is still a dictionary which means we are not able to completely resolve intrinsics
            raise InvalidResourceException(
                self.logical_id, "'{}' must be a string or a Ref to a template parameter".format(property_name)
            )

        return resolved_alias_name

    def _construct_lambda_function(self) -> LambdaFunction:
        """Constructs and returns the Lambda function.

        :returns: a list containing the Lambda function and execution role resources
        :rtype: list
        """
        lambda_function = LambdaFunction(
            self.logical_id, depends_on=self.depends_on, attributes=self.resource_attributes
        )

        if self.FunctionName:
            lambda_function.FunctionName = self.FunctionName

        lambda_function.Handler = self.Handler
        lambda_function.Runtime = self.Runtime
        lambda_function.Description = self.Description
        lambda_function.MemorySize = self.MemorySize
        lambda_function.Timeout = self.Timeout
        lambda_function.VpcConfig = self.VpcConfig
        lambda_function.Role = self.Role
        lambda_function.Environment = self.Environment
        lambda_function.Code = self._construct_code_dict()  # type: ignore[no-untyped-call]
        lambda_function.KmsKeyArn = self.KmsKeyArn
        lambda_function.ReservedConcurrentExecutions = self.ReservedConcurrentExecutions
        lambda_function.Tags = self._construct_tag_list(self.Tags)
        lambda_function.Layers = self.Layers
        lambda_function.FileSystemConfigs = self.FileSystemConfigs
        lambda_function.ImageConfig = self.ImageConfig
        lambda_function.PackageType = self.PackageType
        lambda_function.Architectures = self.Architectures
        lambda_function.SnapStart = self.SnapStart
        lambda_function.EphemeralStorage = self.EphemeralStorage

        if self.Tracing:
            lambda_function.TracingConfig = {"Mode": self.Tracing}

        if self.DeadLetterQueue:
            lambda_function.DeadLetterConfig = {"TargetArn": self.DeadLetterQueue["TargetArn"]}

        lambda_function.CodeSigningConfigArn = self.CodeSigningConfigArn

        self._validate_package_type(lambda_function)
        self._validate_architectures(lambda_function)
        return lambda_function

    def _add_event_invoke_managed_policy(
        self, dest_config: Dict[str, Any], logical_id: str, dest_arn: Any
    ) -> Dict[str, Any]:
        policy = {}
        if dest_config and dest_config.get("Type"):
            if dest_config.get("Type") == "SQS":
                policy = IAMRolePolicies.sqs_send_message_role_policy(dest_arn, logical_id)
            if dest_config.get("Type") == "SNS":
                policy = IAMRolePolicies.sns_publish_role_policy(dest_arn, logical_id)
            # Event Bridge and Lambda Arns are passthrough.
            if dest_config.get("Type") == "EventBridge":
                policy = IAMRolePolicies.event_bus_put_events_role_policy(dest_arn, logical_id)
            if dest_config.get("Type") == "Lambda":
                policy = IAMRolePolicies.lambda_invoke_function_role_policy(dest_arn, logical_id)
        return policy

    def _construct_role(self, managed_policy_map, event_invoke_policies):  # type: ignore[no-untyped-def]
        """Constructs a Lambda execution role based on this SAM function's Policies property.

        :returns: the generated IAM Role
        :rtype: model.iam.IAMRole
        """
        role_attributes = self.get_passthrough_resource_attributes()

        if self.AssumeRolePolicyDocument is not None:
            assume_role_policy_document = self.AssumeRolePolicyDocument
        else:
            assume_role_policy_document = IAMRolePolicies.lambda_assume_role_policy()  # type: ignore[no-untyped-call]

        managed_policy_arns = [ArnGenerator.generate_aws_managed_policy_arn("service-role/AWSLambdaBasicExecutionRole")]  # type: ignore[no-untyped-call]
        if self.Tracing:
            managed_policy_name = get_xray_managed_policy_name()  # type: ignore[no-untyped-call]
            managed_policy_arns.append(ArnGenerator.generate_aws_managed_policy_arn(managed_policy_name))  # type: ignore[no-untyped-call]
        if self.VpcConfig:
            managed_policy_arns.append(
                ArnGenerator.generate_aws_managed_policy_arn("service-role/AWSLambdaVPCAccessExecutionRole")  # type: ignore[no-untyped-call]
            )

        function_policies = ResourcePolicies(  # type: ignore[no-untyped-call]
            {"Policies": self.Policies},
            # No support for policy templates in the "core"
            policy_template_processor=None,
        )
        policy_documents = []

        if self.DeadLetterQueue:
            policy_documents.append(
                IAMRolePolicies.dead_letter_queue_policy(  # type: ignore[no-untyped-call]
                    self.dead_letter_queue_policy_actions[self.DeadLetterQueue["Type"]],
                    self.DeadLetterQueue["TargetArn"],
                )
            )

        if self.EventInvokeConfig:
            if event_invoke_policies is not None:
                policy_documents.extend(event_invoke_policies)

        execution_role = construct_role_for_resource(
            resource_logical_id=self.logical_id,
            attributes=role_attributes,
            managed_policy_map=managed_policy_map,
            assume_role_policy_document=assume_role_policy_document,
            resource_policies=function_policies,
            managed_policy_arns=managed_policy_arns,
            policy_documents=policy_documents,
            role_path=self.RolePath,
            permissions_boundary=self.PermissionsBoundary,
            tags=self._construct_tag_list(self.Tags),
        )
        return execution_role

    def _validate_package_type(self, lambda_function: LambdaFunction) -> None:
        """
        Validates Function based on the existence of Package type
        """
        packagetype = lambda_function.PackageType or ZIP

        if packagetype not in [ZIP, IMAGE]:
            raise InvalidResourceException(
                lambda_function.logical_id,
                "PackageType needs to be `{zip}` or `{image}`".format(zip=ZIP, image=IMAGE),
            )

        def _validate_package_type_zip() -> None:
            if not all([lambda_function.Runtime, lambda_function.Handler]):
                raise InvalidResourceException(
                    lambda_function.logical_id,
                    "Runtime and Handler needs to be present when PackageType is of type `{zip}`".format(zip=ZIP),
                )

            if any([lambda_function.Code.get("ImageUri", False), lambda_function.ImageConfig]):
                raise InvalidResourceException(
                    lambda_function.logical_id,
                    "ImageUri or ImageConfig cannot be present when PackageType is of type `{zip}`".format(zip=ZIP),
                )

        def _validate_package_type_image() -> None:
            if any([lambda_function.Handler, lambda_function.Runtime, lambda_function.Layers]):
                raise InvalidResourceException(
                    lambda_function.logical_id,
                    "Runtime, Handler, Layers cannot be present when PackageType is of type `{image}`".format(
                        image=IMAGE
                    ),
                )
            if not lambda_function.Code.get("ImageUri"):
                raise InvalidResourceException(
                    lambda_function.logical_id,
                    "ImageUri needs to be present when PackageType is of type `{image}`".format(image=IMAGE),
                )

        _validate_per_package_type = {ZIP: _validate_package_type_zip, IMAGE: _validate_package_type_image}

        # Call appropriate validation function based on the package type.
        return _validate_per_package_type[packagetype]()

    def _validate_architectures(self, lambda_function: LambdaFunction) -> None:
        """
        Validates Function based on the existence of architecture type

        parameters
        ----------
        lambda_function: LambdaFunction
            Object of function properties supported on AWS Lambda

        Raises
        ------
        InvalidResourceException
            Raised when the Architectures property is invalid
        """

        architectures = [X86_64] if lambda_function.Architectures is None else lambda_function.Architectures

        if is_intrinsic(architectures):
            return

        if (
            not isinstance(architectures, list)
            or len(architectures) != 1
            or (not is_intrinsic(architectures[0]) and (architectures[0] not in [X86_64, ARM64]))
        ):
            raise InvalidResourceException(
                lambda_function.logical_id,
                "Architectures needs to be a list with one string, either `{}` or `{}`.".format(X86_64, ARM64),
            )

    def _validate_dlq(self, dead_letter_queue: Dict[str, Any]) -> None:
        """Validates whether the DeadLetterQueue LogicalId is validation
        :raise: InvalidResourceException
        """
        # Validate required logical ids
        valid_dlq_types = str(list(self.dead_letter_queue_policy_actions.keys()))

        dlq_type = dead_letter_queue.get("Type")
        if not dlq_type or not dead_letter_queue.get("TargetArn"):
            raise InvalidResourceException(
                self.logical_id,
                "'DeadLetterQueue' requires Type and TargetArn properties to be specified.",
            )
        sam_expect(dlq_type, self.logical_id, "DeadLetterQueue.Type").to_be_a_string()

        # Validate required Types
        if not dlq_type in self.dead_letter_queue_policy_actions:
            raise InvalidResourceException(
                self.logical_id, "'DeadLetterQueue' requires Type of {}".format(valid_dlq_types)
            )

    def _event_resources_to_link(self, resources):  # type: ignore[no-untyped-def]
        event_resources = {}
        if self.Events:
            for logical_id, event_dict in self.Events.items():
                try:
                    event_source = self.event_resolver.resolve_resource_type(event_dict).from_dict(  # type: ignore[no-untyped-call]
                        self.logical_id + logical_id, event_dict, logical_id
                    )
                except (TypeError, AttributeError) as e:
                    raise InvalidEventException(logical_id, "{}".format(e))
                event_resources[logical_id] = event_source.resources_to_link(resources)
        return event_resources

    @staticmethod
    def order_events(event):  # type: ignore[no-untyped-def]
        """
        Helper method for sorting Function Events. Returns a key to use in sorting this event

        This is mainly used for HttpApi Events, where we need to evaluate the "$default" path (if any)
            before we evaluate any of the other paths ("/", etc), so we can make sure we don't create any
            redundant permissions. This sort places "$" before "/" or any alphanumeric characters.
        :param event: tuple of (logical_id, event_dictionary) that contains event information
        """
        logical_id, event_dict = event
        if not isinstance(event_dict, dict):
            return logical_id
        return event_dict.get("Properties", {}).get("Path", logical_id)

    def _generate_event_resources(  # type: ignore[no-untyped-def]
        self, lambda_function, execution_role, event_resources, intrinsics_resolver, lambda_alias=None
    ):
        """Generates and returns the resources associated with this function's events.

        :param model.lambda_.LambdaFunction lambda_function: generated Lambda function
        :param iam.IAMRole execution_role: generated Lambda execution role
        :param implicit_api: Global Implicit API resource where the implicit APIs get attached to, if necessary
        :param implicit_api_stage: Global implicit API stage resource where implicit APIs get attached to, if necessary
        :param event_resources: All the event sources associated with this Lambda function
        :param model.lambda_.LambdaAlias lambda_alias: Optional Lambda Alias resource if we want to connect the
            event sources to this alias

        :returns: a list containing the function's event resources
        :rtype: list
        """
        resources = []
        if self.Events:
            for logical_id, event_dict in sorted(self.Events.items(), key=SamFunction.order_events):
                try:
                    eventsource = self.event_resolver.resolve_resource_type(event_dict).from_dict(  # type: ignore[no-untyped-call]
                        lambda_function.logical_id + logical_id, event_dict, logical_id
                    )
                except TypeError as e:
                    raise InvalidEventException(logical_id, "{}".format(e))

                kwargs = {
                    # When Alias is provided, connect all event sources to the alias and *not* the function
                    "function": lambda_alias or lambda_function,
                    "role": execution_role,
                    "intrinsics_resolver": intrinsics_resolver,
                }

                for name, resource in event_resources[logical_id].items():
                    kwargs[name] = resource
                resources += eventsource.to_cloudformation(**kwargs)

        return resources

    def _construct_code_dict(self):  # type: ignore[no-untyped-def]
        """Constructs Lambda Code Dictionary based on the accepted SAM artifact properties such
        as `InlineCode`, `CodeUri` and `ImageUri` and also raises errors if more than one of them is
        defined. `PackageType` determines which artifacts are considered.

        :raises InvalidResourceException when conditions on the SAM artifact properties are not met.
        """
        # list of accepted artifacts
        packagetype = self.PackageType or ZIP
        artifacts = {}

        if packagetype == ZIP:
            artifacts = {"InlineCode": self.InlineCode, "CodeUri": self.CodeUri}
        elif packagetype == IMAGE:
            artifacts = {"ImageUri": self.ImageUri}

        if packagetype not in [ZIP, IMAGE]:
            raise InvalidResourceException(self.logical_id, "invalid 'PackageType' : {}".format(packagetype))

        # Inline function for transformation of inline code.
        # It accepts arbitrary argumemnts, because the arguments do not matter for the result.
        def _construct_inline_code(*args, **kwargs):  # type: ignore[no-untyped-def]
            return {"ZipFile": self.InlineCode}

        # dispatch mechanism per artifact on how it needs to be transformed.
        artifact_dispatch = {
            "InlineCode": _construct_inline_code,
            "CodeUri": construct_s3_location_object,
            "ImageUri": construct_image_code_object,
        }

        filtered_artifacts = dict(filter(lambda x: x[1] is not None, artifacts.items()))
        # There are more than one allowed artifact types present, raise an Error.
        # There are no valid artifact types present, also raise an Error.
        if len(filtered_artifacts) > 1 or len(filtered_artifacts) == 0:
            if packagetype == ZIP and len(filtered_artifacts) == 0:
                raise InvalidResourceException(self.logical_id, "Only one of 'InlineCode' or 'CodeUri' can be set.")
            if packagetype == IMAGE:
                raise InvalidResourceException(self.logical_id, "'ImageUri' must be set.")

        filtered_keys = list(filtered_artifacts.keys())
        # NOTE(sriram-mv): This precedence order is important. It is protect against python2 vs python3
        # dictionary ordering when getting the key values with .keys() on a dictionary.
        # Do not change this precedence order.
        if "InlineCode" in filtered_keys:
            filtered_key = "InlineCode"
        elif "CodeUri" in filtered_keys:
            filtered_key = "CodeUri"
        elif "ImageUri" in filtered_keys:
            filtered_key = "ImageUri"
        else:
            raise InvalidResourceException(self.logical_id, "Either 'InlineCode' or 'CodeUri' must be set.")
        dispatch_function = artifact_dispatch[filtered_key]
        return dispatch_function(artifacts[filtered_key], self.logical_id, filtered_key)  # type: ignore[operator]

    def _construct_version(self, function, intrinsics_resolver, code_sha256=None):  # type: ignore[no-untyped-def]
        """Constructs a Lambda Version resource that will be auto-published when CodeUri of the function changes.
        Old versions will not be deleted without a direct reference from the CloudFormation template.

        :param model.lambda_.LambdaFunction function: Lambda function object that is being connected to a version
        :param model.intrinsics.resolver.IntrinsicsResolver intrinsics_resolver: Class that can help resolve
            references to parameters present in CodeUri. It is a common usecase to set S3Key of Code to be a
            template parameter. Need to resolve the values otherwise we will never detect a change in Code dict
        :param str code_sha256: User predefined hash of the Lambda function code
        :return: Lambda function Version resource
        """
        code_dict = function.Code
        if not code_dict:
            raise ValueError("Lambda function code must be a valid non-empty dictionary")

        if not intrinsics_resolver:
            raise ValueError("intrinsics_resolver is required for versions creation")

        # Resolve references to template parameters before creating hash. This will *not* resolve all intrinsics
        # because we cannot resolve runtime values like Arn of a resource. For purposes of detecting changes, this
        # is good enough. Here is why:
        #
        # When using intrinsic functions there are two cases when has must change:
        #   - Value of the template parameter changes
        #   - (or) LogicalId of a referenced resource changes ie. !GetAtt NewResource.Arn
        #
        # Later case will already change the hash because some value in the Code dictionary changes. We handle the
        # first case by resolving references to template parameters. It is okay even if these references are
        # present inside another intrinsic such as !Join. The resolver will replace the reference with the parameter's
        # value and keep all other parts of !Join identical. This will still trigger a change in the hash.
        code_dict = intrinsics_resolver.resolve_parameter_refs(code_dict)

        # Construct the LogicalID of Lambda version by appending 10 characters of SHA of CodeUri. This is necessary
        # to trigger creation of a new version every time code location changes. Since logicalId changes, CloudFormation
        # will drop the old version and create a new one for us. We set a DeletionPolicy on the version resource to
        # prevent CloudFormation from actually deleting the underlying version resource
        #
        # SHA Collisions: For purposes of triggering a new update, we are concerned about just the difference previous
        #                 and next hashes. The chances that two subsequent hashes collide is fairly low.
        prefix = "{id}Version".format(id=self.logical_id)
        logical_dict = {}
        try:
            logical_dict = code_dict.copy()
        except (AttributeError, UnboundLocalError):
            pass
        else:
            if function.Environment:
                logical_dict.update(function.Environment)
            if function.MemorySize:
                logical_dict.update({"MemorySize": function.MemorySize})
            # If SnapStart is enabled we want to publish a new version, to have the corresponding snapshot
            if function.SnapStart and function.SnapStart.get("ApplyOn", "None") != "None":
                logical_dict.update({"SnapStart": function.SnapStart})
        logical_id = logical_id_generator.LogicalIdGenerator(prefix, logical_dict, code_sha256).gen()

        attributes = self.get_passthrough_resource_attributes()
        if "DeletionPolicy" not in attributes:
            attributes["DeletionPolicy"] = "Retain"

        lambda_version = LambdaVersion(logical_id=logical_id, attributes=attributes)
        lambda_version.FunctionName = function.get_runtime_attr("name")
        lambda_version.Description = self.VersionDescription

        return lambda_version

    def _construct_alias(self, name, function, version):  # type: ignore[no-untyped-def]
        """Constructs a Lambda Alias for the given function and pointing to the given version

        :param string name: Name of the alias
        :param model.lambda_.LambdaFunction function: Lambda function object to associate the alias with
        :param model.lambda_.LambdaVersion version: Lambda version object to associate the alias with
        :return: Lambda alias object
        :rtype model.lambda_.LambdaAlias
        """

        if not name:
            raise InvalidResourceException(self.logical_id, "Alias name is required to create an alias")

        logical_id = "{id}Alias{suffix}".format(id=function.logical_id, suffix=name)
        alias = LambdaAlias(logical_id=logical_id, attributes=self.get_passthrough_resource_attributes())
        alias.Name = name
        alias.FunctionName = function.get_runtime_attr("name")
        alias.FunctionVersion = version.get_runtime_attr("version")
        if self.ProvisionedConcurrencyConfig:
            alias.ProvisionedConcurrencyConfig = self.ProvisionedConcurrencyConfig

        return alias

    def _validate_deployment_preference_and_add_update_policy(
        self,
        deployment_preference_collection: DeploymentPreferenceCollection,
        lambda_alias: Optional[LambdaAlias],
        intrinsics_resolver: IntrinsicsResolver,
        mappings_resolver: IntrinsicsResolver,
        passthrough_resource_attributes: Dict[str, Any],
        feature_toggle: Optional[FeatureToggle] = None,
    ) -> None:
        if not self.DeploymentPreference:
            return

        if "Enabled" in self.DeploymentPreference:
            # resolve intrinsics and mappings for Enabled
            enabled = self.DeploymentPreference["Enabled"]
            enabled = intrinsics_resolver.resolve_parameter_refs(enabled)
            enabled = mappings_resolver.resolve_parameter_refs(enabled)
            self.DeploymentPreference["Enabled"] = enabled

        if "Type" in self.DeploymentPreference:
            # resolve intrinsics and mappings for Type
            preference_type = self.DeploymentPreference["Type"]
            preference_type = intrinsics_resolver.resolve_parameter_refs(preference_type)
            preference_type = mappings_resolver.resolve_parameter_refs(preference_type)
            self.DeploymentPreference["Type"] = preference_type

        if "PassthroughCondition" in self.DeploymentPreference:
            self.DeploymentPreference["PassthroughCondition"] = self._resolve_property_to_boolean(
                self.DeploymentPreference["PassthroughCondition"],
                "PassthroughCondition",
                intrinsics_resolver,
                mappings_resolver,
            )
        elif feature_toggle:
            self.DeploymentPreference["PassthroughCondition"] = feature_toggle.is_enabled(
                "deployment_preference_condition_fix"
            )
        else:
            self.DeploymentPreference["PassthroughCondition"] = False

        if deployment_preference_collection is None:
            raise ValueError("deployment_preference_collection required for parsing the deployment preference")

        deployment_preference_collection.add(
            self.logical_id,
            self.DeploymentPreference,
            passthrough_resource_attributes.get("Condition"),
        )

        if deployment_preference_collection.get(self.logical_id).enabled:
            if not self.AutoPublishAlias:
                raise InvalidResourceException(
                    self.logical_id, "'DeploymentPreference' requires AutoPublishAlias property to be specified."
                )
            if lambda_alias is None:
                raise ValueError("lambda_alias expected for updating it with the appropriate update policy")

            lambda_alias.set_resource_attribute(
                "UpdatePolicy", deployment_preference_collection.update_policy(self.logical_id).to_dict()
            )

    def _resolve_property_to_boolean(
        self,
        property_value: Union[bool, str, dict],  # type: ignore[type-arg]
        property_name: str,
        intrinsics_resolver: IntrinsicsResolver,
        mappings_resolver: IntrinsicsResolver,
    ) -> bool:
        """
        Resolves intrinsics, if any, and/or converts string in a given property to boolean.
        Raises InvalidResourceException if can't resolve intrinsic or can't resolve string to boolean

        :param property_value: property value to resolve
        :param property_name: name/key of property to resolve
        :param intrinsics_resolver: resolves intrinsics
        :param mappings_resolver: resolves FindInMap
        :return bool: resolved boolean value
        """
        processed_property_value = intrinsics_resolver.resolve_parameter_refs(property_value)
        processed_property_value = mappings_resolver.resolve_parameter_refs(processed_property_value)

        # FIXME: We should support not only true/false, but also yes/no, on/off? See https://yaml.org/type/bool.html
        if processed_property_value in [True, "true", "True"]:
            return True
        if processed_property_value in [False, "false", "False"]:
            return False
        if is_intrinsic(processed_property_value):  # couldn't resolve intrinsic
            raise InvalidResourceException(
                self.logical_id,
                f"Unsupported intrinsic: the only intrinsic functions supported for "
                f"property {property_name} are FindInMap and parameter Refs.",
            )
        raise InvalidResourceException(self.logical_id, f"Invalid value for property {property_name}.")

    def _construct_function_url(self, lambda_function, lambda_alias, function_url_config: Dict[str, Any]):  # type: ignore[no-untyped-def]
        """
        This method is used to construct a lambda url resource

        Parameters
        ----------
        lambda_function : LambdaFunction
            Lambda Function resource
        lambda_alias : LambdaAlias
            Lambda Alias resource

        Returns
        -------
        LambdaUrl
            Lambda Url resource
        """
        self._validate_function_url_params(lambda_function, function_url_config)

        logical_id = f"{lambda_function.logical_id}Url"
        lambda_url_attributes = self.get_passthrough_resource_attributes()
        lambda_url = LambdaUrl(logical_id=logical_id, attributes=lambda_url_attributes)

        cors = function_url_config.get("Cors")
        if cors:
            lambda_url.Cors = cors
        lambda_url.AuthType = function_url_config.get("AuthType")
        lambda_url.TargetFunctionArn = (
            lambda_alias.get_runtime_attr("arn") if lambda_alias else lambda_function.get_runtime_attr("name")
        )
        return lambda_url

    def _validate_function_url_params(
        self, lambda_function: "SamFunction", function_url_config: Dict[str, Any]
    ) -> None:
        """
        Validate parameters provided to configure Lambda Urls
        """
        self._validate_url_auth_type(lambda_function, function_url_config)
        self._validate_cors_config_parameter(lambda_function, function_url_config)

    def _validate_url_auth_type(self, lambda_function: "SamFunction", function_url_config: Dict[str, Any]) -> None:
        if is_intrinsic(function_url_config):
            return

        auth_type = function_url_config.get("AuthType")
        if auth_type and is_intrinsic(auth_type):
            return

        if not auth_type or auth_type not in ["AWS_IAM", "NONE"]:
            raise InvalidResourceException(
                lambda_function.logical_id,
                "AuthType is required to configure function property `FunctionUrlConfig`. Please provide either AWS_IAM or NONE.",
            )

    def _validate_cors_config_parameter(self, lambda_function: "SamFunction", function_url_config: Dict[str, Any]):  # type: ignore[no-untyped-def]
        if is_intrinsic(function_url_config):
            return

        cors_property_data_type = {
            "AllowOrigins": list,
            "AllowMethods": list,
            "AllowCredentials": bool,
            "AllowHeaders": list,
            "ExposeHeaders": list,
            "MaxAge": int,
        }

        cors = function_url_config.get("Cors")

        if not cors or is_intrinsic(cors):
            return

        sam_expect(cors, lambda_function.logical_id, "FunctionUrlConfig.Cors").to_be_a_map()

        for prop_name, prop_value in cors.items():
            if prop_name not in cors_property_data_type:
                raise InvalidResourceException(
                    lambda_function.logical_id,
                    "{} is not a valid property for configuring Cors.".format(prop_name),
                )
            prop_type = cors_property_data_type.get(prop_name)
            if not is_intrinsic(prop_value) and not isinstance(prop_value, prop_type):  # type: ignore[arg-type]
                raise InvalidResourceException(
                    lambda_function.logical_id,
                    "{} must be of type {}.".format(prop_name, str(prop_type).split("'")[1]),
                )

    def _construct_url_permission(
        self, lambda_function: LambdaFunction, lambda_alias: Optional[LambdaAlias], function_url_config: Dict[str, Any]
    ) -> Optional[LambdaPermission]:
        """
        Construct the lambda permission associated with the function url resource in a case
        for public access when AuthType is NONE

        Parameters
        ----------
        lambda_function : LambdaUrl
            Lambda Function resource

        llambda_alias : LambdaAlias
            Lambda Alias resource

        Returns
        -------
        LambdaPermission
            The lambda permission appended to a function url resource with public access
        """
        auth_type = function_url_config.get("AuthType")

        if auth_type not in ["NONE"] or is_intrinsic(function_url_config):
            return None

        logical_id = f"{lambda_function.logical_id}UrlPublicPermissions"
        lambda_permission_attributes = self.get_passthrough_resource_attributes()
        lambda_permission = LambdaPermission(logical_id=logical_id, attributes=lambda_permission_attributes)
        lambda_permission.Action = "lambda:InvokeFunctionUrl"
        lambda_permission.FunctionName = (
            lambda_alias.get_runtime_attr("arn") if lambda_alias else lambda_function.get_runtime_attr("name")
        )
        lambda_permission.Principal = "*"
        lambda_permission.FunctionUrlAuthType = auth_type
        return lambda_permission


class SamApi(SamResourceMacro):
    """SAM rest API macro."""

    resource_type = "AWS::Serverless::Api"
    property_types = {
        # Internal property set only by Implicit API plugin. If set to True, the API Event Source code will inject
        # Lambda Integration URI to the Swagger. To preserve backwards compatibility, this must be set only for
        # Implicit APIs. For Explicit APIs, customer is expected to set integration URI themselves.
        # In the future, we might rename and expose this property to customers so they can have SAM manage Explicit APIs
        # Swagger.
        "__MANAGE_SWAGGER": PropertyType(False, is_type(bool)),
        "Name": PropertyType(False, one_of(is_str(), is_type(dict))),
        "StageName": PropertyType(True, one_of(is_str(), is_type(dict))),
        "Tags": PropertyType(False, is_type(dict)),
        "DefinitionBody": PropertyType(False, is_type(dict)),
        "DefinitionUri": PropertyType(False, one_of(is_str(), is_type(dict))),
        "CacheClusterEnabled": PropertyType(False, is_type(bool)),
        "CacheClusterSize": PropertyType(False, is_str()),
        "Variables": PropertyType(False, is_type(dict)),
        "EndpointConfiguration": PropertyType(False, one_of(is_str(), is_type(dict))),
        "MethodSettings": PropertyType(False, is_type(list)),
        "BinaryMediaTypes": PropertyType(False, is_type(list)),
        "MinimumCompressionSize": PropertyType(False, is_type(int)),
        "Cors": PropertyType(False, one_of(is_str(), is_type(dict))),
        "Auth": PropertyType(False, is_type(dict)),
        "GatewayResponses": PropertyType(False, is_type(dict)),
        "AccessLogSetting": PropertyType(False, is_type(dict)),
        "CanarySetting": PropertyType(False, is_type(dict)),
        "TracingEnabled": PropertyType(False, is_type(bool)),
        "OpenApiVersion": PropertyType(False, is_str()),
        "Models": PropertyType(False, is_type(dict)),
        "Domain": PropertyType(False, is_type(dict)),
        "FailOnWarnings": PropertyType(False, is_type(bool)),
        "Description": PropertyType(False, is_str()),
        "Mode": PropertyType(False, is_str()),
        "DisableExecuteApiEndpoint": PropertyType(False, is_type(bool)),
        "ApiKeySourceType": PropertyType(False, is_str()),
    }

    Name: Optional[Intrinsicable[str]]
    StageName: Optional[Intrinsicable[str]]
    Tags: Optional[Dict[str, Any]]
    DefinitionBody: Optional[Dict[str, Any]]
    DefinitionUri: Optional[Intrinsicable[str]]
    CacheClusterEnabled: Optional[Intrinsicable[bool]]
    CacheClusterSize: Optional[Intrinsicable[str]]
    Variables: Optional[Dict[str, Any]]
    EndpointConfiguration: Optional[Dict[str, Any]]
    MethodSettings: Optional[List[Any]]
    BinaryMediaTypes: Optional[List[Any]]
    MinimumCompressionSize: Optional[Intrinsicable[int]]
    Cors: Optional[Intrinsicable[str]]
    Auth: Optional[Dict[str, Any]]
    GatewayResponses: Optional[Dict[str, Any]]
    AccessLogSetting: Optional[Dict[str, Any]]
    CanarySetting: Optional[Dict[str, Any]]
    TracingEnabled: Optional[Intrinsicable[bool]]
    OpenApiVersion: Optional[Intrinsicable[str]]
    Models: Optional[Dict[str, Any]]
    Domain: Optional[Dict[str, Any]]
    FailOnWarnings: Optional[Intrinsicable[bool]]
    Description: Optional[Intrinsicable[str]]
    Mode: Optional[Intrinsicable[str]]
    DisableExecuteApiEndpoint: Optional[Intrinsicable[bool]]
    ApiKeySourceType: Optional[Intrinsicable[str]]

    referable_properties = {
        "Stage": ApiGatewayStage.resource_type,
        "Deployment": ApiGatewayDeployment.resource_type,
        "DomainName": ApiGatewayDomainName.resource_type,
        "UsagePlan": ApiGatewayUsagePlan.resource_type,
        "UsagePlanKey": ApiGatewayUsagePlanKey.resource_type,
        "ApiKey": ApiGatewayApiKey.resource_type,
    }

    @cw_timer
    def to_cloudformation(self, **kwargs):  # type: ignore[no-untyped-def]
        """Returns the API Gateway RestApi, Deployment, and Stage to which this SAM Api corresponds.

        :param dict kwargs: already-converted resources that may need to be modified when converting this \
        macro to pure CloudFormation
        :returns: a list of vanilla CloudFormation Resources, to which this Function expands
        :rtype: list
        """
        resources = []

        intrinsics_resolver = kwargs["intrinsics_resolver"]
        self.BinaryMediaTypes = intrinsics_resolver.resolve_parameter_refs(self.BinaryMediaTypes)
        self.Domain = intrinsics_resolver.resolve_parameter_refs(self.Domain)
        self.Auth = intrinsics_resolver.resolve_parameter_refs(self.Auth)
        redeploy_restapi_parameters = kwargs.get("redeploy_restapi_parameters")
        shared_api_usage_plan = kwargs.get("shared_api_usage_plan")
        template_conditions = kwargs.get("conditions")
        route53_record_set_groups = kwargs.get("route53_record_set_groups", {})

        api_generator = ApiGenerator(  # type: ignore[no-untyped-call]
            self.logical_id,
            self.CacheClusterEnabled,
            self.CacheClusterSize,
            self.Variables,
            self.depends_on,
            self.DefinitionBody,
            self.DefinitionUri,
            self.Name,
            self.StageName,
            shared_api_usage_plan,
            template_conditions,
            tags=self.Tags,
            endpoint_configuration=self.EndpointConfiguration,
            method_settings=self.MethodSettings,
            binary_media=self.BinaryMediaTypes,
            minimum_compression_size=self.MinimumCompressionSize,
            disable_execute_api_endpoint=self.DisableExecuteApiEndpoint,
            cors=self.Cors,
            auth=self.Auth,
            gateway_responses=self.GatewayResponses,
            access_log_setting=self.AccessLogSetting,
            canary_setting=self.CanarySetting,
            tracing_enabled=self.TracingEnabled,
            resource_attributes=self.resource_attributes,
            passthrough_resource_attributes=self.get_passthrough_resource_attributes(),
            open_api_version=self.OpenApiVersion,
            models=self.Models,
            domain=self.Domain,
            fail_on_warnings=self.FailOnWarnings,
            description=self.Description,
            mode=self.Mode,
            api_key_source_type=self.ApiKeySourceType,
        )

        (
            rest_api,
            deployment,
            stage,
            permissions,
            domain,
            basepath_mapping,
            route53,
            usage_plan_resources,
        ) = api_generator.to_cloudformation(redeploy_restapi_parameters, route53_record_set_groups)

        resources.extend([rest_api, deployment, stage])
        resources.extend(permissions)
        if domain:
            resources.extend([domain])
        if basepath_mapping:
            resources.extend(basepath_mapping)
        if route53:
            resources.extend([route53])
        # contains usage plan, api key and usageplan key resources
        if usage_plan_resources:
            resources.extend(usage_plan_resources)
        return resources


class SamHttpApi(SamResourceMacro):
    """SAM rest API macro."""

    resource_type = "AWS::Serverless::HttpApi"
    property_types = {
        # Internal property set only by Implicit HTTP API plugin. If set to True, the API Event Source code will
        # inject Lambda Integration URI to the OpenAPI. To preserve backwards compatibility, this must be set only for
        # Implicit APIs. For Explicit APIs, this is managed by the DefaultDefinitionBody Plugin.
        # In the future, we might rename and expose this property to customers so they can have SAM manage Explicit APIs
        # Swagger.
        "__MANAGE_SWAGGER": PropertyType(False, is_type(bool)),
        "Name": PassThroughProperty(False),
        "StageName": PropertyType(False, one_of(is_str(), is_type(dict))),
        "Tags": PropertyType(False, is_type(dict)),
        "DefinitionBody": PropertyType(False, is_type(dict)),
        "DefinitionUri": PropertyType(False, one_of(is_str(), is_type(dict))),
        "StageVariables": PropertyType(False, is_type(dict)),
        "CorsConfiguration": PropertyType(False, one_of(is_type(bool), is_type(dict))),
        "AccessLogSettings": PropertyType(False, is_type(dict)),
        "DefaultRouteSettings": PropertyType(False, is_type(dict)),
        "Auth": PropertyType(False, is_type(dict)),
        "RouteSettings": PropertyType(False, is_type(dict)),
        "Domain": PropertyType(False, is_type(dict)),
        "FailOnWarnings": PropertyType(False, is_type(bool)),
        "Description": PropertyType(False, is_str()),
        "DisableExecuteApiEndpoint": PropertyType(False, is_type(bool)),
    }

    Name: Optional[Any]
    StageName: Optional[Intrinsicable[str]]
    Tags: Optional[Dict[str, Any]]
    DefinitionBody: Optional[Dict[str, Any]]
    DefinitionUri: Optional[Intrinsicable[str]]
    StageVariables: Optional[Dict[str, Intrinsicable[str]]]
    CorsConfiguration: Optional[Union[bool, Dict[str, Any]]]
    AccessLogSettings: Optional[Dict[str, Any]]
    DefaultRouteSettings: Optional[Dict[str, Any]]
    Auth: Optional[Dict[str, Any]]
    RouteSettings: Optional[Dict[str, Any]]
    Domain: Optional[Dict[str, Any]]
    FailOnWarnings: Optional[Intrinsicable[bool]]
    Description: Optional[Intrinsicable[str]]
    DisableExecuteApiEndpoint: Optional[Intrinsicable[bool]]

    referable_properties = {
        "Stage": ApiGatewayV2Stage.resource_type,
        "DomainName": ApiGatewayV2DomainName.resource_type,
    }

    @cw_timer
    def to_cloudformation(self, **kwargs):  # type: ignore[no-untyped-def]
        """Returns the API GatewayV2 Api, Deployment, and Stage to which this SAM Api corresponds.

        :param dict kwargs: already-converted resources that may need to be modified when converting this \
        macro to pure CloudFormation
        :returns: a list of vanilla CloudFormation Resources, to which this Function expands
        :rtype: list
        """
        resources = []
        intrinsics_resolver = kwargs["intrinsics_resolver"]
        self.CorsConfiguration = intrinsics_resolver.resolve_parameter_refs(self.CorsConfiguration)
        self.Domain = intrinsics_resolver.resolve_parameter_refs(self.Domain)

        api_generator = HttpApiGenerator(
            self.logical_id,
            self.StageVariables,
            self.depends_on,
            self.DefinitionBody,
            self.DefinitionUri,
            self.Name,
            self.StageName,
            tags=self.Tags,
            auth=self.Auth,
            cors_configuration=self.CorsConfiguration,
            access_log_settings=self.AccessLogSettings,
            route_settings=self.RouteSettings,
            default_route_settings=self.DefaultRouteSettings,
            resource_attributes=self.resource_attributes,
            passthrough_resource_attributes=self.get_passthrough_resource_attributes(),
            domain=self.Domain,
            fail_on_warnings=self.FailOnWarnings,
            description=self.Description,
            disable_execute_api_endpoint=self.DisableExecuteApiEndpoint,
        )

        (
            http_api,
            stage,
            domain,
            basepath_mapping,
            route53,
        ) = api_generator.to_cloudformation(kwargs.get("route53_record_set_groups", {}))

        resources.append(http_api)
        if domain:
            resources.append(domain)
        if basepath_mapping:
            resources.extend(basepath_mapping)
        if route53:
            resources.append(route53)

        # Stage is now optional. Only add it if one is created.
        if stage:
            resources.append(stage)

        return resources


class SamSimpleTable(SamResourceMacro):
    """SAM simple table macro."""

    resource_type = "AWS::Serverless::SimpleTable"
    property_types = {
        "PrimaryKey": PropertyType(False, dict_of(is_str(), is_str())),
        "ProvisionedThroughput": PropertyType(False, dict_of(is_str(), one_of(is_type(int), is_type(dict)))),
        "TableName": PropertyType(False, one_of(is_str(), is_type(dict))),
        "Tags": PropertyType(False, is_type(dict)),
        "SSESpecification": PropertyType(False, is_type(dict)),
    }

    PrimaryKey: Optional[Dict[str, str]]
    ProvisionedThroughput: Optional[Dict[str, Any]]
    TableName: Optional[Intrinsicable[str]]
    Tags: Optional[Dict[str, Any]]
    SSESpecification: Optional[Dict[str, Any]]

    attribute_type_conversions = {"String": "S", "Number": "N", "Binary": "B"}

    @cw_timer
    def to_cloudformation(self, **kwargs):  # type: ignore[no-untyped-def]
        dynamodb_resources = self._construct_dynamodb_table()

        return [dynamodb_resources]

    def _construct_dynamodb_table(self) -> DynamoDBTable:
        dynamodb_table = DynamoDBTable(self.logical_id, depends_on=self.depends_on, attributes=self.resource_attributes)

        if self.PrimaryKey:
            primary_key_name = sam_expect(
                self.PrimaryKey.get("Name"), self.logical_id, "PrimaryKey.Name"
            ).to_not_be_none()
            primary_key_type = sam_expect(
                self.PrimaryKey.get("Type"), self.logical_id, "PrimaryKey.Type"
            ).to_not_be_none()
            primary_key = {
                "AttributeName": primary_key_name,
                "AttributeType": self._convert_attribute_type(primary_key_type),
            }

        else:
            primary_key = {"AttributeName": "id", "AttributeType": "S"}

        dynamodb_table.AttributeDefinitions = [primary_key]
        dynamodb_table.KeySchema = [{"AttributeName": primary_key["AttributeName"], "KeyType": "HASH"}]

        if self.ProvisionedThroughput:
            dynamodb_table.ProvisionedThroughput = self.ProvisionedThroughput
        else:
            dynamodb_table.BillingMode = "PAY_PER_REQUEST"

        if self.SSESpecification:
            dynamodb_table.SSESpecification = self.SSESpecification

        if self.TableName:
            dynamodb_table.TableName = self.TableName

        if bool(self.Tags):
            dynamodb_table.Tags = get_tag_list(self.Tags)

        return dynamodb_table

    def _convert_attribute_type(self, attribute_type: str) -> str:
        if attribute_type in self.attribute_type_conversions:
            return self.attribute_type_conversions[attribute_type]
        raise InvalidResourceException(self.logical_id, "Invalid 'Type' \"{actual}\".".format(actual=attribute_type))


class SamApplication(SamResourceMacro):
    """SAM application macro."""

    APPLICATION_ID_KEY = "ApplicationId"
    SEMANTIC_VERSION_KEY = "SemanticVersion"

    resource_type = "AWS::Serverless::Application"

    # The plugin will always insert the TemplateUrl parameter
    property_types = {
        "Location": PropertyType(True, one_of(is_str(), is_type(dict))),
        "TemplateUrl": PropertyType(False, is_str()),
        "Parameters": PropertyType(False, is_type(dict)),
        "NotificationARNs": PropertyType(False, list_of(one_of(is_str(), is_type(dict)))),
        "Tags": PropertyType(False, is_type(dict)),
        "TimeoutInMinutes": PropertyType(False, is_type(int)),
    }

    Location: Union[str, Dict[str, Any]]
    TemplateUrl: Optional[Intrinsicable[str]]
    Parameters: Optional[Dict[str, Any]]
    NotificationARNs: Optional[List[Any]]
    Tags: Optional[Dict[str, Any]]
    TimeoutInMinutes: Optional[Intrinsicable[int]]

    @cw_timer
    def to_cloudformation(self, **kwargs):  # type: ignore[no-untyped-def]
        """Returns the stack with the proper parameters for this application"""
        nested_stack = self._construct_nested_stack()
        return [nested_stack]

    def _construct_nested_stack(self) -> NestedStack:
        """Constructs a AWS::CloudFormation::Stack resource"""
        nested_stack = NestedStack(
            self.logical_id, depends_on=self.depends_on, attributes=self.get_passthrough_resource_attributes()
        )
        nested_stack.Parameters = self.Parameters
        nested_stack.NotificationARNs = self.NotificationARNs
        application_tags = self._get_application_tags()
        nested_stack.Tags = self._construct_tag_list(self.Tags, application_tags)
        nested_stack.TimeoutInMinutes = self.TimeoutInMinutes
        nested_stack.TemplateURL = self.TemplateUrl if self.TemplateUrl else ""

        return nested_stack

    def _get_application_tags(self) -> Dict[str, str]:
        """Adds tags to the stack if this resource is using the serverless app repo"""
        application_tags = {}
        if isinstance(self.Location, dict):
            if self.APPLICATION_ID_KEY in self.Location.keys() and self.Location[self.APPLICATION_ID_KEY] is not None:
                application_tags[self._SAR_APP_KEY] = self.Location[self.APPLICATION_ID_KEY]
            if (
                self.SEMANTIC_VERSION_KEY in self.Location.keys()
                and self.Location[self.SEMANTIC_VERSION_KEY] is not None
            ):
                application_tags[self._SAR_SEMVER_KEY] = self.Location[self.SEMANTIC_VERSION_KEY]
        return application_tags


class SamLayerVersion(SamResourceMacro):
    """SAM Layer macro"""

    resource_type = "AWS::Serverless::LayerVersion"
    property_types = {
        "LayerName": PropertyType(False, one_of(is_str(), is_type(dict))),
        "Description": PropertyType(False, is_str()),
        "ContentUri": PropertyType(True, one_of(is_str(), is_type(dict))),
        "CompatibleArchitectures": PropertyType(False, list_of(one_of(is_str(), is_type(dict)))),
        "CompatibleRuntimes": PropertyType(False, list_of(one_of(is_str(), is_type(dict)))),
        "LicenseInfo": PropertyType(False, is_str()),
        "RetentionPolicy": PropertyType(False, is_str()),
    }

    LayerName: Optional[Intrinsicable[str]]
    Description: Optional[Intrinsicable[str]]
    ContentUri: Dict[str, Any]
    CompatibleArchitectures: Optional[List[Any]]
    CompatibleRuntimes: Optional[List[Any]]
    LicenseInfo: Optional[Intrinsicable[str]]
    RetentionPolicy: Optional[Intrinsicable[str]]

    RETAIN = "Retain"
    DELETE = "Delete"
    retention_policy_options = [RETAIN, DELETE]

    @cw_timer
    def to_cloudformation(self, **kwargs):  # type: ignore[no-untyped-def]
        """Returns the Lambda layer to which this SAM Layer corresponds.

        :param dict kwargs: already-converted resources that may need to be modified when converting this \
        macro to pure CloudFormation
        :returns: a list of vanilla CloudFormation Resources, to which this Function expands
        :rtype: list
        """
        resources = []

        # Append any CFN resources:
        intrinsics_resolver = kwargs["intrinsics_resolver"]
        resources.append(self._construct_lambda_layer(intrinsics_resolver))  # type: ignore[no-untyped-call]

        return resources

    def _construct_lambda_layer(self, intrinsics_resolver):  # type: ignore[no-untyped-def]
        """Constructs and returns the Lambda function.

        :returns: a list containing the Lambda function and execution role resources
        :rtype: list
        """
        # Resolve intrinsics if applicable:
        self.LayerName = self._resolve_string_parameter(intrinsics_resolver, self.LayerName, "LayerName")
        self.LicenseInfo = self._resolve_string_parameter(intrinsics_resolver, self.LicenseInfo, "LicenseInfo")
        self.Description = self._resolve_string_parameter(intrinsics_resolver, self.Description, "Description")
        self.RetentionPolicy = self._resolve_string_parameter(
            intrinsics_resolver, self.RetentionPolicy, "RetentionPolicy"
        )

        # If nothing defined, this will be set to Retain
        retention_policy_value = self._get_retention_policy_value()

        attributes = self.get_passthrough_resource_attributes()
        if "DeletionPolicy" not in attributes:
            attributes["DeletionPolicy"] = self.RETAIN
        if retention_policy_value is not None:
            attributes["DeletionPolicy"] = retention_policy_value

        old_logical_id = self.logical_id

        # This is to prevent the passthrough resource attributes to be included for hashing
        hash_dict = copy.deepcopy(self.to_dict())  # type: ignore[no-untyped-call]
        if "DeletionPolicy" in hash_dict.get(old_logical_id):
            del hash_dict[old_logical_id]["DeletionPolicy"]
        if "UpdateReplacePolicy" in hash_dict.get(old_logical_id):
            del hash_dict[old_logical_id]["UpdateReplacePolicy"]
        if "Metadata" in hash_dict.get(old_logical_id):
            del hash_dict[old_logical_id]["Metadata"]

        new_logical_id = logical_id_generator.LogicalIdGenerator(old_logical_id, hash_dict).gen()
        self.logical_id = new_logical_id

        lambda_layer = LambdaLayerVersion(self.logical_id, depends_on=self.depends_on, attributes=attributes)

        # Changing the LayerName property: when a layer is published, it is given an Arn
        # example: arn:aws:lambda:us-west-2:123456789012:layer:MyLayer:1
        # where MyLayer is the LayerName property if it exists; otherwise, it is the
        # LogicalId of this resource. Since a LayerVersion is an immutable resource, when
        # CloudFormation updates this resource, it will ALWAYS create a new version then
        # delete the old version if the logical ids match. What this does is change the
        # logical id of every layer (so a `DeletionPolicy: Retain` can work) and set the
        # LayerName property of the layer so that the Arn will still always be the same
        # with the exception of an incrementing version number.
        if not self.LayerName:
            self.LayerName = old_logical_id

        lambda_layer.LayerName = self.LayerName
        lambda_layer.Description = self.Description
        lambda_layer.Content = construct_s3_location_object(self.ContentUri, self.logical_id, "ContentUri")  # type: ignore[no-untyped-call]

        lambda_layer.CompatibleArchitectures = self.CompatibleArchitectures
        self._validate_architectures(lambda_layer)  # type: ignore[no-untyped-call]
        lambda_layer.CompatibleRuntimes = self.CompatibleRuntimes
        lambda_layer.LicenseInfo = self.LicenseInfo

        return lambda_layer

    def _get_retention_policy_value(self) -> Optional[str]:
        """
        Sets the deletion policy on this resource. The default is 'Retain'.

        :return: value for the DeletionPolicy attribute.
        """

        if is_intrinsic(self.RetentionPolicy):
            # RetentionPolicy attribute of AWS::Serverless::LayerVersion does set the DeletionPolicy
            # attribute. And DeletionPolicy attribute does not support intrinsic values.
            raise InvalidResourceException(
                self.logical_id,
                "'RetentionPolicy' does not accept intrinsic functions, "
                "please use one of the following options: {}".format([self.RETAIN, self.DELETE]),
            )

        if self.RetentionPolicy is None:
            return None

        if not isinstance(self.RetentionPolicy, str):
            raise InvalidResourceException(
                self.logical_id,
                "Invalid 'RetentionPolicy' type, "
                "please use one of the following options: {}".format([self.RETAIN, self.DELETE]),
            )

        for option in self.retention_policy_options:
            if self.RetentionPolicy.lower() == option.lower():
                return option
        raise InvalidResourceException(
            self.logical_id,
            "'RetentionPolicy' must be one of the following options: {}.".format([self.RETAIN, self.DELETE]),
        )

    def _validate_architectures(self, lambda_layer):  # type: ignore[no-untyped-def]
        """Validate the values inside the CompatibleArchitectures field of a layer

        Parameters
        ----------
        lambda_layer: SamLayerVersion
            The AWS Lambda layer version to validate

        Raises
        ------
        InvalidResourceException
            If any of the architectures is not valid
        """
        architectures = lambda_layer.CompatibleArchitectures or [X86_64]
        # Intrinsics are not validated
        if is_intrinsic(architectures):
            return
        for arq in architectures:
            # We validate the values only if we they're not intrinsics
            if not is_intrinsic(arq) and not arq in [ARM64, X86_64]:
                raise InvalidResourceException(
                    lambda_layer.logical_id,
                    "CompatibleArchitectures needs to be a list of '{}' or '{}'".format(X86_64, ARM64),
                )


class SamStateMachine(SamResourceMacro):
    """SAM state machine macro."""

    resource_type = "AWS::Serverless::StateMachine"
    property_types = {
        "Definition": PropertyType(False, is_type(dict)),
        "DefinitionUri": PropertyType(False, one_of(is_str(), is_type(dict))),
        "Logging": PropertyType(False, is_type(dict)),
        "Role": PropertyType(False, is_str()),
        "RolePath": PassThroughProperty(False),
        "DefinitionSubstitutions": PropertyType(False, is_type(dict)),
        "Events": PropertyType(False, dict_of(is_str(), is_type(dict))),
        "Name": PropertyType(False, is_str()),
        "Type": PropertyType(False, is_str()),
        "Tags": PropertyType(False, is_type(dict)),
        "Policies": PropertyType(False, one_of(is_str(), list_of(one_of(is_str(), is_type(dict), is_type(dict))))),
        "Tracing": PropertyType(False, is_type(dict)),
        "PermissionsBoundary": PropertyType(False, is_str()),
    }

    Definition: Optional[Dict[str, Any]]
    DefinitionUri: Optional[Intrinsicable[str]]
    Logging: Optional[Dict[str, Any]]
    Role: Optional[Intrinsicable[str]]
    RolePath: Optional[PassThrough]
    DefinitionSubstitutions: Optional[Dict[str, Any]]
    Events: Optional[Dict[str, Any]]
    Name: Optional[Intrinsicable[str]]
    Type: Optional[Intrinsicable[str]]
    Tags: Optional[Dict[str, Any]]
    Policies: Optional[List[Any]]
    Tracing: Optional[Dict[str, Any]]
    PermissionsBoundary: Optional[Intrinsicable[str]]

    event_resolver = ResourceTypeResolver(  # type: ignore[no-untyped-call]
        samtranslator.model.stepfunctions.events,
        samtranslator.model.eventsources.scheduler,
    )

    @cw_timer
    def to_cloudformation(self, **kwargs):  # type: ignore[no-untyped-def]
        managed_policy_map = kwargs.get("managed_policy_map", {})
        intrinsics_resolver = kwargs["intrinsics_resolver"]
        event_resources = kwargs["event_resources"]

        state_machine_generator = StateMachineGenerator(  # type: ignore[no-untyped-call]
            logical_id=self.logical_id,
            depends_on=self.depends_on,
            managed_policy_map=managed_policy_map,
            intrinsics_resolver=intrinsics_resolver,
            definition=self.Definition,
            definition_uri=self.DefinitionUri,
            logging=self.Logging,
            name=self.Name,
            policies=self.Policies,
            permissions_boundary=self.PermissionsBoundary,
            definition_substitutions=self.DefinitionSubstitutions,
            role=self.Role,
            role_path=self.RolePath,
            state_machine_type=self.Type,
            tracing=self.Tracing,
            events=self.Events,
            event_resources=event_resources,
            event_resolver=self.event_resolver,
            tags=self.Tags,
            resource_attributes=self.resource_attributes,
            passthrough_resource_attributes=self.get_passthrough_resource_attributes(),
        )

        resources = state_machine_generator.to_cloudformation()
        return resources

    def resources_to_link(self, resources):  # type: ignore[no-untyped-def]
        try:
            return {"event_resources": self._event_resources_to_link(resources)}  # type: ignore[no-untyped-call]
        except InvalidEventException as e:
            raise InvalidResourceException(self.logical_id, e.message)

    def _event_resources_to_link(self, resources):  # type: ignore[no-untyped-def]
        event_resources = {}
        if self.Events:
            for logical_id, event_dict in self.Events.items():
                try:
                    event_source = self.event_resolver.resolve_resource_type(event_dict).from_dict(  # type: ignore[no-untyped-call]
                        self.logical_id + logical_id, event_dict, logical_id
                    )
                except (TypeError, AttributeError) as e:
                    raise InvalidEventException(logical_id, "{}".format(e))
                event_resources[logical_id] = event_source.resources_to_link(resources)
        return event_resources


class SamConnector(SamResourceMacro):
    """Sam connector macro.
    AWS SAM uses the LogicalIds of the AWS SAM resources in your template file to
    construct the LogicalIds of the AWS CloudFormation resources it generates
    https://docs.aws.amazon.com/serverless-application-model/latest/developerguide/sam-specification-generated-resources.html
    """

    Source: Dict[str, Any]
    Destination: Dict[str, Any]
    Permissions: List[str]

    resource_type = "AWS::Serverless::Connector"
    property_types = {
        "Source": PropertyType(True, dict_of(is_str(), any_type())),
        "Destination": PropertyType(True, dict_of(is_str(), any_type())),
        "Permissions": PropertyType(True, list_of(is_str())),
    }

    @cw_timer
    def to_cloudformation(self, **kwargs: Any) -> List[Resource]:  # type: ignore
        resource_resolver: ResourceResolver = kwargs["resource_resolver"]
        original_template = kwargs["original_template"]

        try:
            destination = get_resource_reference(self.Destination, resource_resolver, self.Source)
            source = get_resource_reference(self.Source, resource_resolver, self.Destination)
        except ConnectorResourceError as e:
            raise InvalidResourceException(self.logical_id, str(e))

        profile = get_profile(source.resource_type, destination.resource_type)
        if not profile:
            raise InvalidResourceException(
                self.logical_id,
                f"Unable to create connector from {source.resource_type} to {destination.resource_type}; it's not supported or the template is invalid.",
            )

        # removing duplicate permissions
        self.Permissions = list(set(self.Permissions))
        profile_type, profile_properties = profile["Type"], profile["Properties"]
        profile_permissions = profile_properties["AccessCategories"]
        valid_permissions_combinations = profile_properties.get("ValidAccessCategories")

        valid_permissions_str = ", ".join(profile_permissions)

        if not self.Permissions:
            raise InvalidResourceException(
                self.logical_id,
                f"'Permissions' cannot be empty; valid values are: {valid_permissions_str}.",
            )

        for permission in self.Permissions:
            if permission not in profile_permissions:
                raise InvalidResourceException(
                    self.logical_id,
                    f"Unsupported 'Permissions' provided; valid values are: {valid_permissions_str}.",
                )

        if valid_permissions_combinations:
            sorted_permissions_combinations = [sorted(permission) for permission in valid_permissions_combinations]
            if sorted(self.Permissions) not in sorted_permissions_combinations:
                valid_permissions_combination_str = ", ".join(
                    " + ".join(permission) for permission in sorted_permissions_combinations
                )
                raise InvalidResourceException(
                    self.logical_id,
                    f"Unsupported 'Permissions' provided; valid combinations are: {valid_permissions_combination_str}.",
                )

        replacement = {
            "Source.Arn": source.arn,
            "Destination.Arn": destination.arn,
            "Source.ResourceId": source.resource_id,
            "Destination.ResourceId": destination.resource_id,
            "Source.Name": source.name,
            "Destination.Name": destination.name,
            "Source.Qualifier": source.qualifier,
            "Destination.Qualifier": destination.qualifier,
        }
        try:
            profile_properties = profile_replace(profile_properties, replacement)
        except ValueError as e:
            raise InvalidResourceException(self.logical_id, str(e))

        verify_profile_variables_replaced(profile_properties)

        generated_resources: List[Resource] = []
        if profile_type == "AWS_IAM_ROLE_MANAGED_POLICY":
            generated_resources.append(
                self._construct_iam_policy(source, destination, profile_properties, resource_resolver)
            )
        if profile_type == "AWS_SQS_QUEUE_POLICY":
            generated_resources.append(self._construct_sqs_queue_policy(source, destination, profile_properties))
        if profile_type == "AWS_SNS_TOPIC_POLICY":
            generated_resources.append(self._construct_sns_topic_policy(source, destination, profile_properties))
        if profile_type == "AWS_LAMBDA_PERMISSION":
            generated_resources.extend(
                self._construct_lambda_permission_policy(source, destination, profile_properties)
            )

        generated_logical_ids = [resource.logical_id for resource in generated_resources]
        replace_depends_on_logical_id(self.logical_id, generated_logical_ids, resource_resolver)

        self._add_connector_metadata(generated_resources, original_template, source, destination)
        if generated_resources:
            return generated_resources

        # Should support all profile types
        raise TypeError(f"Unknown profile policy type '{profile_type}'")

    def _get_policy_statements(self, profile: ConnectorProfile) -> Dict[str, Any]:
        policy_statements = []
        for name, statements in profile["AccessCategories"].items():
            if name in self.Permissions:
                policy_statements.extend(statements["Statement"])

        return {
            "Version": "2012-10-17",
            "Statement": policy_statements,
        }

    def _construct_iam_policy(
        self,
        source: ConnectorResourceReference,
        destination: ConnectorResourceReference,
        profile: ConnectorProfile,
        resource_resolver: ResourceResolver,
    ) -> IAMManagedPolicy:
        source_policy = profile["SourcePolicy"]
        resource = source if source_policy else destination

        role_name = resource.role_name
        if not role_name:
            property_name = "Source" if source_policy else "Destination"
            raise InvalidResourceException(
                self.logical_id, f"Unable to get IAM role name from '{property_name}' resource."
            )

        policy_document = self._get_policy_statements(profile)
        policy = IAMManagedPolicy(f"{self.logical_id}Policy")
        policy.PolicyDocument = policy_document
        policy.Roles = [role_name]

        depended_by = profile.get("DependedBy")
        if depended_by == "DESTINATION_EVENT_SOURCE_MAPPING":
            if source.logical_id and destination.logical_id:
                # The dependency type assumes Destination is a AWS::Lambda::Function
                esm_ids = list(get_event_source_mappings(source.logical_id, destination.logical_id, resource_resolver))
                # There can only be a single ESM from a resource to function, otherwise deployment fails
                if len(esm_ids) == 1:
                    add_depends_on(esm_ids[0], policy.logical_id, resource_resolver)
        if depended_by == "SOURCE":
            if source.logical_id:
                add_depends_on(source.logical_id, policy.logical_id, resource_resolver)

        return policy

    def _construct_lambda_permission_policy(
        self,
        source: ConnectorResourceReference,
        destination: ConnectorResourceReference,
        profile: ConnectorProfile,
    ) -> List[LambdaPermission]:
        source_policy = profile["SourcePolicy"]
        lambda_function = source if source_policy else destination

        function_arn = lambda_function.arn
        if not function_arn:
            property_name = "Source" if source_policy else "Destination"
            raise InvalidResourceException(
                self.logical_id, f"Unable to get Lambda function ARN from '{property_name}' resource."
            )

        lambda_permissions = []
        for name in profile["AccessCategories"].keys():
            if name in self.Permissions:
                permission = LambdaPermission(f"{self.logical_id}{name}LambdaPermission")
                permissions = profile["AccessCategories"][name]
                permission.Action = permissions["Action"]
                permission.FunctionName = function_arn
                permission.Principal = permissions["Principal"]
                permission.SourceArn = permissions["SourceArn"]
                permission.SourceAccount = permissions.get("SourceAccount")
                lambda_permissions.append(permission)

        return lambda_permissions

    def _construct_sns_topic_policy(
        self,
        source: ConnectorResourceReference,
        destination: ConnectorResourceReference,
        profile: ConnectorProfile,
    ) -> SNSTopicPolicy:
        source_policy = profile["SourcePolicy"]
        sns_topic = source if source_policy else destination

        topic_arn = sns_topic.arn
        if not topic_arn:
            property_name = "Source" if source_policy else "Destination"
            raise InvalidResourceException(
                self.logical_id, f"Unable to get SNS topic ARN from '{property_name}' resource."
            )

        topic_policy = SNSTopicPolicy(f"{self.logical_id}TopicPolicy")
        topic_policy.Topics = [topic_arn]
        topic_policy.PolicyDocument = self._get_policy_statements(profile)

        return topic_policy

    def _construct_sqs_queue_policy(
        self,
        source: ConnectorResourceReference,
        destination: ConnectorResourceReference,
        profile: ConnectorProfile,
    ) -> SQSQueuePolicy:
        source_policy = profile["SourcePolicy"]
        sqs_queue = source if source_policy else destination

        queue_url = sqs_queue.queue_url
        if not queue_url:
            property_name = "Source" if source_policy else "Destination"
            raise InvalidResourceException(
                self.logical_id, f"Unable to get SQS queue URL from '{property_name}' resource."
            )

        queue_policy = SQSQueuePolicy(f"{self.logical_id}QueuePolicy")
        queue_policy.PolicyDocument = self._get_policy_statements(profile)
        queue_policy.Queues = [queue_url]

        return queue_policy

    def _add_connector_metadata(
        self,
        generated_resources: List[Resource],
        original_template: Dict[str, Any],
        source: ConnectorResourceReference,
        destination: ConnectorResourceReference,
    ) -> None:
        """
        Add metadata attribute to generated resources.

        Metadata:
          aws:sam:connectors:
            <connector-logical-id>:
              Source:
                Type: <source-type>
              Destination:
                Type: <destination-type>
        """
        original_resources = original_template.get("Resources", {})
        original_source_type = original_resources.get(source.logical_id, {}).get("Type")
        original_dest_type = original_resources.get(destination.logical_id, {}).get("Type")
        metadata = {
            "aws:sam:connectors": {
                self.logical_id: {
                    # If the source/destination is a serverless resource,
                    # we prefer to include the original serverless resource type
                    # over the transformed CFN resource type so it can distinguish
                    # connector usage between serverless resources and CFN resources.
                    "Source": {"Type": original_source_type or source.resource_type},
                    "Destination": {"Type": original_dest_type or destination.resource_type},
                }
            }
        }
        for resource in generated_resources:
            # Although as today the generated resources do not have any existing metadata,
            # To make it future proof, we still does a merge to avoid overwriting.
            try:
                original_metadata = resource.get_resource_attribute("Metadata")
            except KeyError:
                original_metadata = {}
            resource.set_resource_attribute("Metadata", {**original_metadata, **metadata})<|MERGE_RESOLUTION|>--- conflicted
+++ resolved
@@ -313,29 +313,6 @@
 
         dest_config = {}
         input_dest_config = resolved_event_invoke_config.get("DestinationConfig")
-<<<<<<< HEAD
-        if input_dest_config and input_dest_config.get("OnSuccess") is not None:
-            resource, on_success, policy = self._validate_and_inject_resource(
-                input_dest_config.get("OnSuccess"), "OnSuccess", logical_id, conditions
-            )
-            dest_config["OnSuccess"] = on_success
-            event_invoke_config["DestinationConfig"]["OnSuccess"]["Destination"] = on_success.get("Destination")
-            if resource is not None:
-                resources.extend([resource])
-            if policy is not None:
-                policy_document.append(policy)
-
-        if input_dest_config and input_dest_config.get("OnFailure") is not None:
-            resource, on_failure, policy = self._validate_and_inject_resource(
-                input_dest_config.get("OnFailure"), "OnFailure", logical_id, conditions
-            )
-            dest_config["OnFailure"] = on_failure
-            event_invoke_config["DestinationConfig"]["OnFailure"]["Destination"] = on_failure.get("Destination")
-            if resource is not None:
-                resources.extend([resource])
-            if policy is not None:
-                policy_document.append(policy)
-=======
         if input_dest_config:
             sam_expect(input_dest_config, self.logical_id, "EventInvokeConfig.DestinationConfig").to_be_a_map()
 
@@ -354,7 +331,6 @@
                         resources.extend([resource])
                     if policy is not None:
                         policy_document.append(policy)
->>>>>>> 10e03c34
 
         lambda_event_invoke_config.FunctionName = ref(function_name)
         if alias_name:
@@ -372,11 +348,7 @@
 
     def _validate_and_inject_resource(
         self, dest_config: Dict[str, Any], event: str, logical_id: str, conditions: Dict[str, Any]
-<<<<<<< HEAD
-    ) -> Any:
-=======
     ) -> Tuple[Optional[Resource], Optional[Any], Dict[str, Any]]:
->>>>>>> 10e03c34
         """
         For Event Invoke Config, if the user has not specified a destination ARN for SQS/SNS, SAM
         auto creates a SQS and SNS resource with defaults. Intrinsics are supported in the Destination
@@ -409,22 +381,7 @@
                     )
                 if dest_config.get("Type") == "SNS":
                     resource = SNSTopic(  # type: ignore[assignment]
-<<<<<<< HEAD
                         resource_logical_id + "Topic", attributes=self.get_passthrough_resource_attributes()
-                    )
-                if resource:
-                    if combined_condition:
-                        resource.set_resource_attribute("Condition", combined_condition)
-                    if property_condition:
-                        destination["Destination"] = make_conditional(
-                            property_condition, resource.get_runtime_attr("arn"), dest_arn
-                        )
-                    else:
-                        destination["Destination"] = resource.get_runtime_attr("arn")
-                policy = self._add_event_invoke_managed_policy(
-                    dest_config, resource_logical_id, destination["Destination"]
-=======
-                        resource_logical_id + "Topic", attributes=self.get_passthrough_resource_attributes()  # type: ignore[no-untyped-call]
                     )
                 if combined_condition:
                     resource.set_resource_attribute("Condition", combined_condition)  # type: ignore[union-attr]
@@ -436,7 +393,6 @@
                     destination = resource.get_runtime_attr("arn")  # type: ignore[union-attr]
                 policy = self._add_event_invoke_managed_policy(  # type: ignore[no-untyped-call]
                     dest_config, resource_logical_id, property_condition, destination
->>>>>>> 10e03c34
                 )
             else:
                 raise InvalidResourceException(
