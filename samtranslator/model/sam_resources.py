--- conflicted
+++ resolved
@@ -468,72 +468,6 @@
             if event_invoke_policies is not None:
                 policy_documents.extend(event_invoke_policies)
 
-<<<<<<< HEAD
-        for index, policy_entry in enumerate(function_policies.get()):
-            if policy_entry.type is PolicyTypes.POLICY_STATEMENT:
-
-                if is_intrinsic_if(policy_entry.data):
-
-                    intrinsic_if = policy_entry.data
-                    then_statement = intrinsic_if["Fn::If"][1]
-                    else_statement = intrinsic_if["Fn::If"][2]
-
-                    if not is_intrinsic_no_value(then_statement):
-                        then_statement = {
-                            "PolicyName": execution_role.logical_id + "Policy" + str(index),
-                            "PolicyDocument": then_statement,
-                        }
-                        intrinsic_if["Fn::If"][1] = then_statement
-
-                    if not is_intrinsic_no_value(else_statement):
-                        else_statement = {
-                            "PolicyName": execution_role.logical_id + "Policy" + str(index),
-                            "PolicyDocument": else_statement,
-                        }
-                        intrinsic_if["Fn::If"][2] = else_statement
-
-                    policy_documents.append(intrinsic_if)
-
-                else:
-                    policy_documents.append(
-                        {
-                            "PolicyName": execution_role.logical_id + "Policy" + str(index),
-                            "PolicyDocument": policy_entry.data,
-                        }
-                    )
-
-            elif policy_entry.type is PolicyTypes.MANAGED_POLICY:
-
-                # There are three options:
-                #   Managed Policy Name (string): Try to convert to Managed Policy ARN
-                #   Managed Policy Arn (string): Insert it directly into the list
-                #   Intrinsic Function (dict): Insert it directly into the list
-                #
-                # When you insert into managed_policy_arns list, de-dupe to prevent same ARN from showing up twice
-                #
-
-                policy_arn = policy_entry.data
-                if isinstance(policy_entry.data, string_types) and policy_entry.data in managed_policy_map:
-                    policy_arn = managed_policy_map[policy_entry.data]
-
-                # De-Duplicate managed policy arns before inserting. Mainly useful
-                # when customer specifies a managed policy which is already inserted
-                # by SAM, such as AWSLambdaBasicExecutionRole
-                if policy_arn not in managed_policy_arns:
-                    managed_policy_arns.append(policy_arn)
-            else:
-                # Policy Templates are not supported here in the "core"
-                raise InvalidResourceException(
-                    self.logical_id, "Policy at index {} in the 'Policies' property is not valid".format(index)
-                )
-
-        execution_role.ManagedPolicyArns = list(managed_policy_arns)
-        execution_role.Policies = policy_documents or None
-        execution_role.PermissionsBoundary = self.PermissionsBoundary
-        execution_role.Path = self.RolePath
-        execution_role.Tags = self._construct_tag_list(self.Tags)
-
-=======
         execution_role = construct_role_for_resource(
             resource_logical_id=self.logical_id,
             attributes=role_attributes,
@@ -545,7 +479,6 @@
             permissions_boundary=self.PermissionsBoundary,
             tags=self._construct_tag_list(self.Tags),
         )
->>>>>>> d168f371
         return execution_role
 
     def _validate_dlq(self):
