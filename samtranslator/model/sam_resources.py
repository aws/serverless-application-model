--- conflicted
+++ resolved
@@ -17,15 +17,6 @@
 from samtranslator.model.exceptions import InvalidEventException, InvalidResourceException
 from samtranslator.model.function_policies import FunctionPolicies, PolicyTypes
 from samtranslator.model.iam import IAMRole, IAMRolePolicies
-<<<<<<< HEAD
-from samtranslator.model.lambda_ import (LambdaFunction, LambdaVersion, LambdaAlias,
-                                         LambdaLayerVersion, LambdaEventInvokeConfig)
-from samtranslator.model.types import dict_of, is_str, is_type, list_of, one_of, any_type
-from samtranslator.translator import logical_id_generator
-from samtranslator.translator.arn_generator import ArnGenerator
-from samtranslator.model.intrinsics import (is_intrinsic_if, is_intrinsic_no_value, ref,
-                                            make_not_conditional, make_conditional, make_and_condition)
-=======
 from samtranslator.model.lambda_ import (
     LambdaFunction,
     LambdaVersion,
@@ -44,7 +35,6 @@
     make_conditional,
     make_and_condition,
 )
->>>>>>> cebf4a71
 from samtranslator.model.sqs import SQSQueue
 from samtranslator.model.sns import SNSTopic
 
@@ -55,31 +45,6 @@
 
     resource_type = "AWS::Serverless::Function"
     property_types = {
-<<<<<<< HEAD
-        'FunctionName': PropertyType(False, one_of(is_str(), is_type(dict))),
-        'Handler': PropertyType(True, is_str()),
-        'Runtime': PropertyType(True, is_str()),
-        'CodeUri': PropertyType(False, one_of(is_str(), is_type(dict))),
-        'InlineCode': PropertyType(False, one_of(is_str(), is_type(dict))),
-        'DeadLetterQueue': PropertyType(False, is_type(dict)),
-        'Description': PropertyType(False, is_str()),
-        'MemorySize': PropertyType(False, is_type(int)),
-        'Timeout': PropertyType(False, is_type(int)),
-        'VpcConfig': PropertyType(False, is_type(dict)),
-        'Role': PropertyType(False, is_str()),
-        'Policies': PropertyType(False, one_of(is_str(), list_of(one_of(is_str(), is_type(dict), is_type(dict))))),
-        'PermissionsBoundary': PropertyType(False, is_str()),
-        'Environment': PropertyType(False, dict_of(is_str(), is_type(dict))),
-        'Events': PropertyType(False, dict_of(is_str(), is_type(dict))),
-        'Tags': PropertyType(False, is_type(dict)),
-        'Tracing': PropertyType(False, one_of(is_type(dict), is_str())),
-        'KmsKeyArn': PropertyType(False, one_of(is_type(dict), is_str())),
-        'DeploymentPreference': PropertyType(False, is_type(dict)),
-        'ReservedConcurrentExecutions': PropertyType(False, any_type()),
-        'Layers': PropertyType(False, list_of(one_of(is_str(), is_type(dict)))),
-        'EventInvokeConfig': PropertyType(False, is_type(dict)),
-
-=======
         "FunctionName": PropertyType(False, one_of(is_str(), is_type(dict))),
         "Handler": PropertyType(True, is_str()),
         "Runtime": PropertyType(True, is_str()),
@@ -103,7 +68,6 @@
         "ReservedConcurrentExecutions": PropertyType(False, any_type()),
         "Layers": PropertyType(False, list_of(one_of(is_str(), is_type(dict)))),
         "EventInvokeConfig": PropertyType(False, is_type(dict)),
->>>>>>> cebf4a71
         # Intrinsic functions in value of Alias property are not supported, yet
         "AutoPublishAlias": PropertyType(False, one_of(is_str())),
         "VersionDescription": PropertyType(False, is_str()),
@@ -117,11 +81,7 @@
     )
 
     # DeadLetterQueue
-<<<<<<< HEAD
-    dead_letter_queue_policy_actions = {'SQS': 'sqs:SendMessage', 'SNS': 'sns:Publish'}
-=======
     dead_letter_queue_policy_actions = {"SQS": "sqs:SendMessage", "SNS": "sns:Publish"}
->>>>>>> cebf4a71
     #
 
     # Conditions
@@ -133,11 +93,7 @@
         "Version": LambdaVersion.resource_type,
         # EventConfig auto created SQS and SNS
         "DestinationTopic": SNSTopic.resource_type,
-<<<<<<< HEAD
-        "DestinationQueue": SQSQueue.resource_type
-=======
         "DestinationQueue": SQSQueue.resource_type,
->>>>>>> cebf4a71
     }
 
     def resources_to_link(self, resources):
@@ -182,20 +138,6 @@
             resources.append(lambda_alias)
 
         if self.DeploymentPreference:
-<<<<<<< HEAD
-            self._validate_deployment_preference_and_add_update_policy(kwargs.get('deployment_preference_collection',
-                                                                                  None),
-                                                                       lambda_alias, intrinsics_resolver,
-                                                                       mappings_resolver)
-        event_invoke_policies = []
-        if self.EventInvokeConfig:
-            function_name = lambda_function.logical_id
-            event_invoke_resources, event_invoke_policies = self._construct_event_invoke_config(function_name,
-                                                                                                alias_name,
-                                                                                                lambda_alias,
-                                                                                                intrinsics_resolver,
-                                                                                                conditions)
-=======
             self._validate_deployment_preference_and_add_update_policy(
                 kwargs.get("deployment_preference_collection", None),
                 lambda_alias,
@@ -206,9 +148,8 @@
         if self.EventInvokeConfig:
             function_name = lambda_function.logical_id
             event_invoke_resources, event_invoke_policies = self._construct_event_invoke_config(
-                function_name, alias_name, intrinsics_resolver, conditions
-            )
->>>>>>> cebf4a71
+                function_name, alias_name, lambda_alias, intrinsics_resolver, conditions
+            )
             resources.extend(event_invoke_resources)
 
         managed_policy_map = kwargs.get("managed_policy_map", {})
@@ -218,11 +159,7 @@
         execution_role = None
         if lambda_function.Role is None:
             execution_role = self._construct_role(managed_policy_map, event_invoke_policies)
-<<<<<<< HEAD
-            lambda_function.Role = execution_role.get_runtime_attr('arn')
-=======
             lambda_function.Role = execution_role.get_runtime_attr("arn")
->>>>>>> cebf4a71
             resources.append(execution_role)
 
         try:
@@ -234,12 +171,7 @@
 
         return resources
 
-<<<<<<< HEAD
-    def _construct_event_invoke_config(self, function_name, alias_name,
-                                       lambda_alias, intrinsics_resolver, conditions):
-=======
-    def _construct_event_invoke_config(self, function_name, lambda_alias, intrinsics_resolver, conditions):
->>>>>>> cebf4a71
+    def _construct_event_invoke_config(self, function_name, alias_name, lambda_alias, intrinsics_resolver, conditions):
         """
         Create a `AWS::Lambda::EventInvokeConfig` based on the input dict `EventInvokeConfig`
         """
@@ -250,7 +182,6 @@
         resolved_event_invoke_config = intrinsics_resolver.resolve_parameter_refs(self.EventInvokeConfig)
 
         logical_id = "{id}EventInvokeConfig".format(id=function_name)
-<<<<<<< HEAD
         if lambda_alias:
             lambda_event_invoke_config = LambdaEventInvokeConfig(logical_id=logical_id,
                                                                  depends_on=[lambda_alias.logical_id],
@@ -260,17 +191,6 @@
                                                                  attributes=self.resource_attributes)
 
         dest_config = {}
-        input_dest_config = resolved_event_invoke_config.get('DestinationConfig')
-        if input_dest_config and \
-           input_dest_config.get('OnSuccess') is not None:
-            resource, on_success, policy = self._validate_and_inject_resource(input_dest_config.get('OnSuccess'),
-                                                                              "OnSuccess", logical_id, conditions)
-            dest_config['OnSuccess'] = on_success
-            self.EventInvokeConfig['DestinationConfig']['OnSuccess']['Destination'] = on_success.get('Destination')
-=======
-        lambda_event_invoke_config = LambdaEventInvokeConfig(logical_id=logical_id, attributes=self.resource_attributes)
-
-        dest_config = {}
         input_dest_config = resolved_event_invoke_config.get("DestinationConfig")
         if input_dest_config and input_dest_config.get("OnSuccess") is not None:
             resource, on_success, policy = self._validate_and_inject_resource(
@@ -278,45 +198,25 @@
             )
             dest_config["OnSuccess"] = on_success
             self.EventInvokeConfig["DestinationConfig"]["OnSuccess"]["Destination"] = on_success.get("Destination")
->>>>>>> cebf4a71
             if resource is not None:
                 resources.extend([resource])
             if policy is not None:
                 policy_document.append(policy)
 
-<<<<<<< HEAD
-        if input_dest_config and \
-           input_dest_config.get('OnFailure') is not None:
-            resource, on_failure, policy = self._validate_and_inject_resource(input_dest_config.get('OnFailure'),
-                                                                              "OnFailure", logical_id, conditions)
-            dest_config['OnFailure'] = on_failure
-            self.EventInvokeConfig['DestinationConfig']['OnFailure']['Destination'] = on_failure.get('Destination')
-=======
         if input_dest_config and input_dest_config.get("OnFailure") is not None:
             resource, on_failure, policy = self._validate_and_inject_resource(
                 input_dest_config.get("OnFailure"), "OnFailure", logical_id, conditions
             )
             dest_config["OnFailure"] = on_failure
             self.EventInvokeConfig["DestinationConfig"]["OnFailure"]["Destination"] = on_failure.get("Destination")
->>>>>>> cebf4a71
             if resource is not None:
                 resources.extend([resource])
             if policy is not None:
                 policy_document.append(policy)
 
         lambda_event_invoke_config.FunctionName = ref(function_name)
-<<<<<<< HEAD
         if alias_name:
             lambda_event_invoke_config.Qualifier = alias_name
-        else:
-            lambda_event_invoke_config.Qualifier = '$LATEST'
-        lambda_event_invoke_config.DestinationConfig = dest_config
-        lambda_event_invoke_config.MaximumEventAgeInSeconds = \
-            resolved_event_invoke_config.get('MaximumEventAgeInSeconds')
-        lambda_event_invoke_config.MaximumRetryAttempts = resolved_event_invoke_config.get('MaximumRetryAttempts')
-=======
-        if lambda_alias:
-            lambda_event_invoke_config.Qualifier = lambda_alias
         else:
             lambda_event_invoke_config.Qualifier = "$LATEST"
         lambda_event_invoke_config.DestinationConfig = dest_config
@@ -324,7 +224,6 @@
             "MaximumEventAgeInSeconds"
         )
         lambda_event_invoke_config.MaximumRetryAttempts = resolved_event_invoke_config.get("MaximumRetryAttempts")
->>>>>>> cebf4a71
         resources.extend([lambda_event_invoke_config])
 
         return resources, policy_document
@@ -336,49 +235,6 @@
         ARN property, so to handle conditional ifs we have to inject if conditions in the auto created
         SQS/SNS resources as well as in the policy documents.
         """
-<<<<<<< HEAD
-        accepted_types_list = ['SQS', 'SNS', 'EventBridge', 'Lambda']
-        auto_inject_list = ['SQS', 'SNS']
-        resource = None
-        policy = {}
-        destination = {}
-        destination['Destination'] = dest_config.get('Destination')
-
-        resource_logical_id = logical_id + event
-        if dest_config.get('Type') is None or \
-           dest_config.get('Type') not in accepted_types_list:
-            raise InvalidResourceException(self.logical_id,
-                                           "'Type: {}' must be one of {}"
-                                           .format(dest_config.get('Type'), accepted_types_list))
-
-        property_condition, dest_arn = self._get_or_make_condition(dest_config.get('Destination'),
-                                                                   logical_id, conditions)
-        if dest_config.get('Destination') is None or property_condition is not None:
-            combined_condition = self._make_and_conditions(self.get_passthrough_resource_attributes(),
-                                                           property_condition, conditions)
-            if dest_config.get('Type') in auto_inject_list:
-                if dest_config.get('Type') == 'SQS':
-                    resource = SQSQueue(resource_logical_id + 'Queue')
-                if dest_config.get('Type') == 'SNS':
-                    resource = SNSTopic(resource_logical_id + 'Topic')
-                if combined_condition:
-                    resource.set_resource_attribute('Condition', combined_condition)
-                if property_condition:
-                    destination['Destination'] = make_conditional(property_condition,
-                                                                  resource.get_runtime_attr('arn'),
-                                                                  dest_arn)
-                else:
-                    destination['Destination'] = resource.get_runtime_attr('arn')
-                policy = self._add_event_invoke_managed_policy(dest_config, resource_logical_id, property_condition,
-                                                               destination['Destination'])
-            else:
-                raise InvalidResourceException(self.logical_id,
-                                               "Destination is required if Type is not {}"
-                                               .format(auto_inject_list))
-        if dest_config.get('Destination') is not None and property_condition is None:
-            policy = self._add_event_invoke_managed_policy(dest_config, resource_logical_id,
-                                                           None, dest_config.get('Destination'))
-=======
         accepted_types_list = ["SQS", "SNS", "EventBridge", "Lambda"]
         auto_inject_list = ["SQS", "SNS"]
         resource = None
@@ -423,7 +279,6 @@
             policy = self._add_event_invoke_managed_policy(
                 dest_config, resource_logical_id, None, dest_config.get("Destination")
             )
->>>>>>> cebf4a71
 
         return resource, destination, policy
 
@@ -432,20 +287,12 @@
             return property_condition
 
         if property_condition is None:
-<<<<<<< HEAD
-            return resource_condition['Condition']
-
-        and_condition = make_and_condition([resource_condition, {'Condition': property_condition}])
-        condition_name = self._make_gen_condition_name(resource_condition.get('Condition') + 'AND' + property_condition,
-                                                       self.logical_id)
-=======
             return resource_condition["Condition"]
 
         and_condition = make_and_condition([resource_condition, {"Condition": property_condition}])
         condition_name = self._make_gen_condition_name(
             resource_condition.get("Condition") + "AND" + property_condition, self.logical_id
         )
->>>>>>> cebf4a71
         conditions[condition_name] = and_condition
 
         return condition_name
@@ -467,22 +314,14 @@
         if destination is None:
             return None, None
         if is_intrinsic_if(destination):
-<<<<<<< HEAD
-            dest_list = destination.get('Fn::If')
-=======
             dest_list = destination.get("Fn::If")
->>>>>>> cebf4a71
             if is_intrinsic_no_value(dest_list[1]) and is_intrinsic_no_value(dest_list[2]):
                 return None, None
             if is_intrinsic_no_value(dest_list[1]):
                 return dest_list[0], dest_list[2]
             if is_intrinsic_no_value(dest_list[2]):
                 condition = dest_list[0]
-<<<<<<< HEAD
-                not_condition = self._make_gen_condition_name('NOT' + condition, logical_id)
-=======
                 not_condition = self._make_gen_condition_name("NOT" + condition, logical_id)
->>>>>>> cebf4a71
                 conditions[not_condition] = make_not_conditional(condition)
                 return not_condition, dest_list[1]
         return None, None
@@ -556,21 +395,6 @@
 
     def _add_event_invoke_managed_policy(self, dest_config, logical_id, condition, dest_arn):
         policy = {}
-<<<<<<< HEAD
-        if dest_config and dest_config.get('Type'):
-            if dest_config.get('Type') == 'SQS':
-                policy = IAMRolePolicies.sqs_send_message_role_policy(dest_arn,
-                                                                      logical_id)
-            if dest_config.get('Type') == 'SNS':
-                policy = IAMRolePolicies.sns_publish_role_policy(dest_arn,
-                                                                 logical_id)
-            # Event Bridge and Lambda Arns are passthrough.
-            if dest_config.get('Type') == 'EventBridge':
-                policy = IAMRolePolicies.event_bus_put_events_role_policy(dest_arn, logical_id)
-            if dest_config.get('Type') == 'Lambda':
-                policy = IAMRolePolicies.lambda_invoke_function_role_policy(dest_arn,
-                                                                            logical_id)
-=======
         if dest_config and dest_config.get("Type"):
             if dest_config.get("Type") == "SQS":
                 policy = IAMRolePolicies.sqs_send_message_role_policy(dest_arn, logical_id)
@@ -581,7 +405,6 @@
                 policy = IAMRolePolicies.event_bus_put_events_role_policy(dest_arn, logical_id)
             if dest_config.get("Type") == "Lambda":
                 policy = IAMRolePolicies.lambda_invoke_function_role_policy(dest_arn, logical_id)
->>>>>>> cebf4a71
         return policy
 
     def _construct_role(self, managed_policy_map, event_invoke_policies):
