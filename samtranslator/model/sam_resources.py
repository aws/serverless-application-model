﻿""" SAM macro definitions """
from six import string_types

import samtranslator.model.eventsources
import samtranslator.model.eventsources.pull
import samtranslator.model.eventsources.push
import samtranslator.model.eventsources.cloudwatchlogs
from .api.api_generator import ApiGenerator
from .api.http_api_generator import HttpApiGenerator
from .s3_utils.uri_parser import construct_s3_location_object
from .tags.resource_tagging import get_tag_list
from samtranslator.model import PropertyType, SamResourceMacro, ResourceTypeResolver
from samtranslator.model.apigateway import (
    ApiGatewayDeployment,
    ApiGatewayStage,
    ApiGatewayDomainName,
    ApiGatewayUsagePlan,
    ApiGatewayUsagePlanKey,
    ApiGatewayApiKey,
)
from samtranslator.model.apigatewayv2 import ApiGatewayV2Stage, ApiGatewayV2DomainName
from samtranslator.model.cloudformation import NestedStack
from samtranslator.model.dynamodb import DynamoDBTable
from samtranslator.model.exceptions import InvalidEventException, InvalidResourceException
from samtranslator.model.resource_policies import ResourcePolicies, PolicyTypes
from samtranslator.model.iam import IAMRole, IAMRolePolicies
from samtranslator.model.lambda_ import (
    LambdaFunction,
    LambdaVersion,
    LambdaAlias,
    LambdaLayerVersion,
    LambdaEventInvokeConfig,
)
from samtranslator.model.types import dict_of, is_str, is_type, list_of, one_of, any_type
from samtranslator.translator import logical_id_generator
from samtranslator.translator.arn_generator import ArnGenerator
from samtranslator.model.intrinsics import (
    is_intrinsic_if,
    is_intrinsic_no_value,
    ref,
    make_not_conditional,
    make_conditional,
    make_and_condition,
)
from samtranslator.model.sqs import SQSQueue
from samtranslator.model.sns import SNSTopic
from samtranslator.model.stepfunctions import StateMachineGenerator
from samtranslator.model.role_utils import construct_role_for_resource


class SamFunction(SamResourceMacro):
    """SAM function macro.
    """

    resource_type = "AWS::Serverless::Function"
    property_types = {
        "FunctionName": PropertyType(False, one_of(is_str(), is_type(dict))),
        "Handler": PropertyType(True, is_str()),
        "Runtime": PropertyType(True, is_str()),
        "CodeUri": PropertyType(False, one_of(is_str(), is_type(dict))),
        "InlineCode": PropertyType(False, one_of(is_str(), is_type(dict))),
        "DeadLetterQueue": PropertyType(False, is_type(dict)),
        "Description": PropertyType(False, is_str()),
        "MemorySize": PropertyType(False, is_type(int)),
        "Timeout": PropertyType(False, is_type(int)),
        "VpcConfig": PropertyType(False, is_type(dict)),
        "Role": PropertyType(False, is_str()),
        "AssumeRolePolicyDocument": PropertyType(False, is_type(dict)),
        "Policies": PropertyType(False, one_of(is_str(), is_type(dict), list_of(one_of(is_str(), is_type(dict))))),
        "PermissionsBoundary": PropertyType(False, is_str()),
        "Environment": PropertyType(False, dict_of(is_str(), is_type(dict))),
        "Events": PropertyType(False, dict_of(is_str(), is_type(dict))),
        "Tags": PropertyType(False, is_type(dict)),
        "Tracing": PropertyType(False, one_of(is_type(dict), is_str())),
        "KmsKeyArn": PropertyType(False, one_of(is_type(dict), is_str())),
        "DeploymentPreference": PropertyType(False, is_type(dict)),
        "ReservedConcurrentExecutions": PropertyType(False, any_type()),
        "Layers": PropertyType(False, list_of(one_of(is_str(), is_type(dict)))),
        "EventInvokeConfig": PropertyType(False, is_type(dict)),
        # Intrinsic functions in value of Alias property are not supported, yet
        "AutoPublishAlias": PropertyType(False, one_of(is_str())),
        "AutoPublishCodeSha256": PropertyType(False, one_of(is_str())),
        "VersionDescription": PropertyType(False, is_str()),
        "ProvisionedConcurrencyConfig": PropertyType(False, is_type(dict)),
        "FileSystemConfigs": PropertyType(False, list_of(is_type(dict))),
    }
    event_resolver = ResourceTypeResolver(
        samtranslator.model.eventsources,
        samtranslator.model.eventsources.pull,
        samtranslator.model.eventsources.push,
        samtranslator.model.eventsources.cloudwatchlogs,
    )

    # DeadLetterQueue
    dead_letter_queue_policy_actions = {"SQS": "sqs:SendMessage", "SNS": "sns:Publish"}
    #

    # Conditions
    conditions = {}

    # Customers can refer to the following properties of SAM function
    referable_properties = {
        "Alias": LambdaAlias.resource_type,
        "Version": LambdaVersion.resource_type,
        # EventConfig auto created SQS and SNS
        "DestinationTopic": SNSTopic.resource_type,
        "DestinationQueue": SQSQueue.resource_type,
    }

    def resources_to_link(self, resources):
        try:
            return {"event_resources": self._event_resources_to_link(resources)}
        except InvalidEventException as e:
            raise InvalidResourceException(self.logical_id, e.message)

    def to_cloudformation(self, **kwargs):
        """Returns the Lambda function, role, and event resources to which this SAM Function corresponds.

        :param dict kwargs: already-converted resources that may need to be modified when converting this \
        macro to pure CloudFormation
        :returns: a list of vanilla CloudFormation Resources, to which this Function expands
        :rtype: list
        """
        resources = []
        intrinsics_resolver = kwargs["intrinsics_resolver"]
        mappings_resolver = kwargs.get("mappings_resolver", None)
        conditions = kwargs.get("conditions", {})

        if self.DeadLetterQueue:
            self._validate_dlq()

        lambda_function = self._construct_lambda_function()
        resources.append(lambda_function)

        if self.ProvisionedConcurrencyConfig:
            if not self.AutoPublishAlias:
                raise InvalidResourceException(
                    self.logical_id,
                    "To set ProvisionedConcurrencyConfig " "AutoPublishALias must be defined on the function",
                )

        lambda_alias = None
        alias_name = ""
        if self.AutoPublishAlias:
            alias_name = self._get_resolved_alias_name("AutoPublishAlias", self.AutoPublishAlias, intrinsics_resolver)
            code_sha256 = None
            if self.AutoPublishCodeSha256:
                code_sha256 = intrinsics_resolver.resolve_parameter_refs(self.AutoPublishCodeSha256)
            lambda_version = self._construct_version(
                lambda_function, intrinsics_resolver=intrinsics_resolver, code_sha256=code_sha256
            )
            lambda_alias = self._construct_alias(alias_name, lambda_function, lambda_version)
            resources.append(lambda_version)
            resources.append(lambda_alias)

        if self.DeploymentPreference:
            self._validate_deployment_preference_and_add_update_policy(
                kwargs.get("deployment_preference_collection", None),
                lambda_alias,
                intrinsics_resolver,
                mappings_resolver,
            )
        event_invoke_policies = []
        if self.EventInvokeConfig:
            function_name = lambda_function.logical_id
            event_invoke_resources, event_invoke_policies = self._construct_event_invoke_config(
                function_name, alias_name, lambda_alias, intrinsics_resolver, conditions
            )
            resources.extend(event_invoke_resources)

        managed_policy_map = kwargs.get("managed_policy_map", {})
        if not managed_policy_map:
            raise Exception("Managed policy map is empty, but should not be.")

        execution_role = None
        if lambda_function.Role is None:
            execution_role = self._construct_role(managed_policy_map, event_invoke_policies)
            lambda_function.Role = execution_role.get_runtime_attr("arn")
            resources.append(execution_role)

        try:
            resources += self._generate_event_resources(
                lambda_function,
                execution_role,
                kwargs["event_resources"],
                intrinsics_resolver,
                lambda_alias=lambda_alias,
            )
        except InvalidEventException as e:
            raise InvalidResourceException(self.logical_id, e.message)

        return resources

    def _construct_event_invoke_config(self, function_name, alias_name, lambda_alias, intrinsics_resolver, conditions):
        """
        Create a `AWS::Lambda::EventInvokeConfig` based on the input dict `EventInvokeConfig`
        """
        resources = []
        policy_document = []

        # Try to resolve.
        resolved_event_invoke_config = intrinsics_resolver.resolve_parameter_refs(self.EventInvokeConfig)

        logical_id = "{id}EventInvokeConfig".format(id=function_name)
        if lambda_alias:
            lambda_event_invoke_config = LambdaEventInvokeConfig(
                logical_id=logical_id, depends_on=[lambda_alias.logical_id], attributes=self.resource_attributes
            )
        else:
            lambda_event_invoke_config = LambdaEventInvokeConfig(
                logical_id=logical_id, attributes=self.resource_attributes
            )

        dest_config = {}
        input_dest_config = resolved_event_invoke_config.get("DestinationConfig")
        if input_dest_config and input_dest_config.get("OnSuccess") is not None:
            resource, on_success, policy = self._validate_and_inject_resource(
                input_dest_config.get("OnSuccess"), "OnSuccess", logical_id, conditions
            )
            dest_config["OnSuccess"] = on_success
            self.EventInvokeConfig["DestinationConfig"]["OnSuccess"]["Destination"] = on_success.get("Destination")
            if resource is not None:
                resources.extend([resource])
            if policy is not None:
                policy_document.append(policy)

        if input_dest_config and input_dest_config.get("OnFailure") is not None:
            resource, on_failure, policy = self._validate_and_inject_resource(
                input_dest_config.get("OnFailure"), "OnFailure", logical_id, conditions
            )
            dest_config["OnFailure"] = on_failure
            self.EventInvokeConfig["DestinationConfig"]["OnFailure"]["Destination"] = on_failure.get("Destination")
            if resource is not None:
                resources.extend([resource])
            if policy is not None:
                policy_document.append(policy)

        lambda_event_invoke_config.FunctionName = ref(function_name)
        if alias_name:
            lambda_event_invoke_config.Qualifier = alias_name
        else:
            lambda_event_invoke_config.Qualifier = "$LATEST"
        lambda_event_invoke_config.DestinationConfig = dest_config
        lambda_event_invoke_config.MaximumEventAgeInSeconds = resolved_event_invoke_config.get(
            "MaximumEventAgeInSeconds"
        )
        lambda_event_invoke_config.MaximumRetryAttempts = resolved_event_invoke_config.get("MaximumRetryAttempts")
        resources.extend([lambda_event_invoke_config])

        return resources, policy_document

    def _validate_and_inject_resource(self, dest_config, event, logical_id, conditions):
        """
        For Event Invoke Config, if the user has not specified a destination ARN for SQS/SNS, SAM
        auto creates a SQS and SNS resource with defaults. Intrinsics are supported in the Destination
        ARN property, so to handle conditional ifs we have to inject if conditions in the auto created
        SQS/SNS resources as well as in the policy documents.
        """
        accepted_types_list = ["SQS", "SNS", "EventBridge", "Lambda"]
        auto_inject_list = ["SQS", "SNS"]
        resource = None
        policy = {}
        destination = {}
        destination["Destination"] = dest_config.get("Destination")

        resource_logical_id = logical_id + event
        if dest_config.get("Type") is None or dest_config.get("Type") not in accepted_types_list:
            raise InvalidResourceException(
                self.logical_id, "'Type: {}' must be one of {}".format(dest_config.get("Type"), accepted_types_list)
            )

        property_condition, dest_arn = self._get_or_make_condition(
            dest_config.get("Destination"), logical_id, conditions
        )
        if dest_config.get("Destination") is None or property_condition is not None:
            combined_condition = self._make_and_conditions(
                self.get_passthrough_resource_attributes(), property_condition, conditions
            )
            if dest_config.get("Type") in auto_inject_list:
                if dest_config.get("Type") == "SQS":
                    resource = SQSQueue(resource_logical_id + "Queue")
                if dest_config.get("Type") == "SNS":
                    resource = SNSTopic(resource_logical_id + "Topic")
                if combined_condition:
                    resource.set_resource_attribute("Condition", combined_condition)
                if property_condition:
                    destination["Destination"] = make_conditional(
                        property_condition, resource.get_runtime_attr("arn"), dest_arn
                    )
                else:
                    destination["Destination"] = resource.get_runtime_attr("arn")
                policy = self._add_event_invoke_managed_policy(
                    dest_config, resource_logical_id, property_condition, destination["Destination"]
                )
            else:
                raise InvalidResourceException(
                    self.logical_id, "Destination is required if Type is not {}".format(auto_inject_list)
                )
        if dest_config.get("Destination") is not None and property_condition is None:
            policy = self._add_event_invoke_managed_policy(
                dest_config, resource_logical_id, None, dest_config.get("Destination")
            )

        return resource, destination, policy

    def _make_and_conditions(self, resource_condition, property_condition, conditions):
        if resource_condition is None:
            return property_condition

        if property_condition is None:
            return resource_condition["Condition"]

        and_condition = make_and_condition([resource_condition, {"Condition": property_condition}])
        condition_name = self._make_gen_condition_name(
            resource_condition.get("Condition") + "AND" + property_condition, self.logical_id
        )
        conditions[condition_name] = and_condition

        return condition_name

    def _get_or_make_condition(self, destination, logical_id, conditions):
        """
        This method checks if there is an If condition on Destination property. Since we auto create
        SQS and SNS if the destination ARN is not provided, we need to make sure that If condition
        is handled here.
        True case: Only create the Queue/Topic if the condition is true
        Destination: !If [SomeCondition, {Ref: AWS::NoValue}, queue-arn]

        False case : Only create the Queue/Topic if the condition is false.
        Destination: !If [SomeCondition, queue-arn, {Ref: AWS::NoValue}]

        For the false case, we need to add a new condition that negates the existing condition, and
        add that to the top-level Conditions.
        """
        if destination is None:
            return None, None
        if is_intrinsic_if(destination):
            dest_list = destination.get("Fn::If")
            if is_intrinsic_no_value(dest_list[1]) and is_intrinsic_no_value(dest_list[2]):
                return None, None
            if is_intrinsic_no_value(dest_list[1]):
                return dest_list[0], dest_list[2]
            if is_intrinsic_no_value(dest_list[2]):
                condition = dest_list[0]
                not_condition = self._make_gen_condition_name("NOT" + condition, logical_id)
                conditions[not_condition] = make_not_conditional(condition)
                return not_condition, dest_list[1]
        return None, None

    def _make_gen_condition_name(self, name, hash_input):
        # Make sure the property name is not over 255 characters (CFN limit)
        hash_digest = logical_id_generator.LogicalIdGenerator("", hash_input).gen()
        condition_name = name + hash_digest
        if len(condition_name) > 255:
            return input(condition_name)[:255]
        return condition_name

    def _get_resolved_alias_name(self, property_name, original_alias_value, intrinsics_resolver):
        """
        Alias names can be supplied as an intrinsic function. This method tries to extract alias name from a reference
        to a parameter. If it cannot completely resolve (ie. if a complex intrinsic function was used), then this
        method raises an exception. If alias name is just a plain string, it will return as is

        :param dict or string original_alias_value: Value of Alias property as provided by the customer
        :param samtranslator.intrinsics.resolver.IntrinsicsResolver intrinsics_resolver: Instance of the resolver that
            knows how to resolve parameter references
        :return string: Alias name
        :raises InvalidResourceException: If the value is a complex intrinsic function that cannot be resolved
        """

        # Try to resolve.
        resolved_alias_name = intrinsics_resolver.resolve_parameter_refs(original_alias_value)

        if not isinstance(resolved_alias_name, string_types):
            # This is still a dictionary which means we are not able to completely resolve intrinsics
            raise InvalidResourceException(
                self.logical_id, "'{}' must be a string or a Ref to a template parameter".format(property_name)
            )

        return resolved_alias_name

    def _construct_lambda_function(self):
        """Constructs and returns the Lambda function.

        :returns: a list containing the Lambda function and execution role resources
        :rtype: list
        """
        lambda_function = LambdaFunction(
            self.logical_id, depends_on=self.depends_on, attributes=self.resource_attributes
        )

        if self.FunctionName:
            lambda_function.FunctionName = self.FunctionName

        lambda_function.Handler = self.Handler
        lambda_function.Runtime = self.Runtime
        lambda_function.Description = self.Description
        lambda_function.MemorySize = self.MemorySize
        lambda_function.Timeout = self.Timeout
        lambda_function.VpcConfig = self.VpcConfig
        lambda_function.Role = self.Role
        lambda_function.Environment = self.Environment
        lambda_function.Code = self._construct_code_dict()
        lambda_function.KmsKeyArn = self.KmsKeyArn
        lambda_function.ReservedConcurrentExecutions = self.ReservedConcurrentExecutions
        lambda_function.Tags = self._construct_tag_list(self.Tags)
        lambda_function.Layers = self.Layers
        lambda_function.FileSystemConfigs = self.FileSystemConfigs

        if self.Tracing:
            lambda_function.TracingConfig = {"Mode": self.Tracing}

        if self.DeadLetterQueue:
            lambda_function.DeadLetterConfig = {"TargetArn": self.DeadLetterQueue["TargetArn"]}

        return lambda_function

    def _add_event_invoke_managed_policy(self, dest_config, logical_id, condition, dest_arn):
        policy = {}
        if dest_config and dest_config.get("Type"):
            if dest_config.get("Type") == "SQS":
                policy = IAMRolePolicies.sqs_send_message_role_policy(dest_arn, logical_id)
            if dest_config.get("Type") == "SNS":
                policy = IAMRolePolicies.sns_publish_role_policy(dest_arn, logical_id)
            # Event Bridge and Lambda Arns are passthrough.
            if dest_config.get("Type") == "EventBridge":
                policy = IAMRolePolicies.event_bus_put_events_role_policy(dest_arn, logical_id)
            if dest_config.get("Type") == "Lambda":
                policy = IAMRolePolicies.lambda_invoke_function_role_policy(dest_arn, logical_id)
        return policy

    def _construct_role(self, managed_policy_map, event_invoke_policies):
        """Constructs a Lambda execution role based on this SAM function's Policies property.

        :returns: the generated IAM Role
        :rtype: model.iam.IAMRole
        """
        role_attributes = self.get_passthrough_resource_attributes()

        if self.AssumeRolePolicyDocument is not None:
            assume_role_policy_document = self.AssumeRolePolicyDocument
        else:
            assume_role_policy_document = IAMRolePolicies.lambda_assume_role_policy()

        managed_policy_arns = [ArnGenerator.generate_aws_managed_policy_arn("service-role/AWSLambdaBasicExecutionRole")]
        if self.Tracing:
            managed_policy_arns.append(ArnGenerator.generate_aws_managed_policy_arn("AWSXrayWriteOnlyAccess"))
        if self.VpcConfig:
            managed_policy_arns.append(
                ArnGenerator.generate_aws_managed_policy_arn("service-role/AWSLambdaVPCAccessExecutionRole")
            )

        function_policies = ResourcePolicies(
            {"Policies": self.Policies},
            # No support for policy templates in the "core"
            policy_template_processor=None,
        )
        policy_documents = []

        if self.DeadLetterQueue:
            policy_documents.append(
                IAMRolePolicies.dead_letter_queue_policy(
                    self.dead_letter_queue_policy_actions[self.DeadLetterQueue["Type"]],
                    self.DeadLetterQueue["TargetArn"],
                )
            )

        if self.EventInvokeConfig:
            if event_invoke_policies is not None:
                policy_documents.extend(event_invoke_policies)

        execution_role = construct_role_for_resource(
            resource_logical_id=self.logical_id,
            attributes=role_attributes,
            managed_policy_map=managed_policy_map,
            assume_role_policy_document=assume_role_policy_document,
            resource_policies=function_policies,
            managed_policy_arns=managed_policy_arns,
            policy_documents=policy_documents,
            permissions_boundary=self.PermissionsBoundary,
            tags=self._construct_tag_list(self.Tags),
        )
        return execution_role

    def _validate_dlq(self):
        """Validates whether the DeadLetterQueue LogicalId is validation
        :raise: InvalidResourceException
        """
        # Validate required logical ids
        valid_dlq_types = str(list(self.dead_letter_queue_policy_actions.keys()))
        if not self.DeadLetterQueue.get("Type") or not self.DeadLetterQueue.get("TargetArn"):
            raise InvalidResourceException(
                self.logical_id,
                "'DeadLetterQueue' requires Type and TargetArn properties to be specified.".format(valid_dlq_types),
            )

        # Validate required Types
        if not self.DeadLetterQueue["Type"] in self.dead_letter_queue_policy_actions:
            raise InvalidResourceException(
                self.logical_id, "'DeadLetterQueue' requires Type of {}".format(valid_dlq_types)
            )

    def _event_resources_to_link(self, resources):
        event_resources = {}
        if self.Events:
            for logical_id, event_dict in self.Events.items():
                try:
                    event_source = self.event_resolver.resolve_resource_type(event_dict).from_dict(
                        self.logical_id + logical_id, event_dict, logical_id
                    )
                except (TypeError, AttributeError) as e:
                    raise InvalidEventException(logical_id, "{}".format(e))
                event_resources[logical_id] = event_source.resources_to_link(resources)
        return event_resources

    @staticmethod
    def order_events(event):
        """
        Helper method for sorting Function Events. Returns a key to use in sorting this event

        This is mainly used for HttpApi Events, where we need to evaluate the "$default" path (if any)
            before we evaluate any of the other paths ("/", etc), so we can make sure we don't create any
            redundant permissions. This sort places "$" before "/" or any alphanumeric characters.
        :param event: tuple of (logical_id, event_dictionary) that contains event information
        """
        logical_id, event_dict = event
        if not isinstance(event_dict, dict):
            return logical_id
        return event_dict.get("Properties", {}).get("Path", logical_id)

    def _generate_event_resources(
        self, lambda_function, execution_role, event_resources, intrinsics_resolver, lambda_alias=None
    ):
        """Generates and returns the resources associated with this function's events.

        :param model.lambda_.LambdaFunction lambda_function: generated Lambda function
        :param iam.IAMRole execution_role: generated Lambda execution role
        :param implicit_api: Global Implicit API resource where the implicit APIs get attached to, if necessary
        :param implicit_api_stage: Global implicit API stage resource where implicit APIs get attached to, if necessary
        :param event_resources: All the event sources associated with this Lambda function
        :param model.lambda_.LambdaAlias lambda_alias: Optional Lambda Alias resource if we want to connect the
            event sources to this alias

        :returns: a list containing the function's event resources
        :rtype: list
        """
        resources = []
        if self.Events:
            for logical_id, event_dict in sorted(self.Events.items(), key=SamFunction.order_events):
                try:
                    eventsource = self.event_resolver.resolve_resource_type(event_dict).from_dict(
                        lambda_function.logical_id + logical_id, event_dict, logical_id
                    )
                except TypeError as e:
                    raise InvalidEventException(logical_id, "{}".format(e))

                kwargs = {
                    # When Alias is provided, connect all event sources to the alias and *not* the function
                    "function": lambda_alias or lambda_function,
                    "role": execution_role,
                    "intrinsics_resolver": intrinsics_resolver,
                }

                for name, resource in event_resources[logical_id].items():
                    kwargs[name] = resource
                resources += eventsource.to_cloudformation(**kwargs)

        return resources

    def _construct_code_dict(self):
        if self.InlineCode:
            return {"ZipFile": self.InlineCode}
        elif self.CodeUri:
            return construct_s3_location_object(self.CodeUri, self.logical_id, "CodeUri")
        else:
            raise InvalidResourceException(self.logical_id, "Either 'InlineCode' or 'CodeUri' must be set")

    def _construct_version(self, function, intrinsics_resolver, code_sha256=None):
        """Constructs a Lambda Version resource that will be auto-published when CodeUri of the function changes.
        Old versions will not be deleted without a direct reference from the CloudFormation template.

        :param model.lambda_.LambdaFunction function: Lambda function object that is being connected to a version
        :param model.intrinsics.resolver.IntrinsicsResolver intrinsics_resolver: Class that can help resolve
            references to parameters present in CodeUri. It is a common usecase to set S3Key of Code to be a
            template parameter. Need to resolve the values otherwise we will never detect a change in Code dict
        :param str code_sha256: User predefined hash of the Lambda function code
        :return: Lambda function Version resource
        """
        code_dict = function.Code
        if not code_dict:
            raise ValueError("Lambda function code must be a valid non-empty dictionary")

        if not intrinsics_resolver:
            raise ValueError("intrinsics_resolver is required for versions creation")

        # Resolve references to template parameters before creating hash. This will *not* resolve all intrinsics
        # because we cannot resolve runtime values like Arn of a resource. For purposes of detecting changes, this
        # is good enough. Here is why:
        #
        # When using intrinsic functions there are two cases when has must change:
        #   - Value of the template parameter changes
        #   - (or) LogicalId of a referenced resource changes ie. !GetAtt NewResource.Arn
        #
        # Later case will already change the hash because some value in the Code dictionary changes. We handle the
        # first case by resolving references to template parameters. It is okay even if these references are
        # present inside another intrinsic such as !Join. The resolver will replace the reference with the parameter's
        # value and keep all other parts of !Join identical. This will still trigger a change in the hash.
        code_dict = intrinsics_resolver.resolve_parameter_refs(code_dict)

        # Construct the LogicalID of Lambda version by appending 10 characters of SHA of CodeUri. This is necessary
        # to trigger creation of a new version every time code location changes. Since logicalId changes, CloudFormation
        # will drop the old version and create a new one for us. We set a DeletionPolicy on the version resource to
        # prevent CloudFormation from actually deleting the underlying version resource
        #
        # SHA Collisions: For purposes of triggering a new update, we are concerned about just the difference previous
        #                 and next hashes. The chances that two subsequent hashes collide is fairly low.
        prefix = "{id}Version".format(id=self.logical_id)
        logical_dict = {}
        try:
            logical_dict = code_dict.copy()
        except (AttributeError, UnboundLocalError):
            pass
        else:
            if function.Environment:
                logical_dict.update(function.Environment)
            if function.MemorySize:
                logical_dict.update({"MemorySize": function.MemorySize})
        logical_id = logical_id_generator.LogicalIdGenerator(prefix, logical_dict, code_sha256).gen()

        attributes = self.get_passthrough_resource_attributes()
        if attributes is None:
            attributes = {}
        attributes["DeletionPolicy"] = "Retain"

        lambda_version = LambdaVersion(logical_id=logical_id, attributes=attributes)
        lambda_version.FunctionName = function.get_runtime_attr("name")
        lambda_version.Description = self.VersionDescription

        return lambda_version

    def _construct_alias(self, name, function, version):
        """Constructs a Lambda Alias for the given function and pointing to the given version

        :param string name: Name of the alias
        :param model.lambda_.LambdaFunction function: Lambda function object to associate the alias with
        :param model.lambda_.LambdaVersion version: Lambda version object to associate the alias with
        :return: Lambda alias object
        :rtype model.lambda_.LambdaAlias
        """

        if not name:
            raise InvalidResourceException(self.logical_id, "Alias name is required to create an alias")

        logical_id = "{id}Alias{suffix}".format(id=function.logical_id, suffix=name)
        alias = LambdaAlias(logical_id=logical_id, attributes=self.get_passthrough_resource_attributes())
        alias.Name = name
        alias.FunctionName = function.get_runtime_attr("name")
        alias.FunctionVersion = version.get_runtime_attr("version")
        if self.ProvisionedConcurrencyConfig:
            alias.ProvisionedConcurrencyConfig = self.ProvisionedConcurrencyConfig

        return alias

    def _validate_deployment_preference_and_add_update_policy(
        self, deployment_preference_collection, lambda_alias, intrinsics_resolver, mappings_resolver
    ):
        if "Enabled" in self.DeploymentPreference:
            # resolve intrinsics and mappings for Type
            enabled = self.DeploymentPreference["Enabled"]
            enabled = intrinsics_resolver.resolve_parameter_refs(enabled)
            enabled = mappings_resolver.resolve_parameter_refs(enabled)
            self.DeploymentPreference["Enabled"] = enabled

        if "Type" in self.DeploymentPreference:
            # resolve intrinsics and mappings for Type
            preference_type = self.DeploymentPreference["Type"]
            preference_type = intrinsics_resolver.resolve_parameter_refs(preference_type)
            preference_type = mappings_resolver.resolve_parameter_refs(preference_type)
            self.DeploymentPreference["Type"] = preference_type

        if deployment_preference_collection is None:
            raise ValueError("deployment_preference_collection required for parsing the deployment preference")

        deployment_preference_collection.add(self.logical_id, self.DeploymentPreference)

        if deployment_preference_collection.get(self.logical_id).enabled:
            if self.AutoPublishAlias is None:
                raise InvalidResourceException(
                    self.logical_id, "'DeploymentPreference' requires AutoPublishAlias property to be specified."
                )
            if lambda_alias is None:
                raise ValueError("lambda_alias expected for updating it with the appropriate update policy")

            lambda_alias.set_resource_attribute(
                "UpdatePolicy", deployment_preference_collection.update_policy(self.logical_id).to_dict()
            )


class SamApi(SamResourceMacro):
    """SAM rest API macro.
    """

    resource_type = "AWS::Serverless::Api"
    property_types = {
        # Internal property set only by Implicit API plugin. If set to True, the API Event Source code will inject
        # Lambda Integration URI to the Swagger. To preserve backwards compatibility, this must be set only for
        # Implicit APIs. For Explicit APIs, customer is expected to set integration URI themselves.
        # In the future, we might rename and expose this property to customers so they can have SAM manage Explicit APIs
        # Swagger.
        "__MANAGE_SWAGGER": PropertyType(False, is_type(bool)),
        "Name": PropertyType(False, one_of(is_str(), is_type(dict))),
        "StageName": PropertyType(True, one_of(is_str(), is_type(dict))),
        "Tags": PropertyType(False, is_type(dict)),
        "DefinitionBody": PropertyType(False, is_type(dict)),
        "DefinitionUri": PropertyType(False, one_of(is_str(), is_type(dict))),
        "CacheClusterEnabled": PropertyType(False, is_type(bool)),
        "CacheClusterSize": PropertyType(False, is_str()),
        "Variables": PropertyType(False, is_type(dict)),
        "EndpointConfiguration": PropertyType(False, one_of(is_str(), is_type(dict))),
        "MethodSettings": PropertyType(False, is_type(list)),
        "BinaryMediaTypes": PropertyType(False, is_type(list)),
        "MinimumCompressionSize": PropertyType(False, is_type(int)),
        "Cors": PropertyType(False, one_of(is_str(), is_type(dict))),
        "Auth": PropertyType(False, is_type(dict)),
        "GatewayResponses": PropertyType(False, is_type(dict)),
        "AccessLogSetting": PropertyType(False, is_type(dict)),
        "CanarySetting": PropertyType(False, is_type(dict)),
        "TracingEnabled": PropertyType(False, is_type(bool)),
        "OpenApiVersion": PropertyType(False, is_str()),
        "Models": PropertyType(False, is_type(dict)),
        "Domain": PropertyType(False, is_type(dict)),
    }

    referable_properties = {
        "Stage": ApiGatewayStage.resource_type,
        "Deployment": ApiGatewayDeployment.resource_type,
        "DomainName": ApiGatewayDomainName.resource_type,
        "UsagePlan": ApiGatewayUsagePlan.resource_type,
        "UsagePlanKey": ApiGatewayUsagePlanKey.resource_type,
        "ApiKey": ApiGatewayApiKey.resource_type,
    }

    def to_cloudformation(self, **kwargs):
        """Returns the API Gateway RestApi, Deployment, and Stage to which this SAM Api corresponds.

        :param dict kwargs: already-converted resources that may need to be modified when converting this \
        macro to pure CloudFormation
        :returns: a list of vanilla CloudFormation Resources, to which this Function expands
        :rtype: list
        """
        resources = []

        intrinsics_resolver = kwargs["intrinsics_resolver"]
        self.BinaryMediaTypes = intrinsics_resolver.resolve_parameter_refs(self.BinaryMediaTypes)
        self.Domain = intrinsics_resolver.resolve_parameter_refs(self.Domain)
        self.Auth = intrinsics_resolver.resolve_parameter_refs(self.Auth)
        redeploy_restapi_parameters = kwargs.get("redeploy_restapi_parameters")

        api_generator = ApiGenerator(
            self.logical_id,
            self.CacheClusterEnabled,
            self.CacheClusterSize,
            self.Variables,
            self.depends_on,
            self.DefinitionBody,
            self.DefinitionUri,
            self.Name,
            self.StageName,
            tags=self.Tags,
            endpoint_configuration=self.EndpointConfiguration,
            method_settings=self.MethodSettings,
            binary_media=self.BinaryMediaTypes,
            minimum_compression_size=self.MinimumCompressionSize,
            cors=self.Cors,
            auth=self.Auth,
            gateway_responses=self.GatewayResponses,
            access_log_setting=self.AccessLogSetting,
            canary_setting=self.CanarySetting,
            tracing_enabled=self.TracingEnabled,
            resource_attributes=self.resource_attributes,
            passthrough_resource_attributes=self.get_passthrough_resource_attributes(),
            open_api_version=self.OpenApiVersion,
            models=self.Models,
            domain=self.Domain,
        )

        (
            rest_api,
            deployment,
            stage,
            permissions,
            domain,
            basepath_mapping,
            route53,
            usage_plan_resources,
        ) = api_generator.to_cloudformation(redeploy_restapi_parameters)

        resources.extend([rest_api, deployment, stage])
        resources.extend(permissions)
        if domain:
            resources.extend([domain])
        if basepath_mapping:
            resources.extend(basepath_mapping)
        if route53:
            resources.extend([route53])
        # contains usage plan, api key and usageplan key resources
        if usage_plan_resources:
            resources.extend(usage_plan_resources)
        return resources


class SamHttpApi(SamResourceMacro):
    """SAM rest API macro.
    """

    resource_type = "AWS::Serverless::HttpApi"
    property_types = {
        # Internal property set only by Implicit HTTP API plugin. If set to True, the API Event Source code will
        # inject Lambda Integration URI to the OpenAPI. To preserve backwards compatibility, this must be set only for
        # Implicit APIs. For Explicit APIs, this is managed by the DefaultDefinitionBody Plugin.
        # In the future, we might rename and expose this property to customers so they can have SAM manage Explicit APIs
        # Swagger.
        "__MANAGE_SWAGGER": PropertyType(False, is_type(bool)),
        "StageName": PropertyType(False, one_of(is_str(), is_type(dict))),
        "Tags": PropertyType(False, is_type(dict)),
        "DefinitionBody": PropertyType(False, is_type(dict)),
        "DefinitionUri": PropertyType(False, one_of(is_str(), is_type(dict))),
        "StageVariables": PropertyType(False, is_type(dict)),
        "CorsConfiguration": PropertyType(False, one_of(is_type(bool), is_type(dict))),
        "AccessLogSettings": PropertyType(False, is_type(dict)),
        "DefaultRouteSettings": PropertyType(False, is_type(dict)),
        "Auth": PropertyType(False, is_type(dict)),
        "RouteSettings": PropertyType(False, is_type(dict)),
        "Domain": PropertyType(False, is_type(dict)),
        "FailOnWarnings": PropertyType(False, is_type(bool)),
    }

    referable_properties = {
        "Stage": ApiGatewayV2Stage.resource_type,
        "DomainName": ApiGatewayV2DomainName.resource_type,
    }

    def to_cloudformation(self, **kwargs):
        """Returns the API GatewayV2 Api, Deployment, and Stage to which this SAM Api corresponds.

        :param dict kwargs: already-converted resources that may need to be modified when converting this \
        macro to pure CloudFormation
        :returns: a list of vanilla CloudFormation Resources, to which this Function expands
        :rtype: list
        """
        resources = []
        intrinsics_resolver = kwargs["intrinsics_resolver"]
        self.CorsConfiguration = intrinsics_resolver.resolve_parameter_refs(self.CorsConfiguration)

        intrinsics_resolver = kwargs["intrinsics_resolver"]
        self.Domain = intrinsics_resolver.resolve_parameter_refs(self.Domain)

        api_generator = HttpApiGenerator(
            self.logical_id,
            self.StageVariables,
            self.depends_on,
            self.DefinitionBody,
            self.DefinitionUri,
            self.StageName,
            tags=self.Tags,
            auth=self.Auth,
            cors_configuration=self.CorsConfiguration,
            access_log_settings=self.AccessLogSettings,
            route_settings=self.RouteSettings,
            default_route_settings=self.DefaultRouteSettings,
            resource_attributes=self.resource_attributes,
            passthrough_resource_attributes=self.get_passthrough_resource_attributes(),
            domain=self.Domain,
            fail_on_warnings=self.FailOnWarnings,
        )

        (http_api, stage, domain, basepath_mapping, route53,) = api_generator.to_cloudformation()

        resources.append(http_api)
        if domain:
            resources.append(domain)
        if basepath_mapping:
            resources.extend(basepath_mapping)
        if route53:
            resources.append(route53)

        # Stage is now optional. Only add it if one is created.
        if stage:
            resources.append(stage)

        return resources


class SamSimpleTable(SamResourceMacro):
    """SAM simple table macro.
    """

    resource_type = "AWS::Serverless::SimpleTable"
    property_types = {
        "PrimaryKey": PropertyType(False, dict_of(is_str(), is_str())),
        "ProvisionedThroughput": PropertyType(False, dict_of(is_str(), one_of(is_type(int), is_type(dict)))),
        "TableName": PropertyType(False, one_of(is_str(), is_type(dict))),
        "Tags": PropertyType(False, is_type(dict)),
        "SSESpecification": PropertyType(False, is_type(dict)),
    }
    attribute_type_conversions = {"String": "S", "Number": "N", "Binary": "B"}

    def to_cloudformation(self, **kwargs):
        dynamodb_resources = self._construct_dynamodb_table()

        return [dynamodb_resources]

    def _construct_dynamodb_table(self):
        dynamodb_table = DynamoDBTable(self.logical_id, depends_on=self.depends_on, attributes=self.resource_attributes)

        if self.PrimaryKey:
            if "Name" not in self.PrimaryKey or "Type" not in self.PrimaryKey:
                raise InvalidResourceException(
                    self.logical_id, "'PrimaryKey' is missing required Property 'Name' or 'Type'."
                )
            primary_key = {
                "AttributeName": self.PrimaryKey["Name"],
                "AttributeType": self._convert_attribute_type(self.PrimaryKey["Type"]),
            }

        else:
            primary_key = {"AttributeName": "id", "AttributeType": "S"}

        dynamodb_table.AttributeDefinitions = [primary_key]
        dynamodb_table.KeySchema = [{"AttributeName": primary_key["AttributeName"], "KeyType": "HASH"}]

        if self.ProvisionedThroughput:
            dynamodb_table.ProvisionedThroughput = self.ProvisionedThroughput
        else:
            dynamodb_table.BillingMode = "PAY_PER_REQUEST"

        if self.SSESpecification:
            dynamodb_table.SSESpecification = self.SSESpecification

        if self.TableName:
            dynamodb_table.TableName = self.TableName

        if bool(self.Tags):
            dynamodb_table.Tags = get_tag_list(self.Tags)

        return dynamodb_table

    def _convert_attribute_type(self, attribute_type):
        if attribute_type in self.attribute_type_conversions:
            return self.attribute_type_conversions[attribute_type]
        raise InvalidResourceException(self.logical_id, "Invalid 'Type' \"{actual}\".".format(actual=attribute_type))


class SamApplication(SamResourceMacro):
    """SAM application macro.
    """

    APPLICATION_ID_KEY = "ApplicationId"
    SEMANTIC_VERSION_KEY = "SemanticVersion"

    resource_type = "AWS::Serverless::Application"

    # The plugin will always insert the TemplateUrl parameter
    property_types = {
        "Location": PropertyType(True, one_of(is_str(), is_type(dict))),
        "TemplateUrl": PropertyType(False, is_str()),
        "Parameters": PropertyType(False, is_type(dict)),
        "NotificationARNs": PropertyType(False, list_of(one_of(is_str(), is_type(dict)))),
        "Tags": PropertyType(False, is_type(dict)),
        "TimeoutInMinutes": PropertyType(False, is_type(int)),
    }

    def to_cloudformation(self, **kwargs):
        """Returns the stack with the proper parameters for this application
        """
        nested_stack = self._construct_nested_stack()
        return [nested_stack]

    def _construct_nested_stack(self):
        """Constructs a AWS::CloudFormation::Stack resource
        """
        nested_stack = NestedStack(
            self.logical_id, depends_on=self.depends_on, attributes=self.get_passthrough_resource_attributes()
        )
        nested_stack.Parameters = self.Parameters
        nested_stack.NotificationARNs = self.NotificationARNs
        application_tags = self._get_application_tags()
        nested_stack.Tags = self._construct_tag_list(self.Tags, application_tags)
        nested_stack.TimeoutInMinutes = self.TimeoutInMinutes
        nested_stack.TemplateURL = self.TemplateUrl if self.TemplateUrl else ""

        return nested_stack

    def _get_application_tags(self):
        """Adds tags to the stack if this resource is using the serverless app repo
        """
        application_tags = {}
        if isinstance(self.Location, dict):
            if self.APPLICATION_ID_KEY in self.Location.keys() and self.Location[self.APPLICATION_ID_KEY] is not None:
                application_tags[self._SAR_APP_KEY] = self.Location[self.APPLICATION_ID_KEY]
            if (
                self.SEMANTIC_VERSION_KEY in self.Location.keys()
                and self.Location[self.SEMANTIC_VERSION_KEY] is not None
            ):
                application_tags[self._SAR_SEMVER_KEY] = self.Location[self.SEMANTIC_VERSION_KEY]
        return application_tags


class SamLayerVersion(SamResourceMacro):
    """ SAM Layer macro
    """

    resource_type = "AWS::Serverless::LayerVersion"
    property_types = {
        "LayerName": PropertyType(False, one_of(is_str(), is_type(dict))),
        "Description": PropertyType(False, is_str()),
        "ContentUri": PropertyType(True, one_of(is_str(), is_type(dict))),
        "CompatibleRuntimes": PropertyType(False, list_of(one_of(is_str(), is_type(dict)))),
        "LicenseInfo": PropertyType(False, is_str()),
        "RetentionPolicy": PropertyType(False, is_str()),
    }

    RETAIN = "Retain"
    DELETE = "Delete"
    retention_policy_options = [RETAIN.lower(), DELETE.lower()]

    def to_cloudformation(self, **kwargs):
        """Returns the Lambda layer to which this SAM Layer corresponds.

        :param dict kwargs: already-converted resources that may need to be modified when converting this \
        macro to pure CloudFormation
        :returns: a list of vanilla CloudFormation Resources, to which this Function expands
        :rtype: list
        """
        resources = []

        # Append any CFN resources:
        intrinsics_resolver = kwargs["intrinsics_resolver"]
        resources.append(self._construct_lambda_layer(intrinsics_resolver))

        return resources

    def _construct_lambda_layer(self, intrinsics_resolver):
        """Constructs and returns the Lambda function.

        :returns: a list containing the Lambda function and execution role resources
        :rtype: list
        """
        # Resolve intrinsics if applicable:
        self.LayerName = self._resolve_string_parameter(intrinsics_resolver, self.LayerName, "LayerName")
        self.LicenseInfo = self._resolve_string_parameter(intrinsics_resolver, self.LicenseInfo, "LicenseInfo")
        self.Description = self._resolve_string_parameter(intrinsics_resolver, self.Description, "Description")
        self.RetentionPolicy = self._resolve_string_parameter(
            intrinsics_resolver, self.RetentionPolicy, "RetentionPolicy"
        )

        retention_policy_value = self._get_retention_policy_value()

        attributes = self.get_passthrough_resource_attributes()
        if attributes is None:
            attributes = {}
        attributes["DeletionPolicy"] = retention_policy_value

        old_logical_id = self.logical_id
        new_logical_id = logical_id_generator.LogicalIdGenerator(old_logical_id, self.to_dict()).gen()
        self.logical_id = new_logical_id

        lambda_layer = LambdaLayerVersion(self.logical_id, depends_on=self.depends_on, attributes=attributes)

        # Changing the LayerName property: when a layer is published, it is given an Arn
        # example: arn:aws:lambda:us-west-2:123456789012:layer:MyLayer:1
        # where MyLayer is the LayerName property if it exists; otherwise, it is the
        # LogicalId of this resource. Since a LayerVersion is an immutable resource, when
        # CloudFormation updates this resource, it will ALWAYS create a new version then
        # delete the old version if the logical ids match. What this does is change the
        # logical id of every layer (so a `DeletionPolicy: Retain` can work) and set the
        # LayerName property of the layer so that the Arn will still always be the same
        # with the exception of an incrementing version number.
        if not self.LayerName:
            self.LayerName = old_logical_id

        lambda_layer.LayerName = self.LayerName
        lambda_layer.Description = self.Description
        lambda_layer.Content = construct_s3_location_object(self.ContentUri, self.logical_id, "ContentUri")
        lambda_layer.CompatibleRuntimes = self.CompatibleRuntimes
        lambda_layer.LicenseInfo = self.LicenseInfo

        return lambda_layer

    def _get_retention_policy_value(self):
        """
        Sets the deletion policy on this resource. The default is 'Retain'.

        :return: value for the DeletionPolicy attribute.
        """

        if self.RetentionPolicy is None or self.RetentionPolicy.lower() == self.RETAIN.lower():
            return self.RETAIN
        elif self.RetentionPolicy.lower() == self.DELETE.lower():
            return self.DELETE
        elif self.RetentionPolicy.lower() not in self.retention_policy_options:
            raise InvalidResourceException(
                self.logical_id,
                "'{}' must be one of the following options: {}.".format("RetentionPolicy", [self.RETAIN, self.DELETE]),
            )


class SamStateMachine(SamResourceMacro):
    """SAM state machine macro.
    """

    resource_type = "AWS::Serverless::StateMachine"
    property_types = {
        "Definition": PropertyType(False, is_type(dict)),
        "DefinitionUri": PropertyType(False, one_of(is_str(), is_type(dict))),
        "Logging": PropertyType(False, is_type(dict)),
        "Role": PropertyType(False, is_str()),
        "DefinitionSubstitutions": PropertyType(False, is_type(dict)),
        "Events": PropertyType(False, dict_of(is_str(), is_type(dict))),
        "Name": PropertyType(False, is_str()),
        "Type": PropertyType(False, is_str()),
        "Tags": PropertyType(False, is_type(dict)),
<<<<<<< HEAD
        "Policies": PropertyType(False, one_of(is_str(), list_of(one_of(is_str(), is_type(dict), is_type(dict))))),
        "TracingConfiguration": PropertyType(False, is_type(dict)),
=======
        "Policies": PropertyType(False, one_of(is_str(), is_type(dict), list_of(one_of(is_str(), is_type(dict))))),
>>>>>>> ed2f24ef
    }
    event_resolver = ResourceTypeResolver(samtranslator.model.stepfunctions.events,)

    def to_cloudformation(self, **kwargs):
        managed_policy_map = kwargs.get("managed_policy_map", {})
        intrinsics_resolver = kwargs["intrinsics_resolver"]
        event_resources = kwargs["event_resources"]

        state_machine_generator = StateMachineGenerator(
            logical_id=self.logical_id,
            depends_on=self.depends_on,
            managed_policy_map=managed_policy_map,
            intrinsics_resolver=intrinsics_resolver,
            definition=self.Definition,
            definition_uri=self.DefinitionUri,
            logging=self.Logging,
            name=self.Name,
            policies=self.Policies,
            definition_substitutions=self.DefinitionSubstitutions,
            role=self.Role,
            state_machine_type=self.Type,
            tracing=self.TracingConfiguration,
            events=self.Events,
            event_resources=event_resources,
            event_resolver=self.event_resolver,
            tags=self.Tags,
            resource_attributes=self.resource_attributes,
            passthrough_resource_attributes=self.get_passthrough_resource_attributes(),
        )

        resources = state_machine_generator.to_cloudformation()
        return resources

    def resources_to_link(self, resources):
        try:
            return {"event_resources": self._event_resources_to_link(resources)}
        except InvalidEventException as e:
            raise InvalidResourceException(self.logical_id, e.message)

    def _event_resources_to_link(self, resources):
        event_resources = {}
        if self.Events:
            for logical_id, event_dict in self.Events.items():
                try:
                    event_source = self.event_resolver.resolve_resource_type(event_dict).from_dict(
                        self.logical_id + logical_id, event_dict, logical_id
                    )
                except (TypeError, AttributeError) as e:
                    raise InvalidEventException(logical_id, "{}".format(e))
                event_resources[logical_id] = event_source.resources_to_link(resources)
        return event_resources<|MERGE_RESOLUTION|>--- conflicted
+++ resolved
@@ -1120,12 +1120,8 @@
         "Name": PropertyType(False, is_str()),
         "Type": PropertyType(False, is_str()),
         "Tags": PropertyType(False, is_type(dict)),
-<<<<<<< HEAD
         "Policies": PropertyType(False, one_of(is_str(), list_of(one_of(is_str(), is_type(dict), is_type(dict))))),
         "TracingConfiguration": PropertyType(False, is_type(dict)),
-=======
-        "Policies": PropertyType(False, one_of(is_str(), is_type(dict), list_of(one_of(is_str(), is_type(dict))))),
->>>>>>> ed2f24ef
     }
     event_resolver = ResourceTypeResolver(samtranslator.model.stepfunctions.events,)
 
