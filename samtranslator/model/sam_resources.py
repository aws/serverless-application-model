--- conflicted
+++ resolved
@@ -876,11 +876,8 @@
         "AccessLogSettings": PropertyType(False, is_type(dict)),
         "DefaultRouteSettings": PropertyType(False, is_type(dict)),
         "Auth": PropertyType(False, is_type(dict)),
-<<<<<<< HEAD
         "RouteSettings": PropertyType(False, is_type(dict)),
-=======
         "Domain": PropertyType(False, is_type(dict)),
->>>>>>> 9df2c8a2
     }
 
     referable_properties = {
@@ -914,11 +911,8 @@
             auth=self.Auth,
             cors_configuration=self.CorsConfiguration,
             access_log_settings=self.AccessLogSettings,
-<<<<<<< HEAD
             route_settings=self.RouteSettings,
-=======
             default_route_settings=self.DefaultRouteSettings,
->>>>>>> 9df2c8a2
             resource_attributes=self.resource_attributes,
             passthrough_resource_attributes=self.get_passthrough_resource_attributes(),
             domain=self.Domain,
