from typing import Optional, Dict, Any, List, Union
from samtranslator.model import PropertyType, Resource, PassThroughProperty
from samtranslator.model.types import IS_DICT, is_type, one_of, IS_STR, list_of, any_type
from samtranslator.model.intrinsics import fnGetAtt, ref
from samtranslator.utils.types import Intrinsicable


class LambdaFunction(Resource):
    resource_type = "AWS::Lambda::Function"
    property_types = {
        "Code": PropertyType(True, IS_DICT),
        "PackageType": PropertyType(False, IS_STR),
        "DeadLetterConfig": PropertyType(False, IS_DICT),
        "Description": PropertyType(False, IS_STR),
        "FunctionName": PropertyType(False, IS_STR),
        "Handler": PropertyType(False, IS_STR),
        "MemorySize": PropertyType(False, is_type(int)),
        "Role": PropertyType(False, IS_STR),
        "Runtime": PropertyType(False, IS_STR),
        "Timeout": PropertyType(False, is_type(int)),
        "VpcConfig": PropertyType(False, IS_DICT),
        "Environment": PropertyType(False, IS_DICT),
        "Tags": PropertyType(False, list_of(IS_DICT)),
        "TracingConfig": PropertyType(False, IS_DICT),
        "KmsKeyArn": PropertyType(False, one_of(IS_DICT, IS_STR)),
        "Layers": PropertyType(False, list_of(one_of(IS_STR, IS_DICT))),
        "ReservedConcurrentExecutions": PropertyType(False, any_type()),
        "FileSystemConfigs": PropertyType(False, list_of(IS_DICT)),
        "CodeSigningConfigArn": PropertyType(False, IS_STR),
        "ImageConfig": PropertyType(False, IS_DICT),
        "Architectures": PropertyType(False, list_of(one_of(IS_STR, IS_DICT))),
        "SnapStart": PropertyType(False, IS_DICT),
        "EphemeralStorage": PropertyType(False, IS_DICT),
    }

    Code: Dict[str, Any]
    PackageType: Optional[str]
    DeadLetterConfig: Optional[Dict[str, Any]]
    Description: Optional[Intrinsicable[str]]
    FunctionName: Optional[Intrinsicable[str]]
    Handler: Optional[str]
    MemorySize: Optional[Intrinsicable[int]]
    Role: Optional[Intrinsicable[str]]
    Runtime: Optional[str]
    Timeout: Optional[Intrinsicable[int]]
    VpcConfig: Optional[Dict[str, Any]]
    Environment: Optional[Dict[str, Any]]
    Tags: Optional[List[Dict[str, Any]]]
    TracingConfig: Optional[Dict[str, Any]]
    KmsKeyArn: Optional[Intrinsicable[str]]
    Layers: Optional[List[Any]]
    ReservedConcurrentExecutions: Optional[Any]
    FileSystemConfigs: Optional[Dict[str, Any]]
    CodeSigningConfigArn: Optional[Intrinsicable[str]]
    ImageConfig: Optional[Dict[str, Any]]
    Architectures: Optional[List[Any]]
    SnapStart: Optional[Dict[str, Any]]
    EphemeralStorage: Optional[Dict[str, Any]]

    runtime_attrs = {"name": lambda self: ref(self.logical_id), "arn": lambda self: fnGetAtt(self.logical_id, "Arn")}


class LambdaVersion(Resource):
    resource_type = "AWS::Lambda::Version"
    property_types = {
        "CodeSha256": PropertyType(False, IS_STR),
        "Description": PropertyType(False, IS_STR),
        "FunctionName": PropertyType(True, one_of(IS_STR, IS_DICT)),
    }

    runtime_attrs = {
        "arn": lambda self: ref(self.logical_id),
        "version": lambda self: fnGetAtt(self.logical_id, "Version"),
    }


class LambdaAlias(Resource):
    resource_type = "AWS::Lambda::Alias"
    property_types = {
        "Description": PropertyType(False, IS_STR),
        "Name": PropertyType(False, IS_STR),
        "FunctionName": PropertyType(True, one_of(IS_STR, IS_DICT)),
        "FunctionVersion": PropertyType(True, one_of(IS_STR, IS_DICT)),
        "ProvisionedConcurrencyConfig": PropertyType(False, IS_DICT),
    }

    runtime_attrs = {"arn": lambda self: ref(self.logical_id)}


class LambdaEventSourceMapping(Resource):
    resource_type = "AWS::Lambda::EventSourceMapping"
    property_types = {
        "BatchSize": PropertyType(False, is_type(int)),
        "Enabled": PropertyType(False, is_type(bool)),
        "EventSourceArn": PropertyType(False, IS_STR),
        "FunctionName": PropertyType(True, IS_STR),
        "MaximumBatchingWindowInSeconds": PropertyType(False, is_type(int)),
        "MaximumRetryAttempts": PropertyType(False, is_type(int)),
        "BisectBatchOnFunctionError": PropertyType(False, is_type(bool)),
        "MaximumRecordAgeInSeconds": PropertyType(False, is_type(int)),
        "DestinationConfig": PropertyType(False, IS_DICT),
        "ParallelizationFactor": PropertyType(False, is_type(int)),
        "StartingPosition": PropertyType(False, IS_STR),
        "StartingPositionTimestamp": PassThroughProperty(False),
        "Topics": PropertyType(False, is_type(list)),
        "Queues": PropertyType(False, is_type(list)),
        "SourceAccessConfigurations": PropertyType(False, is_type(list)),
        "TumblingWindowInSeconds": PropertyType(False, is_type(int)),
        "FunctionResponseTypes": PropertyType(False, is_type(list)),
<<<<<<< HEAD
        "SelfManagedEventSource": PropertyType(False, is_type(dict)),
        "FilterCriteria": PropertyType(False, is_type(dict)),
        "AmazonManagedKafkaEventSourceConfig": PropertyType(False, is_type(dict)),
        "SelfManagedKafkaEventSourceConfig": PropertyType(False, is_type(dict)),
        "ScalingConfig": PropertyType(False, is_type(dict)),
=======
        "SelfManagedEventSource": PropertyType(False, IS_DICT),
        "FilterCriteria": PropertyType(False, IS_DICT),
        "AmazonManagedKafkaEventSourceConfig": PropertyType(False, IS_DICT),
        "SelfManagedKafkaEventSourceConfig": PropertyType(False, IS_DICT),
>>>>>>> 875ed287
    }

    runtime_attrs = {"name": lambda self: ref(self.logical_id)}


class LambdaPermission(Resource):
    resource_type = "AWS::Lambda::Permission"
    property_types = {
        "Action": PropertyType(True, IS_STR),
        "FunctionName": PropertyType(True, IS_STR),
        "Principal": PropertyType(True, IS_STR),
        "SourceAccount": PropertyType(False, IS_STR),
        "SourceArn": PropertyType(False, IS_STR),
        "EventSourceToken": PropertyType(False, IS_STR),
        "FunctionUrlAuthType": PropertyType(False, IS_STR),
    }


class LambdaEventInvokeConfig(Resource):
    resource_type = "AWS::Lambda::EventInvokeConfig"
    property_types = {
        "DestinationConfig": PropertyType(False, IS_DICT),
        "FunctionName": PropertyType(True, IS_STR),
        "MaximumEventAgeInSeconds": PropertyType(False, is_type(int)),
        "MaximumRetryAttempts": PropertyType(False, is_type(int)),
        "Qualifier": PropertyType(True, IS_STR),
    }


class LambdaLayerVersion(Resource):
    """Lambda layer version resource"""

    resource_type = "AWS::Lambda::LayerVersion"
    property_types = {
        "Content": PropertyType(True, IS_DICT),
        "Description": PropertyType(False, IS_STR),
        "LayerName": PropertyType(False, IS_STR),
        "CompatibleArchitectures": PropertyType(False, list_of(one_of(IS_STR, IS_DICT))),
        "CompatibleRuntimes": PropertyType(False, list_of(one_of(IS_STR, IS_DICT))),
        "LicenseInfo": PropertyType(False, IS_STR),
    }

    Content: Dict[str, Any]
    Description: Optional[Intrinsicable[str]]
    LayerName: Optional[Intrinsicable[str]]
    CompatibleArchitectures: Optional[List[Union[str, Dict[str, Any]]]]
    CompatibleRuntimes: Optional[List[Union[str, Dict[str, Any]]]]
    LicenseInfo: Optional[Intrinsicable[str]]

    runtime_attrs = {"name": lambda self: ref(self.logical_id), "arn": lambda self: fnGetAtt(self.logical_id, "Arn")}


class LambdaUrl(Resource):
    resource_type = "AWS::Lambda::Url"
    property_types = {
        "TargetFunctionArn": PropertyType(True, one_of(IS_STR, IS_DICT)),
        "AuthType": PropertyType(True, IS_STR),
        "Cors": PropertyType(False, IS_DICT),
    }<|MERGE_RESOLUTION|>--- conflicted
+++ resolved
@@ -107,18 +107,11 @@
         "SourceAccessConfigurations": PropertyType(False, is_type(list)),
         "TumblingWindowInSeconds": PropertyType(False, is_type(int)),
         "FunctionResponseTypes": PropertyType(False, is_type(list)),
-<<<<<<< HEAD
-        "SelfManagedEventSource": PropertyType(False, is_type(dict)),
-        "FilterCriteria": PropertyType(False, is_type(dict)),
-        "AmazonManagedKafkaEventSourceConfig": PropertyType(False, is_type(dict)),
-        "SelfManagedKafkaEventSourceConfig": PropertyType(False, is_type(dict)),
-        "ScalingConfig": PropertyType(False, is_type(dict)),
-=======
         "SelfManagedEventSource": PropertyType(False, IS_DICT),
         "FilterCriteria": PropertyType(False, IS_DICT),
         "AmazonManagedKafkaEventSourceConfig": PropertyType(False, IS_DICT),
         "SelfManagedKafkaEventSourceConfig": PropertyType(False, IS_DICT),
->>>>>>> 875ed287
+        "ScalingConfig": PropertyType(False, IS_DICT),
     }
 
     runtime_attrs = {"name": lambda self: ref(self.logical_id)}
