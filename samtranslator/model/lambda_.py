--- conflicted
+++ resolved
@@ -93,32 +93,8 @@
 class LambdaEventSourceMapping(Resource):
     resource_type = "AWS::Lambda::EventSourceMapping"
     property_types = {
-<<<<<<< HEAD
-        "BatchSize": PropertyType(False, is_type(int)),
-        "DocumentDBEventSourceConfig": PropertyType(False, IS_DICT),
-        "Enabled": PropertyType(False, is_type(bool)),
-        "EventSourceArn": PropertyType(False, IS_STR),
-        "FunctionName": PropertyType(True, IS_STR),
-        "MaximumBatchingWindowInSeconds": PropertyType(False, is_type(int)),
-        "MaximumRetryAttempts": PropertyType(False, is_type(int)),
-        "BisectBatchOnFunctionError": PropertyType(False, is_type(bool)),
-        "MaximumRecordAgeInSeconds": PropertyType(False, is_type(int)),
-        "DestinationConfig": PropertyType(False, IS_DICT),
-        "ParallelizationFactor": PropertyType(False, is_type(int)),
-        "StartingPosition": PropertyType(False, IS_STR),
-        "StartingPositionTimestamp": PassThroughProperty(False),
-        "Topics": PropertyType(False, is_type(list)),
-        "Queues": PropertyType(False, is_type(list)),
-        "SourceAccessConfigurations": PropertyType(False, is_type(list)),
-        "TumblingWindowInSeconds": PropertyType(False, is_type(int)),
-        "FunctionResponseTypes": PropertyType(False, is_type(list)),
-        "SelfManagedEventSource": PropertyType(False, IS_DICT),
-        "FilterCriteria": PropertyType(False, IS_DICT),
-        "AmazonManagedKafkaEventSourceConfig": PropertyType(False, IS_DICT),
-        "SelfManagedKafkaEventSourceConfig": PropertyType(False, IS_DICT),
-        "ScalingConfig": PropertyType(False, IS_DICT),
-=======
         "BatchSize": GeneratedProperty(),
+        "DocumentDBEventSourceConfig": GeneratedProperty(),
         "Enabled": GeneratedProperty(),
         "EventSourceArn": GeneratedProperty(),
         "FunctionName": GeneratedProperty(),
@@ -140,7 +116,6 @@
         "AmazonManagedKafkaEventSourceConfig": GeneratedProperty(),
         "SelfManagedKafkaEventSourceConfig": GeneratedProperty(),
         "ScalingConfig": GeneratedProperty(),
->>>>>>> c8ad4636
     }
 
     runtime_attrs = {"name": lambda self: ref(self.logical_id)}
