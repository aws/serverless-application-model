--- conflicted
+++ resolved
@@ -2,24 +2,17 @@
 import inspect
 import re
 from abc import ABC, ABCMeta, abstractmethod
-<<<<<<< HEAD
 from contextlib import suppress
-from typing import Any, Callable, Dict, List, Optional, Tuple, Type, TypeVar, Union
+from typing import Any, Callable, Dict, List, Optional, Tuple, Type, TypeVar
 
 from pydantic import BaseModel
 from pydantic.error_wrappers import ValidationError
 
-from samtranslator.intrinsics.resolver import IntrinsicsResolver
 from samtranslator.model.exceptions import (
     ExpectedType,
     InvalidResourceException,
     InvalidResourcePropertyTypeException,
 )
-=======
-from typing import Any, Callable, Dict, List, Optional, Tuple
-
-from samtranslator.model.exceptions import ExpectedType, InvalidResourceException, InvalidResourcePropertyTypeException
->>>>>>> 1b964272
 from samtranslator.model.tags.resource_tagging import get_tag_list
 from samtranslator.model.types import IS_DICT, IS_STR, Validator, any_type, is_type
 from samtranslator.plugins import LifeCycleEvents
