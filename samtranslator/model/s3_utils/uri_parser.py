from re import search
from typing import Any, Dict, Optional, Union
from urllib.parse import parse_qs, urlparse

from samtranslator.model.exceptions import InvalidResourceException


def parse_s3_uri(uri: Any) -> Optional[Dict[str, Any]]:
    """Parses a S3 Uri into a dictionary of the Bucket, Key, and VersionId

    :return: a BodyS3Location dict or None if not an S3 Uri
    :rtype: dict
    """
    if not isinstance(uri, str):
        return None

    url = urlparse(uri)
    query = parse_qs(url.query)

    if url.scheme == "s3" and url.netloc and url.path:
        s3_pointer = {"Bucket": url.netloc, "Key": url.path.lstrip("/")}
        if "versionId" in query and len(query["versionId"]) == 1:
            s3_pointer["Version"] = query["versionId"][0]
        return s3_pointer
    return None


def to_s3_uri(code_dict):  # type: ignore[no-untyped-def]
    """Constructs a S3 URI string from given code dictionary

    :param dict code_dict: Dictionary containing Lambda function Code S3 location of the form
                          {S3Bucket, S3Key, S3ObjectVersion}
    :return: S3 URI of form s3://bucket/key?versionId=version
    :rtype string
    """

    try:
        uri = "s3://{bucket}/{key}".format(bucket=code_dict["S3Bucket"], key=code_dict["S3Key"])
        version = code_dict.get("S3ObjectVersion", None)
    except (TypeError, AttributeError) as ex:
        raise TypeError("Code location should be a dictionary") from ex

    if version:
        uri += "?versionId=" + version

    return uri


def construct_image_code_object(image_uri, logical_id, property_name):  # type: ignore[no-untyped-def]
    """Constructs a Lambda `Code` or `Content` property, from the SAM `ImageUri` property.
    This follows the current scheme for Lambda Functions.

    :param string image_uri: string
    :param string logical_id: logical_id of the resource calling this function
    :param string property_name: name of the property which is used as an input to this function.
    :returns: a Code dict, containing the ImageUri.
    :rtype: dict
    """
    if not image_uri:
        raise InvalidResourceException(
            logical_id, f"'{property_name}' requires that a image hosted at a registry be specified."
        )

    return {"ImageUri": image_uri}


def construct_s3_location_object(
    location_uri: Union[str, Dict[str, Any]], logical_id: str, property_name: str
) -> Dict[str, Any]:
    """Constructs a Lambda `Code` or `Content` property, from the SAM `CodeUri` or `ContentUri` property.
    This follows the current scheme for Lambda Functions and LayerVersions.

    :param dict or string location_uri: s3 location dict or string
    :param string logical_id: logical_id of the resource calling this function
    :param string property_name: name of the property which is used as an input to this function.
    :returns: a Code dict, containing the S3 Bucket, Key, and Version of the Lambda layer code
    :rtype: dict
    """
    if isinstance(location_uri, dict):
        if not location_uri.get("Bucket") or not location_uri.get("Key"):
            # location_uri is a dictionary but does not contain Bucket or Key property
            raise InvalidResourceException(
                logical_id, f"'{property_name}' requires Bucket and Key properties to be specified."
            )

        s3_pointer = location_uri

<<<<<<< HEAD
    elif isinstance(location_uri, str):
=======
    else:
        # SSM Pattern found here https://docs.aws.amazon.com/AWSCloudFormation/latest/UserGuide/dynamic-references.html
        ssm_pattern = r"{{resolve:(ssm|ssm-secure|secretsmanager):[a-zA-Z0-9_.\-/]+(:\d+)?}}"
        match = search(ssm_pattern, location_uri)
        if match and match.group(0) and "/" in match.group(0):
            raise InvalidResourceException(
                logical_id,
                f"Unsupported dynamic reference detected in '{property_name}'. Please "
                "consider using alternative 'FunctionCode' object format.",
            )

>>>>>>> e17dc8fd
        # location_uri is NOT a dictionary. Parse it as a string
        _s3_pointer = parse_s3_uri(location_uri)

        if _s3_pointer is None:
            raise InvalidResourceException(
                logical_id,
                f"'{property_name}' is not a valid S3 Uri of the form "
                "'s3://bucket/key' with optional versionId query "
                "parameter.",
            )
        s3_pointer = _s3_pointer
    else:
        raise InvalidResourceException(logical_id, f"'{property_name}' must be of type dict or string.")

    code = {"S3Bucket": s3_pointer["Bucket"], "S3Key": s3_pointer["Key"]}
    if "Version" in s3_pointer:
        code["S3ObjectVersion"] = s3_pointer["Version"]
    return code<|MERGE_RESOLUTION|>--- conflicted
+++ resolved
@@ -85,21 +85,7 @@
 
         s3_pointer = location_uri
 
-<<<<<<< HEAD
     elif isinstance(location_uri, str):
-=======
-    else:
-        # SSM Pattern found here https://docs.aws.amazon.com/AWSCloudFormation/latest/UserGuide/dynamic-references.html
-        ssm_pattern = r"{{resolve:(ssm|ssm-secure|secretsmanager):[a-zA-Z0-9_.\-/]+(:\d+)?}}"
-        match = search(ssm_pattern, location_uri)
-        if match and match.group(0) and "/" in match.group(0):
-            raise InvalidResourceException(
-                logical_id,
-                f"Unsupported dynamic reference detected in '{property_name}'. Please "
-                "consider using alternative 'FunctionCode' object format.",
-            )
-
->>>>>>> e17dc8fd
         # location_uri is NOT a dictionary. Parse it as a string
         _s3_pointer = parse_s3_uri(location_uri)
 
