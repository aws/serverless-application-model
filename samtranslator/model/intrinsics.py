def fnGetAtt(logical_name, attribute_name):
    return {"Fn::GetAtt": [logical_name, attribute_name]}


def ref(logical_name):
    return {"Ref": logical_name}


def fnJoin(delimiter, values):
    return {"Fn::Join": [delimiter, values]}


def fnSub(string, variables=None):
    if variables:
        return {"Fn::Sub": [string, variables]}
    return {"Fn::Sub": string}


def fnOr(argument_list):
    return {"Fn::Or": argument_list}


def fnAnd(argument_list):
<<<<<<< HEAD
    return {'Fn::And': argument_list}


def make_conditional(condition, true_data, false_data={'Ref': 'AWS::NoValue'}):
    return {
        'Fn::If': [
            condition,
            true_data,
            false_data
        ]
    }


def make_not_conditional(condition):
    return {
        'Fn::Not': [
            {'Condition': condition}
        ]
    }
=======
    return {"Fn::And": argument_list}


def make_conditional(condition, true_data, false_data={"Ref": "AWS::NoValue"}):
    return {"Fn::If": [condition, true_data, false_data]}


def make_not_conditional(condition):
    return {"Fn::Not": [{"Condition": condition}]}
>>>>>>> cebf4a71


def make_condition_or_list(conditions_list):
    condition_or_list = []
    for condition in conditions_list:
        c = {"Condition": condition}
        condition_or_list.append(c)
    return condition_or_list


def make_or_condition(conditions_list):
    or_list = make_condition_or_list(conditions_list)
    condition = fnOr(or_list)
    return condition


def make_and_condition(conditions_list):
    and_list = make_condition_or_list(conditions_list)
    condition = fnAnd(and_list)
    return condition


def calculate_number_of_conditions(conditions_length, max_conditions):
    """
    Every condition can hold up to max_conditions, which (as of writing this) is 10.
    Every time a condition is created, (max_conditions) are used and 1 new one is added to the conditions list.
    This means that there is a net decrease of up to (max_conditions-1) with each iteration.

    This formula calculates the number of conditions needed.
    x items in groups of y, where every group adds another number to x
    Math: either math.ceil((x-1)/(y-1))
            or  math.floor((x+(y-1)-2)/(y-1)) == 1 + (x-2)//(y-1)

    :param int conditions_length: total # of conditions to handle
    :param int max_conditions: maximum number of conditions that can be put in an Fn::Or statement
    :return: the number (int) of necessary additional conditions.
    """
    num_conditions = 1 + (conditions_length - 2) // (max_conditions - 1)
    return num_conditions


def make_combined_condition(conditions_list, condition_name):
    """
    Makes a combined condition using Fn::Or. Since Fn::Or only accepts up to 10 conditions,
    this method optionally creates multiple conditions. These conditions are named based on
    the condition_name parameter that is passed into the method.

    :param list conditions_list: list of conditions
    :param string condition_name: base name desired for new condition
    :return: dictionary of condition_name: condition_value
    """
    if len(conditions_list) < 2:
        # Can't make a condition if <2 conditions provided.
        return None

    # Total number of conditions allows in an Fn::Or statement. See docs:
    # https://docs.aws.amazon.com/AWSCloudFormation/latest/UserGuide/intrinsic-function-reference-conditions.html#intrinsic-function-reference-conditions-or
    max_conditions = 10

    conditions = {}
    conditions_length = len(conditions_list)
    # Get number of conditions needed, then minus one to use them as 0-based indices
    zero_based_num_conditions = calculate_number_of_conditions(conditions_length, max_conditions) - 1

    while len(conditions_list) > 1:
        new_condition_name = condition_name
        # If more than 1 new condition is needed, add a number to the end of the name
        if zero_based_num_conditions > 0:
            new_condition_name = "{}{}".format(condition_name, zero_based_num_conditions)
            zero_based_num_conditions -= 1
        new_condition_content = make_or_condition(conditions_list[:max_conditions])
        conditions_list = conditions_list[max_conditions:]
        conditions_list.append(new_condition_name)
        conditions[new_condition_name] = new_condition_content
    return conditions


def make_shorthand(intrinsic_dict):
    """
    Converts a given intrinsics dictionary into a short-hand notation that Fn::Sub can use. Only Ref and Fn::GetAtt
    support shorthands.
    Ex:
     {"Ref": "foo"} => ${foo}
     {"Fn::GetAtt": ["bar", "Arn"]} => ${bar.Arn}

    This method assumes that the input is a valid intrinsic function dictionary. It does no validity on the input.

    :param dict intrinsic_dict: Input dictionary which is assumed to be a valid intrinsic function dictionary
    :returns string: String representing the shorthand notation
    :raises NotImplementedError: For intrinsic functions that don't support shorthands.
    """
    if "Ref" in intrinsic_dict:
        return "${%s}" % intrinsic_dict["Ref"]
    elif "Fn::GetAtt" in intrinsic_dict:
        return "${%s}" % ".".join(intrinsic_dict["Fn::GetAtt"])
    else:
        raise NotImplementedError("Shorthanding is only supported for Ref and Fn::GetAtt")


def is_instrinsic(input):
    """
    Checks if the given input is an intrinsic function dictionary. Intrinsic function is a dictionary with single
    key that is the name of the intrinsics.

    :param input: Input value to check if it is an intrinsic
    :return: True, if yes
    """

    if input is not None and isinstance(input, dict) and len(input) == 1:

        key = list(input.keys())[0]
        return key == "Ref" or key == "Condition" or key.startswith("Fn::")

    return False


def is_intrinsic_if(input):
    """
    Is the given input an intrinsic if? Intrinsic function 'if' is a dictionary with single
    key - if

    :param input: Input value to check if it is an intrinsic if
    :return: True, if yes
    """

    if not is_instrinsic(input):
        return False

    key = list(input.keys())[0]
    return key == "Fn::If"


def is_intrinsic_no_value(input):
    """
    Is the given input an intrinsic Ref: AWS::NoValue? Intrinsic function is a dictionary with single
    key - Ref and value - AWS::NoValue

    :param input: Input value to check if it is an intrinsic if
    :return: True, if yes
    """

    if not is_instrinsic(input):
        return False

    key = list(input.keys())[0]
    return key == "Ref" and input["Ref"] == "AWS::NoValue"<|MERGE_RESOLUTION|>--- conflicted
+++ resolved
@@ -21,27 +21,6 @@
 
 
 def fnAnd(argument_list):
-<<<<<<< HEAD
-    return {'Fn::And': argument_list}
-
-
-def make_conditional(condition, true_data, false_data={'Ref': 'AWS::NoValue'}):
-    return {
-        'Fn::If': [
-            condition,
-            true_data,
-            false_data
-        ]
-    }
-
-
-def make_not_conditional(condition):
-    return {
-        'Fn::Not': [
-            {'Condition': condition}
-        ]
-    }
-=======
     return {"Fn::And": argument_list}
 
 
@@ -51,7 +30,6 @@
 
 def make_not_conditional(condition):
     return {"Fn::Not": [{"Condition": condition}]}
->>>>>>> cebf4a71
 
 
 def make_condition_or_list(conditions_list):
