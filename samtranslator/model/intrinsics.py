def fnGetAtt(logical_name, attribute_name):
    return {"Fn::GetAtt": [logical_name, attribute_name]}


def ref(logical_name):
    return {"Ref": logical_name}


def fnJoin(delimiter, values):
    return {"Fn::Join": [delimiter, values]}


def fnSub(string, variables=None):
    if variables:
        return {"Fn::Sub": [string, variables]}
    return {"Fn::Sub": string}


def fnOr(argument_list):
    return {"Fn::Or": argument_list}


<<<<<<< HEAD
def make_conditional(condition, data):
    return {"Fn::If": [condition, data, {"Ref": "AWS::NoValue"}]}
=======
def fnAnd(argument_list):
    return {'Fn::And': argument_list}


def make_conditional(condition, true_data, false_data={'Ref': 'AWS::NoValue'}):
    return {
        'Fn::If': [
            condition,
            true_data,
            false_data
        ]
    }


def make_not_conditional(condition):
    return {
        'Fn::Not': [
            {'Condition': condition}
        ]
    }
>>>>>>> 34ac03eb


def make_condition_or_list(conditions_list):
    condition_or_list = []
    for condition in conditions_list:
        c = {"Condition": condition}
        condition_or_list.append(c)
    return condition_or_list


def make_or_condition(conditions_list):
    or_list = make_condition_or_list(conditions_list)
    condition = fnOr(or_list)
    return condition


def make_and_condition(conditions_list):
    and_list = make_condition_or_list(conditions_list)
    condition = fnAnd(and_list)
    return condition


def calculate_number_of_conditions(conditions_length, max_conditions):
    """
    Every condition can hold up to max_conditions, which (as of writing this) is 10.
    Every time a condition is created, (max_conditions) are used and 1 new one is added to the conditions list.
    This means that there is a net decrease of up to (max_conditions-1) with each iteration.

    This formula calculates the number of conditions needed.
    x items in groups of y, where every group adds another number to x
    Math: either math.ceil((x-1)/(y-1))
            or  math.floor((x+(y-1)-2)/(y-1)) == 1 + (x-2)//(y-1)

    :param int conditions_length: total # of conditions to handle
    :param int max_conditions: maximum number of conditions that can be put in an Fn::Or statement
    :return: the number (int) of necessary additional conditions.
    """
    num_conditions = 1 + (conditions_length - 2) // (max_conditions - 1)
    return num_conditions


def make_combined_condition(conditions_list, condition_name):
    """
    Makes a combined condition using Fn::Or. Since Fn::Or only accepts up to 10 conditions,
    this method optionally creates multiple conditions. These conditions are named based on
    the condition_name parameter that is passed into the method.

    :param list conditions_list: list of conditions
    :param string condition_name: base name desired for new condition
    :return: dictionary of condition_name: condition_value
    """
    if len(conditions_list) < 2:
        # Can't make a condition if <2 conditions provided.
        return None

    # Total number of conditions allows in an Fn::Or statement. See docs:
    # https://docs.aws.amazon.com/AWSCloudFormation/latest/UserGuide/intrinsic-function-reference-conditions.html#intrinsic-function-reference-conditions-or
    max_conditions = 10

    conditions = {}
    conditions_length = len(conditions_list)
    # Get number of conditions needed, then minus one to use them as 0-based indices
    zero_based_num_conditions = calculate_number_of_conditions(conditions_length, max_conditions) - 1

    while len(conditions_list) > 1:
        new_condition_name = condition_name
        # If more than 1 new condition is needed, add a number to the end of the name
        if zero_based_num_conditions > 0:
            new_condition_name = "{}{}".format(condition_name, zero_based_num_conditions)
            zero_based_num_conditions -= 1
        new_condition_content = make_or_condition(conditions_list[:max_conditions])
        conditions_list = conditions_list[max_conditions:]
        conditions_list.append(new_condition_name)
        conditions[new_condition_name] = new_condition_content
    return conditions


def make_shorthand(intrinsic_dict):
    """
    Converts a given intrinsics dictionary into a short-hand notation that Fn::Sub can use. Only Ref and Fn::GetAtt
    support shorthands.
    Ex:
     {"Ref": "foo"} => ${foo}
     {"Fn::GetAtt": ["bar", "Arn"]} => ${bar.Arn}

    This method assumes that the input is a valid intrinsic function dictionary. It does no validity on the input.

    :param dict intrinsic_dict: Input dictionary which is assumed to be a valid intrinsic function dictionary
    :returns string: String representing the shorthand notation
    :raises NotImplementedError: For intrinsic functions that don't support shorthands.
    """
    if "Ref" in intrinsic_dict:
        return "${%s}" % intrinsic_dict["Ref"]
    elif "Fn::GetAtt" in intrinsic_dict:
        return "${%s}" % ".".join(intrinsic_dict["Fn::GetAtt"])
    else:
        raise NotImplementedError("Shorthanding is only supported for Ref and Fn::GetAtt")


def is_instrinsic(input):
    """
    Checks if the given input is an intrinsic function dictionary. Intrinsic function is a dictionary with single
    key that is the name of the intrinsics.

    :param input: Input value to check if it is an intrinsic
    :return: True, if yes
    """

    if input is not None and isinstance(input, dict) and len(input) == 1:

        key = list(input.keys())[0]
        return key == "Ref" or key == "Condition" or key.startswith("Fn::")

    return False


def is_intrinsic_if(input):
    """
    Is the given input an intrinsic if? Intrinsic function 'if' is a dictionary with single
    key - if

    :param input: Input value to check if it is an intrinsic if
    :return: True, if yes
    """

    if not is_instrinsic(input):
        return False

    key = list(input.keys())[0]
    return key == "Fn::If"


def is_intrinsic_no_value(input):
    """
    Is the given input an intrinsic Ref: AWS::NoValue? Intrinsic function is a dictionary with single
    key - Ref and value - AWS::NoValue

    :param input: Input value to check if it is an intrinsic if
    :return: True, if yes
    """

    if not is_instrinsic(input):
        return False

    key = list(input.keys())[0]
    return key == "Ref" and input["Ref"] == "AWS::NoValue"<|MERGE_RESOLUTION|>--- conflicted
+++ resolved
@@ -20,31 +20,16 @@
     return {"Fn::Or": argument_list}
 
 
-<<<<<<< HEAD
-def make_conditional(condition, data):
-    return {"Fn::If": [condition, data, {"Ref": "AWS::NoValue"}]}
-=======
 def fnAnd(argument_list):
-    return {'Fn::And': argument_list}
+    return {"Fn::And": argument_list}
 
 
-def make_conditional(condition, true_data, false_data={'Ref': 'AWS::NoValue'}):
-    return {
-        'Fn::If': [
-            condition,
-            true_data,
-            false_data
-        ]
-    }
+def make_conditional(condition, true_data, false_data={"Ref": "AWS::NoValue"}):
+    return {"Fn::If": [condition, true_data, false_data]}
 
 
 def make_not_conditional(condition):
-    return {
-        'Fn::Not': [
-            {'Condition': condition}
-        ]
-    }
->>>>>>> 34ac03eb
+    return {"Fn::Not": [{"Condition": condition}]}
 
 
 def make_condition_or_list(conditions_list):
