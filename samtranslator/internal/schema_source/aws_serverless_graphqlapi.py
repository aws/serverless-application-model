--- conflicted
+++ resolved
@@ -140,19 +140,18 @@
     Sync: Optional[Sync]
 
 
-<<<<<<< HEAD
 class DomainName(BaseModel):
     CertificateArn: PassThroughProp
     DomainName: PassThroughProp
     Description: Optional[PassThroughProp]
-=======
+
+
 class Cache(BaseModel):
     ApiCachingBehavior: PassThroughProp
     Ttl: PassThroughProp
     Type: PassThroughProp
     AtRestEncryptionEnabled: Optional[PassThroughProp]
     TransitEncryptionEnabled: Optional[PassThroughProp]
->>>>>>> 7c2325b4
 
 
 class Properties(BaseModel):
@@ -167,11 +166,8 @@
     ResolverCodeSettings: Optional[ResolverCodeSettings]
     Functions: Optional[Dict[str, Function]]
     AppSyncResolvers: Optional[Dict[str, Dict[str, AppSyncResolver]]]
-<<<<<<< HEAD
     DomainName: Optional[DomainName]
-=======
     Cache: Optional[Cache]
->>>>>>> 7c2325b4
 
 
 class Resource(BaseModel):
