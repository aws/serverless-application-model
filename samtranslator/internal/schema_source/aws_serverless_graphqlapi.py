from typing import Dict, List, Optional, Union

from typing_extensions import Literal

from samtranslator.internal.schema_source.common import (
    BaseModel,
    DictStrAny,
    PassThroughProp,
    PermissionsType,
    get_prop,
)

AuthenticationTypes = Literal["AWS_IAM", "API_KEY", "AWS_LAMBDA", "OPENID_CONNECT", "AMAZON_COGNITO_USER_POOLS"]

properties = get_prop("sam-resource-graphqlapi")


# TODO: add docs
class LambdaAuthorizer(BaseModel):
    AuthorizerResultTtlInSeconds: Optional[PassThroughProp]
    AuthorizerUri: Optional[PassThroughProp]
    IdentityValidationExpression: Optional[PassThroughProp]


class OpenIDConnect(BaseModel):
    AuthTTL: Optional[PassThroughProp]
    ClientId: Optional[PassThroughProp]
    IatTTL: Optional[PassThroughProp]
    Issuer: Optional[PassThroughProp]


class UserPool(BaseModel):
    AppIdClientRegex: Optional[PassThroughProp]
    AwsRegion: Optional[PassThroughProp]
    DefaultAction: Optional[PassThroughProp]
    UserPoolId: Optional[PassThroughProp]


class AdditionalAuth(BaseModel):
    Type: AuthenticationTypes
    LambdaAuthorizer: Optional[LambdaAuthorizer]
    OpenIDConnect: Optional[OpenIDConnect]
    UserPool: Optional[UserPool]


class Auth(BaseModel):
    Type: AuthenticationTypes
    LambdaAuthorizer: Optional[LambdaAuthorizer]
    OpenIDConnect: Optional[OpenIDConnect]
    UserPool: Optional[UserPool]
    Additional: Optional[List[AdditionalAuth]]


class ApiKey(BaseModel):
    ApiKeyId: Optional[PassThroughProp]
    Description: Optional[PassThroughProp]
    ExpiresOn: Optional[PassThroughProp]


class Logging(BaseModel):
    CloudWatchLogsRoleArn: Optional[PassThroughProp]
    ExcludeVerboseContent: Optional[PassThroughProp]
    FieldLogLevel: Optional[str]


class DeltaSync(BaseModel):
    BaseTableTTL: str
    DeltaSyncTableName: str
    DeltaSyncTableTTL: str


class DynamoDBDataSource(BaseModel):
    TableName: PassThroughProp
    ServiceRoleArn: Optional[PassThroughProp]
    TableArn: Optional[PassThroughProp]
    Permissions: Optional[PermissionsType]
    Name: Optional[str]
    Description: Optional[PassThroughProp]
    Region: Optional[PassThroughProp]
    DeltaSync: Optional[DeltaSync]
    UseCallerCredentials: Optional[PassThroughProp]
    Versioned: Optional[PassThroughProp]


class LambdaDataSource(BaseModel):
    FunctionArn: PassThroughProp
    ServiceRoleArn: Optional[PassThroughProp]
    Name: Optional[str]
    Description: Optional[PassThroughProp]


class DataSources(BaseModel):
    DynamoDb: Optional[Dict[str, DynamoDBDataSource]]
    Lambda: Optional[Dict[str, LambdaDataSource]]


class Runtime(BaseModel):
    Name: PassThroughProp
    Version: PassThroughProp


class ResolverCodeSettings(BaseModel):
    CodeRootPath: str
    Runtime: Runtime
    FunctionsFolder: Optional[str]


class LambdaConflictHandlerConfig(BaseModel):
    LambdaConflictHandlerArn: PassThroughProp


class Sync(BaseModel):
    ConflictDetection: PassThroughProp
    ConflictHandler: Optional[PassThroughProp]
    LambdaConflictHandlerConfig: Optional[LambdaConflictHandlerConfig]


class Function(BaseModel):
    DataSource: Optional[str]
    DataSourceName: Optional[str]
    Runtime: Optional[Runtime]
    InlineCode: Optional[PassThroughProp]
    CodeUri: Optional[PassThroughProp]
    Description: Optional[PassThroughProp]
    MaxBatchSize: Optional[PassThroughProp]
    Name: Optional[str]
    Id: Optional[PassThroughProp]
    Sync: Optional[Sync]


class Caching(BaseModel):
    Ttl: PassThroughProp
    CachingKeys: Optional[List[PassThroughProp]]


class AppSyncResolver(BaseModel):
    FieldName: Optional[str]
    Caching: Optional[Caching]
    InlineCode: Optional[PassThroughProp]
    CodeUri: Optional[PassThroughProp]
    DataSource: Optional[str]
    DataSourceName: Optional[str]
    MaxBatchSize: Optional[PassThroughProp]
    Functions: Optional[List[Union[str, Dict[str, Function]]]]
    Runtime: Optional[Runtime]
    Sync: Optional[Sync]


class DomainName(BaseModel):
    CertificateArn: PassThroughProp
    DomainName: PassThroughProp
    Description: Optional[PassThroughProp]


class Cache(BaseModel):
    ApiCachingBehavior: PassThroughProp
    Ttl: PassThroughProp
    Type: PassThroughProp
    AtRestEncryptionEnabled: Optional[PassThroughProp]
    TransitEncryptionEnabled: Optional[PassThroughProp]


class Properties(BaseModel):
    Auth: Auth
    Tags: Optional[DictStrAny]
    Name: Optional[str]
    XrayEnabled: Optional[bool]
    SchemaInline: Optional[PassThroughProp]
    SchemaUri: Optional[PassThroughProp]
    Logging: Optional[Union[Logging, bool]]
    DataSources: Optional[DataSources]
    ResolverCodeSettings: Optional[ResolverCodeSettings]
    Functions: Optional[Dict[str, Function]]
    AppSyncResolvers: Optional[Dict[str, Dict[str, AppSyncResolver]]]
<<<<<<< HEAD
    ApiKey: Optional[Dict[str, ApiKey]]
=======
    DomainName: Optional[DomainName]
    Cache: Optional[Cache]
>>>>>>> f9a5076b


class Resource(BaseModel):
    Type: Literal["AWS::Serverless::GraphQLApi"]
    Properties: Properties<|MERGE_RESOLUTION|>--- conflicted
+++ resolved
@@ -172,12 +172,9 @@
     ResolverCodeSettings: Optional[ResolverCodeSettings]
     Functions: Optional[Dict[str, Function]]
     AppSyncResolvers: Optional[Dict[str, Dict[str, AppSyncResolver]]]
-<<<<<<< HEAD
     ApiKey: Optional[Dict[str, ApiKey]]
-=======
     DomainName: Optional[DomainName]
     Cache: Optional[Cache]
->>>>>>> f9a5076b
 
 
 class Resource(BaseModel):
