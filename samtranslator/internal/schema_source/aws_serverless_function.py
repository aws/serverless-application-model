from __future__ import annotations

from typing import Dict, List, Optional, Union

from typing_extensions import Literal

from samtranslator.internal.schema_source.aws_serverless_connector import EmbeddedConnector
from samtranslator.internal.schema_source.common import (
    BaseModel,
    DictStrAny,
    PassThroughProp,
    Ref,
    ResourceAttributes,
    SamIntrinsicable,
    get_prop,
    passthrough_prop,
)

PROPERTIES_STEM = "sam-resource-function"
DEPLOYMENT_PREFERENCE_STEM = "sam-property-function-deploymentpreference"

alexaskilleventproperties = get_prop("sam-property-function-alexaskill")
apiauth = get_prop("sam-property-function-apifunctionauth")
apieventproperties = get_prop("sam-property-function-api")
cloudwatcheventproperties = get_prop("sam-property-function-cloudwatchevent")
cloudwatchlogseventproperties = get_prop("sam-property-function-cloudwatchlogs")
codeuri = get_prop("sam-property-function-functioncode")
cognitoeventproperties = get_prop("sam-property-function-cognito")
deadletterconfig = get_prop("sam-property-function-deadletterconfig")
deploymentpreference = get_prop(DEPLOYMENT_PREFERENCE_STEM)
dlq = get_prop("sam-property-function-deadletterqueue")
documentdbeventproperties = get_prop("sam-property-function-documentdb")
dynamodbeventproperties = get_prop("sam-property-function-dynamodb")
event = get_prop("sam-property-function-eventsource")
eventbridgeruleeventproperties = get_prop("sam-property-function-eventbridgerule")
eventbridgeruletarget = get_prop("sam-property-function-target")
eventinvokeconfig = get_prop("sam-property-function-eventinvokeconfiguration")
eventinvokedestinationconfig = get_prop("sam-property-function-eventinvokedestinationconfiguration")
eventinvokeonfailure = get_prop("sam-property-function-onfailure")
eventinvokeonsuccess = get_prop("sam-property-function-onsuccess")
eventsscheduleproperties = get_prop("sam-property-function-schedule")
functionurlconfig = get_prop("sam-property-function-functionurlconfig")
hooks = get_prop("sam-property-function-hooks")
httpapiauth = get_prop("sam-property-function-httpapifunctionauth")
httpapieventproperties = get_prop("sam-property-function-httpapi")
iotruleeventproperties = get_prop("sam-property-function-iotrule")
kinesiseventproperties = get_prop("sam-property-function-kinesis")
mqeventproperties = get_prop("sam-property-function-mq")
mskeventproperties = get_prop("sam-property-function-msk")
prop = get_prop(PROPERTIES_STEM)
requestmodel = get_prop("sam-property-function-requestmodel")
requestparameters = get_prop("sam-property-function-requestparameter")
resourcepolicy = get_prop("sam-property-api-resourcepolicystatement")
s3eventproperties = get_prop("sam-property-function-s3")
schedulev2eventproperties = get_prop("sam-property-function-schedulev2")
selfmanagedkafkaeventproperties = get_prop("sam-property-function-selfmanagedkafka")
snseventproperties = get_prop("sam-property-function-sns")
sqseventproperties = get_prop("sam-property-function-sqs")
sqssubscription = get_prop("sam-property-function-sqssubscriptionobject")


class ResourcePolicy(BaseModel):
    AwsAccountBlacklist: Optional[List[Union[str, DictStrAny]]] = resourcepolicy("AwsAccountBlacklist")
    AwsAccountWhitelist: Optional[List[Union[str, DictStrAny]]] = resourcepolicy("AwsAccountWhitelist")
    CustomStatements: Optional[List[Union[str, DictStrAny]]] = resourcepolicy("CustomStatements")
    IntrinsicVpcBlacklist: Optional[List[Union[str, DictStrAny]]] = resourcepolicy("IntrinsicVpcBlacklist")
    IntrinsicVpcWhitelist: Optional[List[Union[str, DictStrAny]]] = resourcepolicy("IntrinsicVpcWhitelist")
    IntrinsicVpceBlacklist: Optional[List[Union[str, DictStrAny]]] = resourcepolicy("IntrinsicVpceBlacklist")
    IntrinsicVpceWhitelist: Optional[List[Union[str, DictStrAny]]] = resourcepolicy("IntrinsicVpceWhitelist")
    IpRangeBlacklist: Optional[List[Union[str, DictStrAny]]] = resourcepolicy("IpRangeBlacklist")
    IpRangeWhitelist: Optional[List[Union[str, DictStrAny]]] = resourcepolicy("IpRangeWhitelist")
    SourceVpcBlacklist: Optional[List[Union[str, DictStrAny]]] = resourcepolicy("SourceVpcBlacklist")
    SourceVpcWhitelist: Optional[List[Union[str, DictStrAny]]] = resourcepolicy("SourceVpcWhitelist")


class CodeUri(BaseModel):
    Bucket: SamIntrinsicable[str] = codeuri("Bucket")
    Key: SamIntrinsicable[str] = codeuri("Key")
    Version: Optional[SamIntrinsicable[str]] = codeuri("Version")


class Hooks(BaseModel):
    PostTraffic: Optional[SamIntrinsicable[str]] = hooks("PostTraffic")
    PreTraffic: Optional[SamIntrinsicable[str]] = hooks("PreTraffic")


class DeploymentPreference(BaseModel):
    Alarms: Optional[SamIntrinsicable[List[DictStrAny]]] = deploymentpreference("Alarms")
    Enabled: Optional[SamIntrinsicable[bool]] = deploymentpreference("Enabled")
    Hooks: Optional[Hooks] = deploymentpreference("Hooks")
    PassthroughCondition: Optional[SamIntrinsicable[bool]] = deploymentpreference("PassthroughCondition")
    Role: Optional[SamIntrinsicable[str]] = deploymentpreference("Role")
    TriggerConfigurations: Optional[PassThroughProp] = passthrough_prop(
        DEPLOYMENT_PREFERENCE_STEM,
        "TriggerConfigurations",
        ["AWS::CodeDeploy::DeploymentGroup", "Properties", "TriggerConfigurations"],
    )
    Type: Optional[SamIntrinsicable[str]] = deploymentpreference(
        "Type"
    )  # TODO: Should investigate whether this is a required field. This is a required field on documentation. However, we don't seem to use this field.


class DeadLetterQueue(BaseModel):
    TargetArn: str = dlq("TargetArn")
    Type: Literal["SNS", "SQS"] = dlq("Type")


class EventInvokeOnFailure(BaseModel):
    Destination: Optional[SamIntrinsicable[str]] = eventinvokeonfailure("Destination")
    Type: Optional[Literal["SQS", "SNS", "Lambda", "EventBridge"]] = eventinvokeonfailure("Type")


class EventInvokeOnSuccess(BaseModel):
    Destination: Optional[SamIntrinsicable[str]] = eventinvokeonsuccess("Destination")
    Type: Optional[Literal["SQS", "SNS", "Lambda", "EventBridge"]] = eventinvokeonsuccess("Type")


class EventInvokeDestinationConfig(BaseModel):
    OnFailure: Optional[EventInvokeOnFailure] = eventinvokedestinationconfig("OnFailure")
    OnSuccess: Optional[EventInvokeOnSuccess] = eventinvokedestinationconfig("OnSuccess")


class EventInvokeConfig(BaseModel):
    DestinationConfig: Optional[EventInvokeDestinationConfig] = eventinvokeconfig("DestinationConfig")
    MaximumEventAgeInSeconds: Optional[int] = eventinvokeconfig("MaximumEventAgeInSeconds")
    MaximumRetryAttempts: Optional[int] = eventinvokeconfig("MaximumRetryAttempts")


class S3EventProperties(BaseModel):
    Bucket: SamIntrinsicable[str] = s3eventproperties("Bucket")
    Events: PassThroughProp = s3eventproperties("Events")
    Filter: Optional[PassThroughProp] = s3eventproperties("Filter")


class S3Event(BaseModel):
    Properties: S3EventProperties = event("Properties")
    Type: Literal["S3"] = event("Type")


class SqsSubscription(BaseModel):
    BatchSize: Optional[SamIntrinsicable[str]] = sqssubscription("BatchSize")
    Enabled: Optional[bool] = sqssubscription("Enabled")
    QueueArn: SamIntrinsicable[str] = sqssubscription("QueueArn")
    QueuePolicyLogicalId: Optional[str] = sqssubscription("QueuePolicyLogicalId")
    QueueUrl: SamIntrinsicable[str] = sqssubscription("QueueUrl")


class SNSEventProperties(BaseModel):
    FilterPolicy: Optional[PassThroughProp] = snseventproperties("FilterPolicy")
    FilterPolicyScope: Optional[PassThroughProp]  # TODO: add documentation
    Region: Optional[PassThroughProp] = snseventproperties("Region")
    SqsSubscription: Optional[Union[bool, SqsSubscription]] = snseventproperties("SqsSubscription")
    Topic: PassThroughProp = snseventproperties("Topic")


class SNSEvent(BaseModel):
    Properties: SNSEventProperties = event("Properties")
    Type: Literal["SNS"] = event("Type")


class FunctionUrlConfig(BaseModel):
    AuthType: SamIntrinsicable[str] = functionurlconfig("AuthType")
    Cors: Optional[PassThroughProp] = functionurlconfig("Cors")
    InvokeMode: Optional[PassThroughProp]  # TODO: add to doc


class KinesisEventProperties(BaseModel):
    BatchSize: Optional[PassThroughProp] = kinesiseventproperties("BatchSize")
    BisectBatchOnFunctionError: Optional[PassThroughProp] = kinesiseventproperties("BisectBatchOnFunctionError")
    DestinationConfig: Optional[PassThroughProp] = kinesiseventproperties("DestinationConfig")
    Enabled: Optional[PassThroughProp] = kinesiseventproperties("Enabled")
    FilterCriteria: Optional[PassThroughProp] = kinesiseventproperties("FilterCriteria")
    FunctionResponseTypes: Optional[PassThroughProp] = kinesiseventproperties("FunctionResponseTypes")
    MaximumBatchingWindowInSeconds: Optional[PassThroughProp] = kinesiseventproperties("MaximumBatchingWindowInSeconds")
    MaximumRecordAgeInSeconds: Optional[PassThroughProp] = kinesiseventproperties("MaximumRecordAgeInSeconds")
    MaximumRetryAttempts: Optional[PassThroughProp] = kinesiseventproperties("MaximumRetryAttempts")
    ParallelizationFactor: Optional[PassThroughProp] = kinesiseventproperties("ParallelizationFactor")
    StartingPosition: Optional[PassThroughProp] = kinesiseventproperties("StartingPosition")
    StartingPositionTimestamp: Optional[PassThroughProp] = kinesiseventproperties("StartingPositionTimestamp")
    Stream: PassThroughProp = kinesiseventproperties("Stream")
    TumblingWindowInSeconds: Optional[PassThroughProp] = kinesiseventproperties("TumblingWindowInSeconds")


class KinesisEvent(BaseModel):
    Type: Literal["Kinesis"] = event("Type")
    Properties: KinesisEventProperties = event("Properties")


class DynamoDBEventProperties(BaseModel):
    BatchSize: Optional[PassThroughProp] = dynamodbeventproperties("BatchSize")
    BisectBatchOnFunctionError: Optional[PassThroughProp] = dynamodbeventproperties("BisectBatchOnFunctionError")
    DestinationConfig: Optional[PassThroughProp] = dynamodbeventproperties("DestinationConfig")
    Enabled: Optional[PassThroughProp] = dynamodbeventproperties("Enabled")
    FilterCriteria: Optional[PassThroughProp] = dynamodbeventproperties("FilterCriteria")
    FunctionResponseTypes: Optional[PassThroughProp] = dynamodbeventproperties("FunctionResponseTypes")
    MaximumBatchingWindowInSeconds: Optional[PassThroughProp] = dynamodbeventproperties(
        "MaximumBatchingWindowInSeconds"
    )
    MaximumRecordAgeInSeconds: Optional[PassThroughProp] = dynamodbeventproperties("MaximumRecordAgeInSeconds")
    MaximumRetryAttempts: Optional[PassThroughProp] = dynamodbeventproperties("MaximumRetryAttempts")
    ParallelizationFactor: Optional[PassThroughProp] = dynamodbeventproperties("ParallelizationFactor")
    StartingPosition: Optional[PassThroughProp] = dynamodbeventproperties("StartingPosition")
    StartingPositionTimestamp: Optional[PassThroughProp] = dynamodbeventproperties("StartingPositionTimestamp")
    Stream: PassThroughProp = dynamodbeventproperties("Stream")
    TumblingWindowInSeconds: Optional[PassThroughProp] = dynamodbeventproperties("TumblingWindowInSeconds")


class DynamoDBEvent(BaseModel):
    Type: Literal["DynamoDB"] = event("Type")
    Properties: DynamoDBEventProperties = event("Properties")


class DocumentDBEventProperties(BaseModel):
    BatchSize: Optional[PassThroughProp] = documentdbeventproperties("BatchSize")
    Cluster: PassThroughProp = documentdbeventproperties("Cluster")
    CollectionName: Optional[PassThroughProp] = documentdbeventproperties("CollectionName")
    DatabaseName: PassThroughProp = documentdbeventproperties("DatabaseName")
    Enabled: Optional[PassThroughProp] = documentdbeventproperties("Enabled")
    FilterCriteria: Optional[PassThroughProp] = documentdbeventproperties("FilterCriteria")
    FullDocument: Optional[PassThroughProp] = documentdbeventproperties("FullDocument")
    MaximumBatchingWindowInSeconds: Optional[PassThroughProp] = documentdbeventproperties(
        "MaximumBatchingWindowInSeconds"
    )
    SecretsManagerKmsKeyId: Optional[str] = documentdbeventproperties("SecretsManagerKmsKeyId")
    SourceAccessConfigurations: PassThroughProp = documentdbeventproperties("SourceAccessConfigurations")
    StartingPosition: Optional[PassThroughProp] = documentdbeventproperties("StartingPosition")
    StartingPositionTimestamp: Optional[PassThroughProp] = documentdbeventproperties("StartingPositionTimestamp")


class DocumentDBEvent(BaseModel):
    Type: Literal["DocumentDB"] = event("Type")
    Properties: DocumentDBEventProperties = event("Properties")


class SQSEventProperties(BaseModel):
    BatchSize: Optional[PassThroughProp] = sqseventproperties("BatchSize")
    Enabled: Optional[PassThroughProp] = sqseventproperties("Enabled")
    FilterCriteria: Optional[PassThroughProp] = sqseventproperties("FilterCriteria")
    FunctionResponseTypes: Optional[PassThroughProp] = sqseventproperties("FunctionResponseTypes")
    MaximumBatchingWindowInSeconds: Optional[PassThroughProp] = sqseventproperties("MaximumBatchingWindowInSeconds")
    Queue: PassThroughProp = sqseventproperties("Queue")
    ScalingConfig: Optional[PassThroughProp]  # Update docs when live


class SQSEvent(BaseModel):
    Type: Literal["SQS"] = event("Type")
    Properties: SQSEventProperties = event("Properties")


class ApiAuth(BaseModel):
    ApiKeyRequired: Optional[bool] = apiauth("ApiKeyRequired")
    AuthorizationScopes: Optional[List[str]] = apiauth("AuthorizationScopes")
    Authorizer: Optional[str] = apiauth("Authorizer")
    InvokeRole: Optional[SamIntrinsicable[str]] = apiauth("InvokeRole")
    ResourcePolicy: Optional[ResourcePolicy] = apiauth("ResourcePolicy")


class RequestModel(BaseModel):
    Model: str = requestmodel("Model")
    Required: Optional[bool] = requestmodel("Required")
    ValidateBody: Optional[bool] = requestmodel("ValidateBody")
    ValidateParameters: Optional[bool] = requestmodel("ValidateParameters")


class RequestParameters(BaseModel):
    Caching: Optional[bool] = requestparameters("Caching")
    Required: Optional[bool] = requestparameters("Required")


# TODO: docs says either str or RequestParameter but implementation is an array of str or RequestParameter
# remove this comment once updated documentation
RequestModelProperty = List[Union[str, Dict[str, RequestParameters]]]


class ApiEventProperties(BaseModel):
    Auth: Optional[ApiAuth] = apieventproperties("Auth")
    Method: str = apieventproperties("Method")
    Path: str = apieventproperties("Path")
    RequestModel: Optional[RequestModel] = apieventproperties("RequestModel")
    RequestParameters: Optional[RequestModelProperty] = apieventproperties("RequestParameters")
    RestApiId: Optional[Union[str, Ref]] = apieventproperties("RestApiId")
    TimeoutInMillis: Optional[PassThroughProp]  # TODO: add doc


class ApiEvent(BaseModel):
    Type: Literal["Api"] = event("Type")
    Properties: ApiEventProperties = event("Properties")


class CloudWatchEventProperties(BaseModel):
    Enabled: Optional[bool] = cloudwatcheventproperties("Enabled")
    EventBusName: Optional[PassThroughProp] = cloudwatcheventproperties("EventBusName")
    Input: Optional[PassThroughProp] = cloudwatcheventproperties("Input")
    InputPath: Optional[PassThroughProp] = cloudwatcheventproperties("InputPath")
    Pattern: Optional[PassThroughProp] = cloudwatcheventproperties("Pattern")
    State: Optional[PassThroughProp] = cloudwatcheventproperties("State")


class CloudWatchEvent(BaseModel):
    Type: Literal["CloudWatchEvent"] = event("Type")
    Properties: CloudWatchEventProperties = event("Properties")


class DeadLetterConfig(BaseModel):
    Arn: Optional[PassThroughProp] = deadletterconfig("Arn")
    QueueLogicalId: Optional[str] = deadletterconfig("QueueLogicalId")
    Type: Optional[Literal["SQS"]] = deadletterconfig("Type")


class EventsScheduleProperties(BaseModel):
    DeadLetterConfig: Optional[DeadLetterConfig] = eventsscheduleproperties("DeadLetterConfig")
    Description: Optional[PassThroughProp] = eventsscheduleproperties("Description")
    Enabled: Optional[bool] = eventsscheduleproperties("Enabled")
    Input: Optional[PassThroughProp] = eventsscheduleproperties("Input")
    Name: Optional[PassThroughProp] = eventsscheduleproperties("Name")
    RetryPolicy: Optional[PassThroughProp] = eventsscheduleproperties("RetryPolicy")
    Schedule: Optional[PassThroughProp] = eventsscheduleproperties("Schedule")
    State: Optional[PassThroughProp] = eventsscheduleproperties("State")


class ScheduleEvent(BaseModel):
    Type: Literal["Schedule"] = event("Type")
    Properties: EventsScheduleProperties = event("Properties")


class EventBridgeRuleTarget(BaseModel):
    Id: PassThroughProp = eventbridgeruletarget("Id")


class EventBridgeRuleEventProperties(BaseModel):
    DeadLetterConfig: Optional[DeadLetterConfig] = eventbridgeruleeventproperties("DeadLetterConfig")
    EventBusName: Optional[PassThroughProp] = eventbridgeruleeventproperties("EventBusName")
    Input: Optional[PassThroughProp] = eventbridgeruleeventproperties("Input")
    InputPath: Optional[PassThroughProp] = eventbridgeruleeventproperties("InputPath")
    Pattern: PassThroughProp = eventbridgeruleeventproperties("Pattern")
    RetryPolicy: Optional[PassThroughProp] = eventbridgeruleeventproperties("RetryPolicy")
    Target: Optional[EventBridgeRuleTarget] = eventbridgeruleeventproperties("Target")
    InputTransformer: Optional[PassThroughProp]  # TODO: add docs
<<<<<<< HEAD
=======
    RuleName: Optional[PassThroughProp] = eventbridgeruleeventproperties("RuleName")
>>>>>>> 0bb862ea


class EventBridgeRuleEvent(BaseModel):
    Type: Literal["EventBridgeRule"] = event("Type")
    Properties: EventBridgeRuleEventProperties = event("Properties")


class CloudWatchLogsEventProperties(BaseModel):
    FilterPattern: PassThroughProp = cloudwatchlogseventproperties("FilterPattern")
    LogGroupName: PassThroughProp = cloudwatchlogseventproperties("LogGroupName")


class CloudWatchLogsEvent(BaseModel):
    Type: Literal["CloudWatchLogs"] = event("Type")
    Properties: CloudWatchLogsEventProperties = event("Properties")


class IoTRuleEventProperties(BaseModel):
    AwsIotSqlVersion: Optional[PassThroughProp] = iotruleeventproperties("AwsIotSqlVersion")
    Sql: PassThroughProp = iotruleeventproperties("Sql")


class IoTRuleEvent(BaseModel):
    Type: Literal["IoTRule"] = event("Type")
    Properties: IoTRuleEventProperties = event("Properties")


class AlexaSkillEventProperties(BaseModel):
    SkillId: Optional[str] = alexaskilleventproperties("SkillId")


class AlexaSkillEvent(BaseModel):
    Type: Literal["AlexaSkill"] = event("Type")
    Properties: Optional[AlexaSkillEventProperties] = event("Properties")


class CognitoEventProperties(BaseModel):
    Trigger: PassThroughProp = cognitoeventproperties("Trigger")
    UserPool: SamIntrinsicable[str] = cognitoeventproperties("UserPool")


class CognitoEvent(BaseModel):
    Type: Literal["Cognito"] = event("Type")
    Properties: CognitoEventProperties = event("Properties")


class HttpApiAuth(BaseModel):
    AuthorizationScopes: Optional[List[str]] = httpapiauth("AuthorizationScopes")
    Authorizer: Optional[str] = httpapiauth("Authorizer")


class HttpApiEventProperties(BaseModel):
    ApiId: Optional[SamIntrinsicable[str]] = httpapieventproperties("ApiId")
    Auth: Optional[HttpApiAuth] = httpapieventproperties("Auth")
    Method: Optional[str] = httpapieventproperties("Method")
    Path: Optional[str] = httpapieventproperties("Path")
    PayloadFormatVersion: Optional[SamIntrinsicable[str]] = httpapieventproperties("PayloadFormatVersion")
    RouteSettings: Optional[PassThroughProp] = httpapieventproperties("RouteSettings")
    TimeoutInMillis: Optional[SamIntrinsicable[int]] = httpapieventproperties("TimeoutInMillis")


class HttpApiEvent(BaseModel):
    Type: Literal["HttpApi"] = event("Type")
    Properties: Optional[HttpApiEventProperties] = event("Properties")


class MSKEventProperties(BaseModel):
    ConsumerGroupId: Optional[PassThroughProp] = mskeventproperties("ConsumerGroupId")
    FilterCriteria: Optional[PassThroughProp] = mskeventproperties("FilterCriteria")
    MaximumBatchingWindowInSeconds: Optional[PassThroughProp] = mskeventproperties("MaximumBatchingWindowInSeconds")
    StartingPosition: Optional[PassThroughProp] = mskeventproperties("StartingPosition")
    StartingPositionTimestamp: Optional[PassThroughProp] = mskeventproperties("StartingPositionTimestamp")
    Stream: PassThroughProp = mskeventproperties("Stream")
    Topics: PassThroughProp = mskeventproperties("Topics")
    SourceAccessConfigurations: Optional[PassThroughProp] = mskeventproperties("SourceAccessConfigurations")


class MSKEvent(BaseModel):
    Type: Literal["MSK"] = event("Type")
    Properties: MSKEventProperties = event("Properties")


class MQEventProperties(BaseModel):
    BatchSize: Optional[PassThroughProp] = mqeventproperties("BatchSize")
    Broker: PassThroughProp = mqeventproperties("Broker")
    DynamicPolicyName: Optional[bool] = mqeventproperties("DynamicPolicyName")
    Enabled: Optional[PassThroughProp] = mqeventproperties("Enabled")
    FilterCriteria: Optional[PassThroughProp] = mqeventproperties("FilterCriteria")
    MaximumBatchingWindowInSeconds: Optional[PassThroughProp] = mqeventproperties("MaximumBatchingWindowInSeconds")
    Queues: PassThroughProp = mqeventproperties("Queues")
    SecretsManagerKmsKeyId: Optional[str] = mqeventproperties("SecretsManagerKmsKeyId")
    SourceAccessConfigurations: PassThroughProp = mqeventproperties("SourceAccessConfigurations")


class MQEvent(BaseModel):
    Type: Literal["MQ"] = event("Type")
    Properties: MQEventProperties = event("Properties")


class SelfManagedKafkaEventProperties(BaseModel):
    BatchSize: Optional[PassThroughProp] = selfmanagedkafkaeventproperties("BatchSize")
    ConsumerGroupId: Optional[PassThroughProp] = selfmanagedkafkaeventproperties("ConsumerGroupId")
    Enabled: Optional[PassThroughProp] = selfmanagedkafkaeventproperties("Enabled")
    FilterCriteria: Optional[PassThroughProp] = selfmanagedkafkaeventproperties("FilterCriteria")
    KafkaBootstrapServers: Optional[List[SamIntrinsicable[str]]] = selfmanagedkafkaeventproperties(
        "KafkaBootstrapServers"
    )
    SourceAccessConfigurations: PassThroughProp = selfmanagedkafkaeventproperties("SourceAccessConfigurations")
    StartingPosition: Optional[PassThroughProp]  # TODO: add documentation
    StartingPositionTimestamp: Optional[PassThroughProp]  # TODO: add documentation
    Topics: PassThroughProp = selfmanagedkafkaeventproperties("Topics")


class SelfManagedKafkaEvent(BaseModel):
    Type: Literal["SelfManagedKafka"] = event("Type")
    Properties: SelfManagedKafkaEventProperties = event("Properties")


# TODO: Same as ScheduleV2EventProperties in state machine?
class ScheduleV2EventProperties(BaseModel):
    DeadLetterConfig: Optional[DeadLetterConfig] = schedulev2eventproperties("DeadLetterConfig")
    Description: Optional[PassThroughProp] = schedulev2eventproperties("Description")
    EndDate: Optional[PassThroughProp] = schedulev2eventproperties("EndDate")
    FlexibleTimeWindow: Optional[PassThroughProp] = schedulev2eventproperties("FlexibleTimeWindow")
    GroupName: Optional[PassThroughProp] = schedulev2eventproperties("GroupName")
    Input: Optional[PassThroughProp] = schedulev2eventproperties("Input")
    KmsKeyArn: Optional[PassThroughProp] = schedulev2eventproperties("KmsKeyArn")
    Name: Optional[PassThroughProp] = schedulev2eventproperties("Name")
    PermissionsBoundary: Optional[PassThroughProp] = schedulev2eventproperties("PermissionsBoundary")
    RetryPolicy: Optional[PassThroughProp] = schedulev2eventproperties("RetryPolicy")
    RoleArn: Optional[PassThroughProp] = schedulev2eventproperties("RoleArn")
    ScheduleExpression: Optional[PassThroughProp] = schedulev2eventproperties("ScheduleExpression")
    ScheduleExpressionTimezone: Optional[PassThroughProp] = schedulev2eventproperties("ScheduleExpressionTimezone")
    StartDate: Optional[PassThroughProp] = schedulev2eventproperties("StartDate")
    State: Optional[PassThroughProp] = schedulev2eventproperties("State")
    OmitName: Optional[bool]  # TODO: add doc


class ScheduleV2Event(BaseModel):
    Type: Literal["ScheduleV2"] = event("Type")
    Properties: ScheduleV2EventProperties = event("Properties")


Handler = Optional[PassThroughProp]
Runtime = Optional[PassThroughProp]
CodeUriType = Optional[Union[str, CodeUri]]
DeadLetterQueueType = Optional[SamIntrinsicable[DeadLetterQueue]]
Description = Optional[PassThroughProp]
MemorySize = Optional[PassThroughProp]
Timeout = Optional[PassThroughProp]
VpcConfig = Optional[PassThroughProp]
Environment = Optional[PassThroughProp]
Tags = Optional[DictStrAny]
Tracing = Optional[SamIntrinsicable[Literal["Active", "PassThrough", "Disabled"]]]
KmsKeyArn = Optional[PassThroughProp]
Layers = Optional[PassThroughProp]
AutoPublishAlias = Optional[SamIntrinsicable[str]]
AutoPublishAliasAllProperties = Optional[bool]
RolePath = Optional[PassThroughProp]
PermissionsBoundary = Optional[PassThroughProp]
ReservedConcurrentExecutions = Optional[PassThroughProp]
ProvisionedConcurrencyConfig = Optional[PassThroughProp]
AssumeRolePolicyDocument = Optional[DictStrAny]
Architectures = Optional[PassThroughProp]
EphemeralStorage = Optional[PassThroughProp]
SnapStart = Optional[PassThroughProp]  # TODO: check the type
RuntimeManagementConfig = Optional[PassThroughProp]  # TODO: check the type


class Properties(BaseModel):
    Architectures: Optional[Architectures] = passthrough_prop(
        PROPERTIES_STEM,
        "Architectures",
        ["AWS::Lambda::Function", "Properties", "Architectures"],
    )
    AssumeRolePolicyDocument: Optional[AssumeRolePolicyDocument] = prop("AssumeRolePolicyDocument")
    AutoPublishAlias: Optional[AutoPublishAlias] = prop("AutoPublishAlias")
    AutoPublishAliasAllProperties: Optional[AutoPublishAliasAllProperties] = prop("AutoPublishAliasAllProperties")
    AutoPublishCodeSha256: Optional[SamIntrinsicable[str]] = prop("AutoPublishCodeSha256")
    CodeSigningConfigArn: Optional[SamIntrinsicable[str]] = passthrough_prop(
        PROPERTIES_STEM,
        "CodeSigningConfigArn",
        ["AWS::Lambda::Function", "Properties", "CodeSigningConfigArn"],
    )
    CodeUri: Optional[CodeUriType] = prop("CodeUri")
    DeadLetterQueue: Optional[DeadLetterQueueType] = prop("DeadLetterQueue")
    DeploymentPreference: Optional[DeploymentPreference] = prop("DeploymentPreference")
    Description: Optional[Description] = passthrough_prop(
        PROPERTIES_STEM,
        "Description",
        ["AWS::Lambda::Function", "Properties", "Description"],
    )
    # TODO: Make the notation shorter; resource type and SAM/CFN property names usually same
    Environment: Optional[Environment] = passthrough_prop(
        PROPERTIES_STEM,
        "Environment",
        ["AWS::Lambda::Function", "Properties", "Environment"],
    )
    EphemeralStorage: Optional[EphemeralStorage] = passthrough_prop(
        PROPERTIES_STEM,
        "EphemeralStorage",
        ["AWS::Lambda::Function", "Properties", "EphemeralStorage"],
    )
    EventInvokeConfig: Optional[EventInvokeConfig] = prop("EventInvokeConfig")
    Events: Optional[
        Dict[
            str,
            Union[
                S3Event,
                SNSEvent,
                KinesisEvent,
                DynamoDBEvent,
                DocumentDBEvent,
                SQSEvent,
                ApiEvent,
                ScheduleEvent,
                ScheduleV2Event,
                CloudWatchEvent,
                EventBridgeRuleEvent,
                CloudWatchLogsEvent,
                IoTRuleEvent,
                AlexaSkillEvent,
                CognitoEvent,
                HttpApiEvent,
                MSKEvent,
                MQEvent,
                SelfManagedKafkaEvent,
            ],
        ]
    ] = prop("Events")
    FileSystemConfigs: Optional[PassThroughProp] = passthrough_prop(
        PROPERTIES_STEM,
        "FileSystemConfigs",
        ["AWS::Lambda::Function", "Properties", "FileSystemConfigs"],
    )
    FunctionName: Optional[PassThroughProp] = passthrough_prop(
        PROPERTIES_STEM,
        "FunctionName",
        ["AWS::Lambda::Function", "Properties", "FunctionName"],
    )
    FunctionUrlConfig: Optional[FunctionUrlConfig] = prop("FunctionUrlConfig")
    Handler: Optional[Handler] = passthrough_prop(
        PROPERTIES_STEM,
        "Handler",
        ["AWS::Lambda::Function", "Properties", "Handler"],
    )
    ImageConfig: Optional[PassThroughProp] = passthrough_prop(
        PROPERTIES_STEM,
        "ImageConfig",
        ["AWS::Lambda::Function", "Properties", "ImageConfig"],
    )
    ImageUri: Optional[PassThroughProp] = passthrough_prop(
        PROPERTIES_STEM,
        "ImageUri",
        ["AWS::Lambda::Function.Code", "ImageUri"],
    )
    InlineCode: Optional[PassThroughProp] = prop("InlineCode")
    KmsKeyArn: Optional[KmsKeyArn] = prop("KmsKeyArn")
    Layers: Optional[Layers] = prop("Layers")
    MemorySize: Optional[MemorySize] = prop("MemorySize")
    PackageType: Optional[PassThroughProp] = prop("PackageType")
    RolePath: Optional[RolePath] = passthrough_prop(
        PROPERTIES_STEM,
        "RolePath",
        ["AWS::IAM::Role", "Properties", "Path"],
    )
    PermissionsBoundary: Optional[PermissionsBoundary] = passthrough_prop(
        PROPERTIES_STEM,
        "PermissionsBoundary",
        ["AWS::IAM::Role", "Properties", "PermissionsBoundary"],
    )
    Policies: Optional[Union[str, DictStrAny, List[Union[str, DictStrAny]]]] = prop("Policies")
    ProvisionedConcurrencyConfig: Optional[ProvisionedConcurrencyConfig] = passthrough_prop(
        PROPERTIES_STEM,
        "ProvisionedConcurrencyConfig",
        ["AWS::Lambda::Alias", "Properties", "ProvisionedConcurrencyConfig"],
    )
    ReservedConcurrentExecutions: Optional[ReservedConcurrentExecutions] = prop("ReservedConcurrentExecutions")
    Role: Optional[SamIntrinsicable[str]] = prop("Role")
    Runtime: Optional[Runtime] = passthrough_prop(
        PROPERTIES_STEM,
        "Runtime",
        ["AWS::Lambda::Function", "Properties", "Runtime"],
    )
    SnapStart: Optional[SnapStart] = prop("SnapStart")
    RuntimeManagementConfig: Optional[RuntimeManagementConfig] = prop("RuntimeManagementConfig")
    Tags: Optional[Tags] = prop("Tags")
    PropagateTags: Optional[bool]  # TODO: add docs
    Timeout: Optional[Timeout] = prop("Timeout")
    Tracing: Optional[Tracing] = prop("Tracing")
    VersionDescription: Optional[PassThroughProp] = prop("VersionDescription")
    VpcConfig: Optional[VpcConfig] = prop("VpcConfig")


class Globals(BaseModel):
    Handler: Optional[Handler] = passthrough_prop(
        PROPERTIES_STEM,
        "Handler",
        ["AWS::Lambda::Function", "Properties", "Handler"],
    )
    Runtime: Optional[Runtime] = passthrough_prop(
        PROPERTIES_STEM,
        "Runtime",
        ["AWS::Lambda::Function", "Properties", "Runtime"],
    )
    CodeUri: Optional[CodeUriType] = prop("CodeUri")
    DeadLetterQueue: Optional[DeadLetterQueueType] = prop("DeadLetterQueue")
    Description: Optional[Description] = prop("Description")
    MemorySize: Optional[MemorySize] = prop("MemorySize")
    Timeout: Optional[Timeout] = prop("Timeout")
    VpcConfig: Optional[VpcConfig] = prop("VpcConfig")
    Environment: Optional[Environment] = passthrough_prop(
        PROPERTIES_STEM,
        "Environment",
        ["AWS::Lambda::Function", "Properties", "Environment"],
    )
    Tags: Optional[Tags] = prop("Tags")
    PropagateTags: Optional[bool]  # TODO: add docs
    Tracing: Optional[Tracing] = prop("Tracing")
    KmsKeyArn: Optional[KmsKeyArn] = prop("KmsKeyArn")
    Layers: Optional[Layers] = prop("Layers")
    AutoPublishAlias: Optional[AutoPublishAlias] = prop("AutoPublishAlias")
    DeploymentPreference: Optional[DeploymentPreference] = prop("DeploymentPreference")
    RolePath: Optional[RolePath] = passthrough_prop(
        PROPERTIES_STEM,
        "RolePath",
        ["AWS::IAM::Role", "Properties", "Path"],
    )
    PermissionsBoundary: Optional[PermissionsBoundary] = passthrough_prop(
        PROPERTIES_STEM,
        "PermissionsBoundary",
        ["AWS::IAM::Role", "Properties", "PermissionsBoundary"],
    )
    ReservedConcurrentExecutions: Optional[ReservedConcurrentExecutions] = prop("ReservedConcurrentExecutions")
    ProvisionedConcurrencyConfig: Optional[ProvisionedConcurrencyConfig] = prop("ProvisionedConcurrencyConfig")
    AssumeRolePolicyDocument: Optional[AssumeRolePolicyDocument] = prop("AssumeRolePolicyDocument")
    EventInvokeConfig: Optional[EventInvokeConfig] = prop("EventInvokeConfig")
    Architectures: Optional[Architectures] = passthrough_prop(
        PROPERTIES_STEM,
        "Architectures",
        ["AWS::Lambda::Function", "Properties", "Architectures"],
    )
    EphemeralStorage: Optional[EphemeralStorage] = passthrough_prop(
        PROPERTIES_STEM,
        "EphemeralStorage",
        ["AWS::Lambda::Function", "Properties", "EphemeralStorage"],
    )
    SnapStart: Optional[SnapStart] = prop("SnapStart")
    RuntimeManagementConfig: Optional[RuntimeManagementConfig] = prop("RuntimeManagementConfig")


class Resource(ResourceAttributes):
    Type: Literal["AWS::Serverless::Function"]
    Properties: Optional[Properties]
    Connectors: Optional[Dict[str, EmbeddedConnector]]<|MERGE_RESOLUTION|>--- conflicted
+++ resolved
@@ -336,10 +336,7 @@
     RetryPolicy: Optional[PassThroughProp] = eventbridgeruleeventproperties("RetryPolicy")
     Target: Optional[EventBridgeRuleTarget] = eventbridgeruleeventproperties("Target")
     InputTransformer: Optional[PassThroughProp]  # TODO: add docs
-<<<<<<< HEAD
-=======
     RuleName: Optional[PassThroughProp] = eventbridgeruleeventproperties("RuleName")
->>>>>>> 0bb862ea
 
 
 class EventBridgeRuleEvent(BaseModel):
