--- conflicted
+++ resolved
@@ -270,15 +270,11 @@
     DefinitionBody: Optional[DictStrAny] = properties("DefinitionBody")
     DefinitionUri: Optional[DefinitionUriType] = properties("DefinitionUri")
     MergeDefinitions: Optional[MergeDefinitions] = properties("MergeDefinitions")
-<<<<<<< HEAD
-    Description: Optional[PassThroughProp] = properties("Description")
-=======
     Description: Optional[PassThroughProp] = passthrough_prop(
         PROPERTIES_STEM,
         "Description",
         ["AWS::ApiGateway::Stage", "Properties", "Description"],
     )
->>>>>>> c7ce556a
     DisableExecuteApiEndpoint: Optional[PassThroughProp] = properties("DisableExecuteApiEndpoint")
     Domain: Optional[Domain] = properties("Domain")
     EndpointConfiguration: Optional[EndpointConfigurationType] = properties("EndpointConfiguration")
@@ -312,10 +308,6 @@
     OpenApiVersion: Optional[OpenApiVersion] = properties("OpenApiVersion")
     StageName: SamIntrinsicable[str] = properties("StageName")
     Tags: Optional[DictStrAny] = properties("Tags")
-<<<<<<< HEAD
-    TracingEnabled: Optional[TracingEnabled] = properties("TracingEnabled")
-    Variables: Optional[Variables] = properties("Variables")
-=======
     TracingEnabled: Optional[TracingEnabled] = passthrough_prop(
         PROPERTIES_STEM,
         "TracingEnabled",
@@ -326,7 +318,6 @@
         "Variables",
         ["AWS::ApiGateway::Stage", "Properties", "Variables"],
     )
->>>>>>> c7ce556a
     AlwaysDeploy: Optional[AlwaysDeploy] = properties("AlwaysDeploy")
 
 
@@ -338,12 +329,6 @@
         ["AWS::ApiGateway::RestApi", "Properties", "Name"],
     )
     DefinitionUri: Optional[PassThroughProp] = properties("DefinitionUri")
-<<<<<<< HEAD
-    CacheClusterEnabled: Optional[CacheClusterEnabled] = properties("CacheClusterEnabled")
-    CacheClusterSize: Optional[CacheClusterSize] = properties("CacheClusterSize")
-    MergeDefinitions: Optional[MergeDefinitions] = properties("MergeDefinitions")
-    Variables: Optional[Variables] = properties("Variables")
-=======
     CacheClusterEnabled: Optional[CacheClusterEnabled] = passthrough_prop(
         PROPERTIES_STEM,
         "CacheClusterEnabled",
@@ -360,7 +345,6 @@
         "Variables",
         ["AWS::ApiGateway::Stage", "Properties", "Variables"],
     )
->>>>>>> c7ce556a
     EndpointConfiguration: Optional[PassThroughProp] = properties("EndpointConfiguration")
     MethodSettings: Optional[MethodSettings] = properties("MethodSettings")
     BinaryMediaTypes: Optional[BinaryMediaTypes] = properties("BinaryMediaTypes")
