from unittest import TestCase
import pytest
import mock

from samtranslator.model import InvalidResourceException
from samtranslator.model.apigatewayv2 import ApiGatewayV2Authorizer


class TestApiGatewayV2Authorizer(TestCase):
    def test_create_oauth2_auth(self):
        auth = ApiGatewayV2Authorizer(
            api_logical_id="logicalId",
            name="authName",
            jwt_configuration={"config": "value"},
            id_source="https://example.com",
            authorization_scopes=["scope1", "scope2"],
        )
        self.assertEquals(auth.api_logical_id, "logicalId")
        self.assertEquals(auth.name, "authName")
        self.assertEquals(auth.jwt_configuration, {"config": "value"})
        self.assertEquals(auth.id_source, "https://example.com")
        self.assertEquals(auth.authorization_scopes, ["scope1", "scope2"])

    def test_create_lambda_auth(self):
        auth = ApiGatewayV2Authorizer(
            api_logical_id="logicalId",
            name="lambdaAuth",
            function_arn="lambdaArn",
            function_invoke_role="iamRole",
            identity={"Headers": ["Authorization"], "ReauthorizeEvery": 42},
            authorizer_payload_format_version="2.0",
            enable_simple_responses=True,
        )
        self.assertEquals(auth.api_logical_id, "logicalId")
        self.assertEquals(auth.name, "lambdaAuth")
        self.assertEquals(auth.function_arn, "lambdaArn")
        self.assertEquals(auth.identity, {"Headers": ["Authorization"], "ReauthorizeEvery": 42})
        self.assertEquals(auth.authorizer_payload_format_version, "2.0")
        self.assertEquals(auth.enable_simple_responses, True)

    def test_create_authorizer_fails_with_string_authorization_scopes(self):
        with pytest.raises(InvalidResourceException) as e:
            ApiGatewayV2Authorizer(
                api_logical_id="logicalId",
                name="authName",
                jwt_configuration={"config": "value"},
                authorization_scopes="invalid_scope",
            )
        self.assertEqual(
<<<<<<< HEAD
            e.value.message, "Resource with id [logicalId] is invalid. " + "AuthorizationScopes must be a list.",
=======
            e.value.message,
            "Resource with id [logicalId] is invalid. " + "AuthorizationScopes must be a list.",
>>>>>>> b9d83b6a
        )

    def test_create_authorizer_fails_with_authorization_scopes_non_oauth2(self):
        with pytest.raises(InvalidResourceException) as e:
            ApiGatewayV2Authorizer(
<<<<<<< HEAD
                api_logical_id="logicalId", name="authName", authorization_scopes=["scope1", "scope2"],
=======
                api_logical_id="logicalId",
                name="authName",
                authorization_scopes=["scope1", "scope2"],
>>>>>>> b9d83b6a
            )
        self.assertEqual(
            e.value.message,
            "Resource with id [logicalId] is invalid. "
            + "AuthorizationScopes must be defined only for OAuth2 Authorizer.",
        )

    @mock.patch(
        "samtranslator.model.apigatewayv2.ApiGatewayV2Authorizer._get_auth_type", mock.MagicMock(return_value="INVALID")
    )
    def test_create_authorizer_fails_with_jtw_configuration_non_oauth2(self):
        with pytest.raises(InvalidResourceException) as e:
            ApiGatewayV2Authorizer(
<<<<<<< HEAD
                api_logical_id="logicalId", name="authName", jwt_configuration={"config": "value"},
=======
                api_logical_id="logicalId",
                name="authName",
                jwt_configuration={"config": "value"},
>>>>>>> b9d83b6a
            )
        self.assertEqual(
            e.value.message,
            "Resource with id [logicalId] is invalid. "
            + "JwtConfiguration must be defined only for OAuth2 Authorizer.",
        )

    def test_create_authorizer_fails_with_id_source_non_oauth2(self):
        with pytest.raises(InvalidResourceException) as e:
            ApiGatewayV2Authorizer(
<<<<<<< HEAD
                api_logical_id="logicalId", name="authName", id_source="https://example.com",
=======
                api_logical_id="logicalId",
                name="authName",
                id_source="https://example.com",
>>>>>>> b9d83b6a
            )
        self.assertEqual(
            e.value.message,
            "Resource with id [logicalId] is invalid. " + "IdentitySource must be defined only for OAuth2 Authorizer.",
        )

    def test_create_authorizer_fails_with_function_arn_non_lambda(self):
        with pytest.raises(InvalidResourceException) as e:
            ApiGatewayV2Authorizer(
                api_logical_id="logicalId",
                name="authName",
                jwt_configuration={"config": "value"},
                authorization_scopes=["scope1", "scope2"],
                function_arn="lambdaArn",
            )
        self.assertEqual(
            e.value.message,
            "Resource with id [logicalId] is invalid. " + "FunctionArn must be defined only for Lambda Authorizer.",
        )

    def test_create_authorizer_fails_with_function_invoke_role_non_lambda(self):
        with pytest.raises(InvalidResourceException) as e:
            ApiGatewayV2Authorizer(
                api_logical_id="logicalId",
                name="authName",
                jwt_configuration={"config": "value"},
                authorization_scopes=["scope1", "scope2"],
                function_invoke_role="iamRole",
            )
        self.assertEqual(
            e.value.message,
            "Resource with id [logicalId] is invalid. "
            + "FunctionInvokeRole must be defined only for Lambda Authorizer.",
        )

    def test_create_authorizer_fails_with_identity_non_lambda(self):
        with pytest.raises(InvalidResourceException) as e:
            ApiGatewayV2Authorizer(
                api_logical_id="logicalId",
                name="authName",
                jwt_configuration={"config": "value"},
                authorization_scopes=["scope1", "scope2"],
                identity={"Headers": ["Authorization"], "ReauthorizeEvery": 42},
            )
        self.assertEqual(
            e.value.message,
            "Resource with id [logicalId] is invalid. " + "Identity must be defined only for Lambda Authorizer.",
        )

    def test_create_authorizer_fails_with_authorizer_payload_format_version_non_lambda(self):
        with pytest.raises(InvalidResourceException) as e:
            ApiGatewayV2Authorizer(
                api_logical_id="logicalId",
                name="authName",
                jwt_configuration={"config": "value"},
                authorization_scopes=["scope1", "scope2"],
                authorizer_payload_format_version="2.0",
            )
        self.assertEqual(
            e.value.message,
            "Resource with id [logicalId] is invalid. "
            + "AuthorizerPayloadFormatVersion must be defined only for Lambda Authorizer.",
        )

    def test_create_authorizer_fails_with_enable_simple_responses_non_lambda(self):
        with pytest.raises(InvalidResourceException) as e:
            ApiGatewayV2Authorizer(
                api_logical_id="logicalId",
                name="authName",
                jwt_configuration={"config": "value"},
                authorization_scopes=["scope1", "scope2"],
                enable_simple_responses=True,
            )
        self.assertEqual(
            e.value.message,
            "Resource with id [logicalId] is invalid. "
            + "EnableSimpleResponses must be defined only for Lambda Authorizer.",
        )

    @mock.patch(
        "samtranslator.model.apigatewayv2.ApiGatewayV2Authorizer._get_auth_type", mock.MagicMock(return_value="JWT")
    )
    def test_create_jwt_authorizer_no_jwt_configuration(self):
        with pytest.raises(InvalidResourceException) as e:
            ApiGatewayV2Authorizer(api_logical_id="logicalId", name="authName")
        self.assertEqual(
            e.value.message,
            "Resource with id [logicalId] is invalid. " + "authName OAuth2 Authorizer must define 'JwtConfiguration'.",
        )

    def test_create_jwt_authorizer_no_id_source(self):
        with pytest.raises(InvalidResourceException) as e:
            ApiGatewayV2Authorizer(api_logical_id="logicalId", name="authName", jwt_configuration={"config": "value"})
        self.assertEqual(
            e.value.message,
            "Resource with id [logicalId] is invalid. " + "authName OAuth2 Authorizer must define 'IdentitySource'.",
        )

    def test_create_lambda_auth_no_function_arn(self):
        with pytest.raises(InvalidResourceException) as e:
            ApiGatewayV2Authorizer(
<<<<<<< HEAD
                api_logical_id="logicalId", name="lambdaAuth",
=======
                api_logical_id="logicalId",
                name="lambdaAuth",
>>>>>>> b9d83b6a
            )
        self.assertEqual(
            e.value.message,
            "Resource with id [logicalId] is invalid. " + "lambdaAuth Lambda Authorizer must define 'FunctionArn'.",
        )

    def test_create_lambda_auth_no_authorizer_payload_format_version(self):
        with pytest.raises(InvalidResourceException) as e:
            ApiGatewayV2Authorizer(
<<<<<<< HEAD
                api_logical_id="logicalId", name="lambdaAuth", function_arn="lambdaArn",
=======
                api_logical_id="logicalId",
                name="lambdaAuth",
                function_arn="lambdaArn",
>>>>>>> b9d83b6a
            )
        self.assertEqual(
            e.value.message,
            "Resource with id [logicalId] is invalid. "
            + "lambdaAuth Lambda Authorizer must define 'AuthorizerPayloadFormatVersion'.",
        )<|MERGE_RESOLUTION|>--- conflicted
+++ resolved
@@ -47,24 +47,16 @@
                 authorization_scopes="invalid_scope",
             )
         self.assertEqual(
-<<<<<<< HEAD
-            e.value.message, "Resource with id [logicalId] is invalid. " + "AuthorizationScopes must be a list.",
-=======
             e.value.message,
             "Resource with id [logicalId] is invalid. " + "AuthorizationScopes must be a list.",
->>>>>>> b9d83b6a
         )
 
     def test_create_authorizer_fails_with_authorization_scopes_non_oauth2(self):
         with pytest.raises(InvalidResourceException) as e:
             ApiGatewayV2Authorizer(
-<<<<<<< HEAD
-                api_logical_id="logicalId", name="authName", authorization_scopes=["scope1", "scope2"],
-=======
-                api_logical_id="logicalId",
-                name="authName",
-                authorization_scopes=["scope1", "scope2"],
->>>>>>> b9d83b6a
+                api_logical_id="logicalId",
+                name="authName",
+                authorization_scopes=["scope1", "scope2"],
             )
         self.assertEqual(
             e.value.message,
@@ -78,13 +70,9 @@
     def test_create_authorizer_fails_with_jtw_configuration_non_oauth2(self):
         with pytest.raises(InvalidResourceException) as e:
             ApiGatewayV2Authorizer(
-<<<<<<< HEAD
-                api_logical_id="logicalId", name="authName", jwt_configuration={"config": "value"},
-=======
-                api_logical_id="logicalId",
-                name="authName",
-                jwt_configuration={"config": "value"},
->>>>>>> b9d83b6a
+                api_logical_id="logicalId",
+                name="authName",
+                jwt_configuration={"config": "value"},
             )
         self.assertEqual(
             e.value.message,
@@ -95,13 +83,9 @@
     def test_create_authorizer_fails_with_id_source_non_oauth2(self):
         with pytest.raises(InvalidResourceException) as e:
             ApiGatewayV2Authorizer(
-<<<<<<< HEAD
-                api_logical_id="logicalId", name="authName", id_source="https://example.com",
-=======
                 api_logical_id="logicalId",
                 name="authName",
                 id_source="https://example.com",
->>>>>>> b9d83b6a
             )
         self.assertEqual(
             e.value.message,
@@ -203,12 +187,8 @@
     def test_create_lambda_auth_no_function_arn(self):
         with pytest.raises(InvalidResourceException) as e:
             ApiGatewayV2Authorizer(
-<<<<<<< HEAD
-                api_logical_id="logicalId", name="lambdaAuth",
-=======
                 api_logical_id="logicalId",
                 name="lambdaAuth",
->>>>>>> b9d83b6a
             )
         self.assertEqual(
             e.value.message,
@@ -218,13 +198,9 @@
     def test_create_lambda_auth_no_authorizer_payload_format_version(self):
         with pytest.raises(InvalidResourceException) as e:
             ApiGatewayV2Authorizer(
-<<<<<<< HEAD
-                api_logical_id="logicalId", name="lambdaAuth", function_arn="lambdaArn",
-=======
                 api_logical_id="logicalId",
                 name="lambdaAuth",
                 function_arn="lambdaArn",
->>>>>>> b9d83b6a
             )
         self.assertEqual(
             e.value.message,
