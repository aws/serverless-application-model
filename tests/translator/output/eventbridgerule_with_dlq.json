--- conflicted
+++ resolved
@@ -171,15 +171,9 @@
               "terminated"
             ]
           }
-<<<<<<< HEAD
         }, 
-        "EventBusName": "ExternalEventBridge",
         "Name": "MyRule",
-        "State" : "ENABLED", 
-=======
-        },
         "State": "ENABLED",
->>>>>>> 0d24e903
         "Targets": [
           {
             "Arn": {
