{
  "Parameters": {
    "CorsParam": {
      "Default": true, 
      "Type": "String"
    }
  }, 
  "Resources": {
    "HttpApiFunctionSimpleCasePermission": {
      "Type": "AWS::Lambda::Permission", 
      "Properties": {
        "Action": "lambda:InvokeFunction", 
        "Principal": "apigateway.amazonaws.com", 
        "FunctionName": {
          "Ref": "HttpApiFunction"
        }, 
        "SourceArn": {
          "Fn::Sub": [
            "arn:${AWS::Partition}:execute-api:${AWS::Region}:${AWS::AccountId}:${__ApiId__}/${__Stage__}/*", 
            {
              "__Stage__": "*", 
              "__ApiId__": {
                "Ref": "MyApi"
              }
            }
          ]
        }
      }
    }, 
    "HttpApiFunction": {
      "Type": "AWS::Lambda::Function", 
      "Properties": {
        "Handler": "index.restapi", 
        "Code": {
          "S3Bucket": "sam-demo-bucket", 
          "S3Key": "todo_list.zip"
        }, 
        "Role": {
          "Fn::GetAtt": [
            "HttpApiFunctionRole", 
            "Arn"
          ]
        }, 
        "Runtime": "nodejs12.x", 
        "Tags": [
          {
            "Value": "SAM", 
            "Key": "lambda:createdBy"
          }
        ]
      }
    }, 
    "MyApiProdStage": {
      "Type": "AWS::ApiGatewayV2::Stage", 
      "Properties": {
        "AutoDeploy": true, 
        "ApiId": {
          "Ref": "MyApi"
        }, 
        "StageName": "Prod", 
        "AccessLogSettings": {
          "DestinationArn": "arn:aws:logs:us-east-1:123456789012:log-group:LogGroupName", 
          "Format": "$context.requestId"
        }, 
<<<<<<< HEAD
        "Tags": {
          "httpapi:createdBy": "SAM"
=======
        "RouteSettings": {
          "$default": {
            "ThrottlingRateLimit": 0.7, 
            "DataTraceEnabled": true, 
            "ThrottlingBurstLimit": 300, 
            "LoggingLevel": "INFO"
          }
>>>>>>> 7b229d94
        }
      }
    }, 
    "HttpApiFunctionRole": {
      "Type": "AWS::IAM::Role", 
      "Properties": {
        "AssumeRolePolicyDocument": {
          "Version": "2012-10-17", 
          "Statement": [
            {
              "Action": [
                "sts:AssumeRole"
              ], 
              "Effect": "Allow", 
              "Principal": {
                "Service": [
                  "lambda.amazonaws.com"
                ]
              }
            }
          ]
        }, 
        "ManagedPolicyArns": [
          "arn:aws:iam::aws:policy/service-role/AWSLambdaBasicExecutionRole"
        ], 
        "Tags": [
          {
            "Value": "SAM", 
            "Key": "lambda:createdBy"
          }
        ]
      }
    }, 
    "MyApi": {
      "Type": "AWS::ApiGatewayV2::Api", 
      "Properties": {
        "Body": {
          "info": {
            "version": "1.0", 
            "title": {
              "Ref": "AWS::StackName"
            }
          }, 
          "paths": {
            "$default": {
              "x-amazon-apigateway-any-method": {
                "x-amazon-apigateway-integration": {
                  "httpMethod": "POST", 
                  "type": "aws_proxy", 
                  "uri": {
                    "Fn::Sub": "arn:${AWS::Partition}:apigateway:${AWS::Region}:lambda:path/2015-03-31/functions/${HttpApiFunction.Arn}/invocations"
                  }, 
                  "payloadFormatVersion": "1.0"
                }, 
                "isDefaultRoute": true, 
                "responses": {}
              }
            }
          }, 
          "x-amazon-apigateway-cors": {
            "allowOrigins": [
              "*"
            ]
          }, 
          "openapi": "3.0.1", 
          "tags": [
            {
              "name": "httpapi:createdBy", 
              "x-amazon-apigateway-tag-value": "SAM"
            }
          ]
        }
      }
    }
  }
}<|MERGE_RESOLUTION|>--- conflicted
+++ resolved
@@ -62,10 +62,6 @@
           "DestinationArn": "arn:aws:logs:us-east-1:123456789012:log-group:LogGroupName", 
           "Format": "$context.requestId"
         }, 
-<<<<<<< HEAD
-        "Tags": {
-          "httpapi:createdBy": "SAM"
-=======
         "RouteSettings": {
           "$default": {
             "ThrottlingRateLimit": 0.7, 
@@ -73,7 +69,6 @@
             "ThrottlingBurstLimit": 300, 
             "LoggingLevel": "INFO"
           }
->>>>>>> 7b229d94
         }
       }
     }, 
