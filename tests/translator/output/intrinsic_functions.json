{
  "Conditions": {
    "TrueCondition": {
      "Fn::Equals": [
        true,
        true
      ]
    }
  },
  "Parameters": {
    "CodeKey": {
      "Default": "key",
      "Type": "String"
    },
    "CodeBucket": {
      "Default": "sam-demo-bucket",
      "Type": "String"
    },
    "FunctionName": {
      "Default": "MySuperFunctionName",
      "Type": "String"
    },
    "MyExplicitApiName": {
      "Default": "SomeName",
      "Type": "String"
    },
    "TracingConfigParam": {
      "Default": "PassThrough",
      "Type": "String"
    },
    "RoleFieldName": {
      "Type": "String",
      "Default": "Role"
    }
  },
  "Resources": {
<<<<<<< HEAD
    "MyExplicitApi": {
      "Type": "AWS::ApiGateway::RestApi",
      "Properties": {
        "BodyS3Location": {
          "Bucket": "sam-demo-bucket",
          "Key": "swagger.yaml"
        },
        "Name": {
          "Ref": "MyExplicitApiName"
        }
      }
    },
    "MyTable": {
      "Type": "AWS::DynamoDB::Table",
      "Properties": {
        "KeySchema": [
          {
            "KeyType": "HASH",
            "AttributeName": "id"
          }
        ],
        "StreamSpecification": {
          "StreamViewType": "NEW_IMAGE"
        },
        "AttributeDefinitions": [
          {
            "AttributeName": "id",
            "AttributeType": "S"
          }
        ],
        "ProvisionedThroughput": {
          "WriteCapacityUnits": 5,
          "ReadCapacityUnits": 5
        }
      }
    },
    "SnsDlqQueue": {
      "Type": "AWS::SNS::Topic"
    },
    "MySqsDlqLambdaFunction": {
      "Type": "AWS::Lambda::Function",
      "Properties": {
        "Code": {
          "S3Bucket": "sam-demo-bucket",
          "S3Key": "hello.zip"
        },
        "DeadLetterConfig": {
          "TargetArn": {
            "Fn::GetAtt": [
              "SqsDlqQueue",
              "Arn"
            ]
          }
        },
        "Tags": [
          {
            "Value": "SAM",
            "Key": "lambda:createdBy"
          }
        ],
        "Handler": "index.handler",
        "Role": {
          "Fn::GetAtt": [
            "MySqsDlqLambdaFunctionRole",
            "Arn"
          ]
        },
        "Runtime": "python2.7"
      }
    },
    "SqsDlqQueue": {
      "Type": "AWS::SQS::Queue"
    },
    "ApiWithExplicitS3Uri": {
      "Type": "AWS::ApiGateway::RestApi",
      "Properties": {
        "BodyS3Location": {
          "Version": "myversion",
          "Bucket": "mybucket",
          "Key": "mykey"
        }
      },
      "Condition": "TrueCondition"
    },
    "MyExplicitApiDeployment7145dd00ce": {
      "Type": "AWS::ApiGateway::Deployment",
      "Properties": {
        "RestApiId": {
          "Ref": "MyExplicitApi"
        },
        "Description": "RestApi deployment id: 7145dd00cea59b4a62b4d7855add490c587f3f62",
        "StageName": "Stage"
      }
    },
    "FunctionWithExplicitS3Uri": {
      "Type": "AWS::Lambda::Function",
      "Properties": {
        "Handler": "stream.ddb_handler",
        "Code": {
          "S3Bucket": "mybucket",
          "S3Key": "mykey",
          "S3ObjectVersion": "MyVersion"
        },
        "Role": {
          "Fn::GetAtt": [
            "FunctionWithExplicitS3UriRole",
            "Arn"
          ]
        },
        "Runtime": "python2.7",
        "Tags": [
          {
            "Value": "SAM",
            "Key": "lambda:createdBy"
          }
        ]
      }
    },
    "MySnsDlqLambdaFunctionRole": {
      "Type": "AWS::IAM::Role",
      "Properties": {
        "ManagedPolicyArns": [
          "arn:aws:iam::aws:policy/service-role/AWSLambdaBasicExecutionRole"
        ],
        "Tags": [
          {
            "Key": "lambda:createdBy",
            "Value": "SAM"
          }
        ],
        "Policies": [
          {
            "PolicyName": "DeadLetterQueuePolicy",
            "PolicyDocument": {
              "Version": "2012-10-17",
              "Statement": [
                {
                  "Action": "sns:Publish",
                  "Resource": {
                    "Ref": "SnsDlqQueue"
                  },
                  "Effect": "Allow"
                }
              ]
            }
          }
        ],
        "AssumeRolePolicyDocument": {
          "Version": "2012-10-17",
          "Statement": [
            {
              "Action": [
                "sts:AssumeRole"
              ],
              "Effect": "Allow",
              "Principal": {
                "Service": [
                  "lambda.amazonaws.com"
                ]
              }
            }
          ]
        }
      }
    },
    "MyOtherFunction": {
      "Type": "AWS::Lambda::Function",
      "Properties": {
        "Code": {
          "S3Bucket": "sam-demo-bucket",
          "S3Key": "hello.zip"
        },
        "Handler": "hello.handler",
        "Role": {
          "Fn::GetAtt": [
            "MyOtherFunctionRole",
            "Arn"
          ]
        },
        "Runtime": "python2.7",
        "Tags": [
          {
            "Key": "lambda:createdBy",
            "Value": "SAM"
          }
        ]
      }
    },
    "MyOtherFunctionRole": {
      "Type": "AWS::IAM::Role",
      "Properties": {
        "AssumeRolePolicyDocument": {
          "Version": "2012-10-17",
          "Statement": [
            {
              "Action": [
                "sts:AssumeRole"
              ],
              "Effect": "Allow",
              "Principal": {
                "Service": [
                  "lambda.amazonaws.com"
                ]
              }
            }
          ]
        },
        "ManagedPolicyArns": [
          "arn:aws:iam::aws:policy/service-role/AWSLambdaBasicExecutionRole"
        ],
        "Tags": [
          {
            "Key": "lambda:createdBy",
            "Value": "SAM"
          }
        ]
      }
    },
    "FunctionWithValidGetAttAndRef": {
      "Type": "AWS::Lambda::Function",
      "Properties": {
        "Code": {
          "S3Bucket": "sam-demo-bucket",
          "S3Key": "hello.zip"
        },
        "Handler": "hello.handler",
        "Role": {
          "Fn::GetAtt": [
            "MyOtherFunction",
            {
              "Fn::Ref": "RoleFieldName"
            }
          ]
        },
        "Runtime": "python2.7",
        "Tags": [
          {
            "Key": "lambda:createdBy",
            "Value": "SAM"
          }
        ]
      }
    },
=======
>>>>>>> 1f3a03fc
    "MyFunction": {
      "Type": "AWS::Lambda::Function",
      "Properties": {
        "TracingConfig": {
          "Mode": {
            "Ref": "TracingConfigParam"
          }
        },
        "Code": {
          "S3Bucket": {
            "Ref": "CodeBucket"
          },
          "S3Key": {
            "Fn::Sub": "code.zip.${CodeKey}"
          },
          "S3ObjectVersion": {
            "Fn::Join": [
              "",
              [
                "some",
                "version"
              ]
            ]
          }
        },
        "FunctionName": {
          "Fn::Sub": "${FunctionName}"
        },
        "Tags": [
          {
            "Value": "SAM",
            "Key": "lambda:createdBy"
          }
        ],
        "Handler": {
          "Fn::Sub": [
            "${filename}.handler",
            {
              "filename": "index"
            }
          ]
        },
        "Role": {
          "Fn::GetAtt": [
            "MyNewRole",
            "Arn"
          ]
        },
        "Runtime": {
          "Fn::Join": [
            "",
            [
              "nodejs",
              "4.3"
            ]
          ]
        }
      }
    },
    "FunctionWithExplicitS3UriRole": {
      "Type": "AWS::IAM::Role",
      "Properties": {
        "AssumeRolePolicyDocument": {
          "Version": "2012-10-17",
          "Statement": [
            {
              "Action": [
                "sts:AssumeRole"
              ],
              "Effect": "Allow",
              "Principal": {
                "Service": [
                  "lambda.amazonaws.com"
                ]
              }
            }
          ]
        },
        "ManagedPolicyArns": [
          "arn:aws:iam::aws:policy/service-role/AWSLambdaBasicExecutionRole"
        ],
        "Tags": [
          {
            "Value": "SAM",
            "Key": "lambda:createdBy"
          }
        ]
      }
    },
    "ApiWithExplicitS3UriDeployment7ab7044581": {
      "Type": "AWS::ApiGateway::Deployment",
      "Properties": {
        "RestApiId": {
          "Ref": "ApiWithExplicitS3Uri"
        },
        "Description": "RestApi deployment id: 7ab7044581d53db4957e668f336b462f099db4af",
        "StageName": "Stage"
      },
      "Condition": "TrueCondition"
    },
    "ApiWithExplicitS3UridevStage": {
      "Type": "AWS::ApiGateway::Stage",
      "Properties": {
        "DeploymentId": {
          "Ref": "ApiWithExplicitS3UriDeployment7ab7044581"
        },
        "RestApiId": {
          "Ref": "ApiWithExplicitS3Uri"
        },
        "StageName": "dev"
      },
      "Condition": "TrueCondition"
    },
    "DynamoDBFunctionRole": {
      "Type": "AWS::IAM::Role",
      "Properties": {
        "AssumeRolePolicyDocument": {
          "Version": "2012-10-17",
          "Statement": [
            {
              "Action": [
                "sts:AssumeRole"
              ],
              "Effect": "Allow",
              "Principal": {
                "Service": [
                  "lambda.amazonaws.com"
                ]
              }
            }
          ]
        },
        "ManagedPolicyArns": [
          "arn:aws:iam::aws:policy/service-role/AWSLambdaBasicExecutionRole",
          "arn:aws:iam::aws:policy/service-role/AWSLambdaDynamoDBExecutionRole"
        ],
        "Tags": [
          {
            "Value": "SAM",
            "Key": "lambda:createdBy"
          }
        ]
      }
    },
    "MySnsDlqLambdaFunction": {
      "Type": "AWS::Lambda::Function",
      "Properties": {
        "Code": {
          "S3Bucket": "sam-demo-bucket",
          "S3Key": "hello.zip"
        },
        "DeadLetterConfig": {
          "TargetArn": {
            "Ref": "SnsDlqQueue"
          }
        },
        "Tags": [
          {
            "Value": "SAM",
            "Key": "lambda:createdBy"
          }
        ],
        "Handler": "index.handler",
        "Role": {
          "Fn::GetAtt": [
            "MySnsDlqLambdaFunctionRole",
            "Arn"
          ]
        },
        "Runtime": "python2.7"
      }
    },
    "MyExplicitApi": {
      "Type": "AWS::ApiGateway::RestApi",
      "Properties": {
        "BodyS3Location": {
          "Bucket": "sam-demo-bucket",
          "Key": "swagger.yaml"
        },
        "Name": {
          "Ref": "MyExplicitApiName"
        }
      }
    },
    "MyTable": {
      "Type": "AWS::DynamoDB::Table",
      "Properties": {
        "KeySchema": [
          {
            "KeyType": "HASH",
            "AttributeName": "id"
          }
        ],
        "StreamSpecification": {
          "StreamViewType": "NEW_IMAGE"
        },
        "AttributeDefinitions": [
          {
            "AttributeName": "id",
            "AttributeType": "S"
          }
        ],
        "ProvisionedThroughput": {
          "WriteCapacityUnits": 5,
          "ReadCapacityUnits": 5
        }
      }
    },
    "SnsDlqQueue": {
      "Type": "AWS::SNS::Topic"
    },
    "DynamoDBFunction": {
      "Type": "AWS::Lambda::Function",
      "Properties": {
        "Handler": "stream.ddb_handler",
        "Code": {
          "S3Bucket": "sam-demo-bucket",
          "S3Key": "streams.zip"
        },
        "Role": {
          "Fn::GetAtt": [
            "DynamoDBFunctionRole",
            "Arn"
          ]
        },
        "Runtime": "python2.7",
        "Tags": [
          {
            "Value": "SAM",
            "Key": "lambda:createdBy"
          }
        ]
      }
    },
    "MySqsDlqLambdaFunction": {
      "Type": "AWS::Lambda::Function",
      "Properties": {
        "Code": {
          "S3Bucket": "sam-demo-bucket",
          "S3Key": "hello.zip"
        },
        "DeadLetterConfig": {
          "TargetArn": {
            "Fn::GetAtt": [
              "SqsDlqQueue",
              "Arn"
            ]
          }
        },
        "Tags": [
          {
            "Value": "SAM",
            "Key": "lambda:createdBy"
          }
        ],
        "Handler": "index.handler",
        "Role": {
          "Fn::GetAtt": [
            "MySqsDlqLambdaFunctionRole",
            "Arn"
          ]
        },
        "Runtime": "python2.7"
      }
    },
    "MyExplicitApidevStage": {
      "Type": "AWS::ApiGateway::Stage",
      "Properties": {
        "DeploymentId": {
          "Ref": "MyExplicitApiDeployment7145dd00ce"
        },
        "RestApiId": {
          "Ref": "MyExplicitApi"
        },
        "Variables": {
          "FunctionName": {
            "Fn::Sub": "${MyFunction}"
          },
          "Var2": {
            "Fn::Join": [
              "join ",
              [
                "some value ",
                "with some other value"
              ]
            ]
          }
        },
        "StageName": "dev"
      }
    },
    "DynamoDBFunctionMyDDBStream": {
      "Type": "AWS::Lambda::EventSourceMapping",
      "Properties": {
        "BatchSize": 200,
        "FunctionName": {
          "Ref": "DynamoDBFunction"
        },
        "StartingPosition": "LATEST",
        "EventSourceArn": {
          "Fn::GetAtt": [
            "MyTable",
            "StreamArn"
          ]
        }
      }
    },
    "FunctionWithExplicitS3Uri": {
      "Type": "AWS::Lambda::Function",
      "Properties": {
        "Handler": "stream.ddb_handler",
        "Code": {
          "S3Bucket": "mybucket",
          "S3Key": "mykey",
          "S3ObjectVersion": "MyVersion"
        },
        "Role": {
          "Fn::GetAtt": [
            "FunctionWithExplicitS3UriRole",
            "Arn"
          ]
        },
        "Runtime": "python2.7",
        "Tags": [
          {
            "Value": "SAM",
            "Key": "lambda:createdBy"
          }
        ]
      }
    },
    "SqsDlqQueue": {
      "Type": "AWS::SQS::Queue"
    },
    "MyExplicitApiDeployment7145dd00ce": {
      "Type": "AWS::ApiGateway::Deployment",
      "Properties": {
        "RestApiId": {
          "Ref": "MyExplicitApi"
        },
        "Description": "RestApi deployment id: 7145dd00cea59b4a62b4d7855add490c587f3f62",
        "StageName": "Stage"
      }
    },
    "ApiWithExplicitS3Uri": {
      "Type": "AWS::ApiGateway::RestApi",
      "Properties": {
        "BodyS3Location": {
          "Version": 3,
          "Bucket": "mybucket",
          "Key": "mykey"
        }
      },
      "Condition": "TrueCondition"
    },
    "MySqsDlqLambdaFunctionRole": {
      "Type": "AWS::IAM::Role",
      "Properties": {
        "AssumeRolePolicyDocument": {
          "Version": "2012-10-17",
          "Statement": [
            {
              "Action": [
                "sts:AssumeRole"
              ],
              "Effect": "Allow",
              "Principal": {
                "Service": [
                  "lambda.amazonaws.com"
                ]
              }
            }
          ]
        },
        "ManagedPolicyArns": [
          "arn:aws:iam::aws:policy/service-role/AWSLambdaBasicExecutionRole"
        ],
        "Policies": [
          {
            "PolicyName": "DeadLetterQueuePolicy",
            "PolicyDocument": {
              "Version": "2012-10-17",
              "Statement": [
                {
                  "Action": "sqs:SendMessage",
                  "Resource": {
                    "Fn::GetAtt": [
                      "SqsDlqQueue",
                      "Arn"
                    ]
                  },
                  "Effect": "Allow"
                }
              ]
            }
          }
        ],
        "Tags": [
          {
            "Value": "SAM",
            "Key": "lambda:createdBy"
          }
        ]
      }
    },
    "MySnsDlqLambdaFunctionRole": {
      "Type": "AWS::IAM::Role",
      "Properties": {
        "AssumeRolePolicyDocument": {
          "Version": "2012-10-17",
          "Statement": [
            {
              "Action": [
                "sts:AssumeRole"
              ],
              "Effect": "Allow",
              "Principal": {
                "Service": [
                  "lambda.amazonaws.com"
                ]
              }
            }
          ]
        },
        "ManagedPolicyArns": [
          "arn:aws:iam::aws:policy/service-role/AWSLambdaBasicExecutionRole"
        ],
        "Policies": [
          {
            "PolicyName": "DeadLetterQueuePolicy",
            "PolicyDocument": {
              "Version": "2012-10-17",
              "Statement": [
                {
                  "Action": "sns:Publish",
                  "Resource": {
                    "Ref": "SnsDlqQueue"
                  },
                  "Effect": "Allow"
                }
              ]
            }
          }
        ],
        "Tags": [
          {
            "Value": "SAM",
            "Key": "lambda:createdBy"
          }
        ]
      }
    },
    "MyNewRole": {
      "Type": "AWS::IAM::Role",
      "Properties": {
        "Policies": [
          {
            "PolicyName": "lambdaRole",
            "PolicyDocument": {
              "Version": "2012-10-17",
              "Statement": [
                {
                  "Action": [
                    "cloudwatch:*",
                    "logs:*"
                  ],
                  "Resource": "*",
                  "Effect": "Allow"
                }
              ]
            }
          }
        ],
        "AssumeRolePolicyDocument": {
          "Version": "2012-10-17",
          "Statement": [
            {
              "Action": [
                "sts:AssumeRole"
              ],
              "Effect": "Allow",
              "Principal": {
                "Service": [
                  "lambda.amazonaws.com"
                ]
              }
            }
          ]
        }
      }
    },
    "MyFunctionMyApiPermissiondev": {
      "Type": "AWS::Lambda::Permission",
      "Properties": {
        "Action": "lambda:InvokeFunction",
        "Principal": "apigateway.amazonaws.com",
        "FunctionName": {
          "Ref": "MyFunction"
        },
        "SourceArn": {
          "Fn::Sub": [
            "arn:aws:execute-api:${AWS::Region}:${AWS::AccountId}:${__ApiId__}/${__Stage__}/GET/",
            {
              "__Stage__": "*",
              "__ApiId__": {
                "Ref": "MyExplicitApi"
              }
            }
          ]
        }
      }
    }
  }
}<|MERGE_RESOLUTION|>--- conflicted
+++ resolved
@@ -34,7 +34,6 @@
     }
   },
   "Resources": {
-<<<<<<< HEAD
     "MyExplicitApi": {
       "Type": "AWS::ApiGateway::RestApi",
       "Properties": {
@@ -278,8 +277,6 @@
         ]
       }
     },
-=======
->>>>>>> 1f3a03fc
     "MyFunction": {
       "Type": "AWS::Lambda::Function",
       "Properties": {
