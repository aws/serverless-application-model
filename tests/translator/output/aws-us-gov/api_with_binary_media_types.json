{
  "Parameters": {
    "BMT": {
      "Default": "image~1jpg", 
      "Type": "String"
    }
  }, 
  "Resources": {
    "ImplicitApiFunction": {
      "Type": "AWS::Lambda::Function", 
      "Properties": {
        "Handler": "index.gethtml", 
        "Code": {
          "S3Bucket": "sam-demo-bucket", 
          "S3Key": "member_portal.zip"
        }, 
        "Role": {
          "Fn::GetAtt": [
            "ImplicitApiFunctionRole", 
            "Arn"
          ]
        }, 
        "Runtime": "nodejs4.3", 
        "Tags": [
          {
            "Value": "SAM", 
            "Key": "lambda:createdBy"
          }
        ]
      }
    }, 
    "ImplicitApiFunctionRole": {
      "Type": "AWS::IAM::Role", 
      "Properties": {
        "ManagedPolicyArns": [
          "arn:aws-us-gov:iam::aws:policy/service-role/AWSLambdaBasicExecutionRole"
        ], 
        "AssumeRolePolicyDocument": {
          "Version": "2012-10-17", 
          "Statement": [
            {
              "Action": [
                "sts:AssumeRole"
              ], 
              "Effect": "Allow", 
              "Principal": {
                "Service": [
                  "lambda.amazonaws.com"
                ]
              }
            }
          ]
        }
      }
    }, 
    "ExplicitApiDeploymentf117c932f7": {
      "Type": "AWS::ApiGateway::Deployment", 
      "Properties": {
        "RestApiId": {
          "Ref": "ExplicitApi"
        }, 
        "Description": "RestApi deployment id: f117c932f75cfa87d23dfed64e9430d0081ef289", 
        "StageName": "Stage"
      }
    }, 
    "ImplicitApiFunctionGetHtmlPermissionTest": {
      "Type": "AWS::Lambda::Permission", 
      "Properties": {
        "Action": "lambda:invokeFunction", 
        "Principal": "apigateway.amazonaws.com", 
        "FunctionName": {
          "Ref": "ImplicitApiFunction"
        }, 
        "SourceArn": {
          "Fn::Sub": [
            "arn:aws-us-gov:execute-api:${AWS::Region}:${AWS::AccountId}:${__ApiId__}/${__Stage__}/GET/", 
            {
              "__Stage__": "*", 
              "__ApiId__": {
                "Ref": "ServerlessRestApi"
              }
            }
          ]
        }
      }
    }, 
    "ImplicitApiFunctionGetHtmlPermissionProd": {
      "Type": "AWS::Lambda::Permission", 
      "Properties": {
        "Action": "lambda:invokeFunction", 
        "Principal": "apigateway.amazonaws.com", 
        "FunctionName": {
          "Ref": "ImplicitApiFunction"
        }, 
        "SourceArn": {
          "Fn::Sub": [
            "arn:aws-us-gov:execute-api:${AWS::Region}:${AWS::AccountId}:${__ApiId__}/${__Stage__}/GET/", 
            {
              "__Stage__": "Prod", 
              "__ApiId__": {
                "Ref": "ServerlessRestApi"
              }
            }
          ]
        }
      }
    }, 
    "ExplicitApi": {
      "Type": "AWS::ApiGateway::RestApi", 
      "Properties": {
        "BinaryMediaTypes": [
          "image~1gif", 
          {
            "Fn::Join": [
              "~1", 
              [
                "image", 
                "png"
              ]
            ]
          }, 
          "application~1octet-stream", 
          "image~1jpg"
        ], 
        "EndpointConfiguration": {
          "Types": [
            "REGIONAL"
          ]
        }, 
        "BodyS3Location": {
          "Bucket": "sam-demo-bucket", 
          "Key": "webpage_swagger.json"
        }, 
        "Parameters": {
          "endpointConfigurationTypes": "REGIONAL"
        }
      }
    }, 
    "ExplicitApiProdStage": {
      "Type": "AWS::ApiGateway::Stage", 
      "Properties": {
        "DeploymentId": {
          "Ref": "ExplicitApiDeploymentf117c932f7"
        }, 
        "RestApiId": {
          "Ref": "ExplicitApi"
        }, 
        "StageName": "Prod"
      }
    }, 
    "ServerlessRestApiProdStage": {
      "Type": "AWS::ApiGateway::Stage", 
      "Properties": {
        "DeploymentId": {
<<<<<<< HEAD
          "Ref": "ServerlessRestApiDeploymentea8de7b9f0"
=======
          "Ref": "ServerlessRestApiDeployment9746c8328e"
>>>>>>> 5f886df0
        }, 
        "RestApiId": {
          "Ref": "ServerlessRestApi"
        }, 
        "StageName": "Prod"
      }
    }, 
<<<<<<< HEAD
    "ServerlessRestApiDeploymentea8de7b9f0": {
=======
    "ServerlessRestApiDeployment9746c8328e": {
>>>>>>> 5f886df0
      "Type": "AWS::ApiGateway::Deployment", 
      "Properties": {
        "RestApiId": {
          "Ref": "ServerlessRestApi"
        }, 
<<<<<<< HEAD
        "Description": "RestApi deployment id: ea8de7b9f04eec70c7dba6863ed6ff707ea129de", 
=======
        "Description": "RestApi deployment id: 9746c8328eca81d7b29fed89d9203021b42242ec", 
>>>>>>> 5f886df0
        "StageName": "Stage"
      }
    }, 
    "ServerlessRestApi": {
      "Type": "AWS::ApiGateway::RestApi", 
      "Properties": {
        "Body": {
          "info": {
            "version": "1.0", 
            "title": {
              "Ref": "AWS::StackName"
            }
          }, 
          "paths": {
            "/": {
              "get": {
                "x-amazon-apigateway-integration": {
                  "httpMethod": "POST", 
                  "type": "aws_proxy", 
                  "uri": {
                    "Fn::Sub": "arn:aws-us-gov:apigateway:${AWS::Region}:lambda:path/2015-03-31/functions/${ImplicitApiFunction.Arn}/invocations"
                  }
                }, 
                "responses": {}
              }
            }
          }, 
          "swagger": "2.0", 
          "x-amazon-apigateway-binary-media-types": [
<<<<<<< HEAD
            "image/jpg", 
=======
            "image/gif", 
>>>>>>> 5f886df0
            {
              "Fn::Join": [
                "/", 
                [
                  "image", 
                  "png"
                ]
              ]
            }
          ]
        }, 
        "BinaryMediaTypes": [
          "image~1gif", 
          {
            "Fn::Join": [
              "~1", 
              [
                "image", 
                "png"
              ]
            ]
          }
        ], 
        "EndpointConfiguration": {
          "Types": [
            "REGIONAL"
          ]
        }, 
        "Parameters": {
          "endpointConfigurationTypes": "REGIONAL"
        }
      }
    }
  }
}<|MERGE_RESOLUTION|>--- conflicted
+++ resolved
@@ -152,11 +152,7 @@
       "Type": "AWS::ApiGateway::Stage", 
       "Properties": {
         "DeploymentId": {
-<<<<<<< HEAD
-          "Ref": "ServerlessRestApiDeploymentea8de7b9f0"
-=======
           "Ref": "ServerlessRestApiDeployment9746c8328e"
->>>>>>> 5f886df0
         }, 
         "RestApiId": {
           "Ref": "ServerlessRestApi"
@@ -164,21 +160,13 @@
         "StageName": "Prod"
       }
     }, 
-<<<<<<< HEAD
-    "ServerlessRestApiDeploymentea8de7b9f0": {
-=======
     "ServerlessRestApiDeployment9746c8328e": {
->>>>>>> 5f886df0
       "Type": "AWS::ApiGateway::Deployment", 
       "Properties": {
         "RestApiId": {
           "Ref": "ServerlessRestApi"
         }, 
-<<<<<<< HEAD
-        "Description": "RestApi deployment id: ea8de7b9f04eec70c7dba6863ed6ff707ea129de", 
-=======
         "Description": "RestApi deployment id: 9746c8328eca81d7b29fed89d9203021b42242ec", 
->>>>>>> 5f886df0
         "StageName": "Stage"
       }
     }, 
@@ -208,11 +196,7 @@
           }, 
           "swagger": "2.0", 
           "x-amazon-apigateway-binary-media-types": [
-<<<<<<< HEAD
-            "image/jpg", 
-=======
             "image/gif", 
->>>>>>> 5f886df0
             {
               "Fn::Join": [
                 "/", 
