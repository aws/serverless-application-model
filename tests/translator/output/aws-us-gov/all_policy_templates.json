{
  "Resources": {
    "KitchenSinkFunction": {
      "Type": "AWS::Lambda::Function",
      "Properties": {
        "Code": {
          "S3Bucket": "sam-demo-bucket",
          "S3Key": "hello.zip"
        },
        "Handler": "hello.handler",
        "Role": {
          "Fn::GetAtt": [
            "KitchenSinkFunctionRole",
            "Arn"
          ]
        },
        "Runtime": "python2.7",
        "Tags": [
          {
            "Value": "SAM",
            "Key": "lambda:createdBy"
          }
        ]
      }
    },
    "KitchenSinkFunctionRole": {
      "Type": "AWS::IAM::Role",
      "Properties": {
        "ManagedPolicyArns": [
          "arn:aws-us-gov:iam::aws:policy/service-role/AWSLambdaBasicExecutionRole"
        ],
        "Policies": [
          {
            "PolicyName": "KitchenSinkFunctionRolePolicy0",
            "PolicyDocument": {
              "Statement": [
                {
                  "Action": [
                    "sqs:ChangeMessageVisibility",
                    "sqs:ChangeMessageVisibilityBatch",
                    "sqs:DeleteMessage",
                    "sqs:DeleteMessageBatch",
                    "sqs:GetQueueAttributes",
                    "sqs:ReceiveMessage"
                  ],
                  "Resource": {
                    "Fn::Sub": [
                      "arn:${AWS::Partition}:sqs:${AWS::Region}:${AWS::AccountId}:${queueName}",
                      {
                        "queueName": "name"
                      }
                    ]
                  },
                  "Effect": "Allow"
                }
              ]
            }
          },
          {
            "PolicyName": "KitchenSinkFunctionRolePolicy1",
            "PolicyDocument": {
              "Statement": [
                {
                  "Action": [
                    "lambda:InvokeFunction"
                  ],
                  "Resource": {
                    "Fn::Sub": [
                      "arn:${AWS::Partition}:lambda:${AWS::Region}:${AWS::AccountId}:function:${functionName}*",
                      {
                        "functionName": "name"
                      }
                    ]
                  },
                  "Effect": "Allow"
                }
              ]
            }
          },
          {
            "PolicyName": "KitchenSinkFunctionRolePolicy2",
            "PolicyDocument": {
              "Statement": [
                {
                  "Action": [
                    "cloudwatch:PutMetricData"
                  ],
                  "Resource": "*",
                  "Effect": "Allow"
                }
              ]
            }
          },
          {
            "PolicyName": "KitchenSinkFunctionRolePolicy3",
            "PolicyDocument": {
              "Statement": [
                {
                  "Action": [
                    "ec2:DescribeRegions",
                    "ec2:DescribeInstances"
                  ],
                  "Resource": "*",
                  "Effect": "Allow"
                }
              ]
            }
          },
          {
            "PolicyName": "KitchenSinkFunctionRolePolicy4",
            "PolicyDocument": {
              "Statement": [
                {
                  "Action": [
                    "dynamodb:GetItem",
                    "dynamodb:DeleteItem",
                    "dynamodb:PutItem",
                    "dynamodb:Scan",
                    "dynamodb:Query",
                    "dynamodb:UpdateItem",
                    "dynamodb:BatchWriteItem",
                    "dynamodb:BatchGetItem",
                    "dynamodb:DescribeTable"
                  ],
                  "Resource": [
                    {
                      "Fn::Sub": [
                        "arn:${AWS::Partition}:dynamodb:${AWS::Region}:${AWS::AccountId}:table/${tableName}",
                        {
                          "tableName": "name"
                        }
                      ]
                    },
                    {
                      "Fn::Sub": [
                        "arn:${AWS::Partition}:dynamodb:${AWS::Region}:${AWS::AccountId}:table/${tableName}/index/*",
                          {
                            "tableName": "name"
                          }
                      ]
                    }
                  ],
                  "Effect": "Allow"
                }
              ]
            }
          },
          {
            "PolicyName": "KitchenSinkFunctionRolePolicy5",
            "PolicyDocument": {
              "Statement": [
                {
                  "Action": [
                    "dynamodb:GetItem",
                    "dynamodb:Scan",
                    "dynamodb:Query",
                    "dynamodb:BatchGetItem",
                    "dynamodb:DescribeTable"
                  ],
                  "Resource": [
                    {
                      "Fn::Sub": [
                        "arn:${AWS::Partition}:dynamodb:${AWS::Region}:${AWS::AccountId}:table/${tableName}",
                        {
                          "tableName": "name"
                        }
                      ]
                    },
                    {
                      "Fn::Sub": [
                        "arn:${AWS::Partition}:dynamodb:${AWS::Region}:${AWS::AccountId}:table/${tableName}/index/*",
                          {
                            "tableName": "name"
                          }
                      ]
                    }
                  ],
                  "Effect": "Allow"
                }
              ]
            }
          },
          {
            "PolicyName": "KitchenSinkFunctionRolePolicy6",
            "PolicyDocument": {
              "Statement": [
                {
                  "Action": [
                    "ses:SendBounce"
                  ],
                  "Resource": {
                    "Fn::Sub": [
                      "arn:${AWS::Partition}:ses:${AWS::Region}:${AWS::AccountId}:identity/${identityName}",
                      {
                        "identityName": "name"
                      }
                    ]
                  },
                  "Effect": "Allow"
                }
              ]
            }
          },
          {
            "PolicyName": "KitchenSinkFunctionRolePolicy7",
            "PolicyDocument": {
              "Statement": [
                {
                  "Action": [
                    "es:ESHttpPost"
                  ],
                  "Resource": {
                    "Fn::Sub": [
                      "arn:${AWS::Partition}:es:${AWS::Region}:${AWS::AccountId}:domain/${domainName}",
                      {
                        "domainName": "name"
                      }
                    ]
                  },
                  "Effect": "Allow"
                }
              ]
            }
          },
          {
            "PolicyName": "KitchenSinkFunctionRolePolicy8",
            "PolicyDocument": {
              "Statement": [
                {
                  "Action": [
                    "s3:GetObject",
                    "s3:ListBucket",
                    "s3:GetBucketLocation",
                    "s3:GetObjectVersion",
                    "s3:GetLifecycleConfiguration"
                  ],
                  "Resource": [
                    {
                      "Fn::Sub": [
                        "arn:${AWS::Partition}:s3:::${bucketName}",
                        {
                          "bucketName": "name"
                        }
                      ]
                    },
                    {
                      "Fn::Sub": [
                        "arn:${AWS::Partition}:s3:::${bucketName}/*",
                        {
                          "bucketName": "name"
                        }
                      ]
                    }
                  ],
                  "Effect": "Allow"
                }
              ]
            }
          },
          {
            "PolicyName": "KitchenSinkFunctionRolePolicy9",
            "PolicyDocument": {
              "Statement": [
                {
                  "Action": [
                    "s3:GetObject",
                    "s3:ListBucket",
                    "s3:GetBucketLocation",
                    "s3:GetObjectVersion",
                    "s3:PutObject",
                    "s3:GetLifecycleConfiguration",
                    "s3:PutLifecycleConfiguration",
                    "s3:DeleteObject"
                  ],
                  "Resource": [
                    {
                      "Fn::Sub": [
                        "arn:${AWS::Partition}:s3:::${bucketName}",
                        {
                          "bucketName": "name"
                        }
                      ]
                    },
                    {
                      "Fn::Sub": [
                        "arn:${AWS::Partition}:s3:::${bucketName}/*",
                        {
                          "bucketName": "name"
                        }
                      ]
                    }
                  ],
                  "Effect": "Allow"
                }
              ]
            }
          },
          {
            "PolicyName": "KitchenSinkFunctionRolePolicy10",
            "PolicyDocument": {
              "Statement": [
                {
                  "Action": [
                    "ec2:DescribeImages"
                  ],
                  "Resource": {
                    "Fn::Sub": "arn:${AWS::Partition}:ec2:${AWS::Region}:${AWS::AccountId}:image/*"
                  },
                  "Effect": "Allow"
                }
              ]
            }
          },
          {
            "PolicyName": "KitchenSinkFunctionRolePolicy11",
            "PolicyDocument": {
              "Statement": [
                {
                  "Action": [
                    "cloudformation:DescribeStacks"
                  ],
                  "Resource": {
                    "Fn::Sub": "arn:${AWS::Partition}:cloudformation:${AWS::Region}:${AWS::AccountId}:stack/*"
                  },
                  "Effect": "Allow"
                }
              ]
            }
          },
          {
            "PolicyName": "KitchenSinkFunctionRolePolicy12",
            "PolicyDocument": {
              "Statement": [
                {
                  "Action": [
                    "rekognition:CompareFaces",
                    "rekognition:DetectFaces",
                    "rekognition:DetectLabels",
                    "rekognition:DetectModerationLabels"
                  ],
                  "Resource": {
                    "Fn::Sub": [
                      "arn:${AWS::Partition}:rekognition:${AWS::Region}:${AWS::AccountId}:collection/${collectionId}",
                      {
                        "collectionId": "id"
                      }
                    ]
                  },
                  "Effect": "Allow"
                }
              ]
            }
          },
          {
            "PolicyName": "KitchenSinkFunctionRolePolicy13",
            "PolicyDocument": {
              "Statement": [
                {
                  "Action": [
                    "rekognition:ListCollections",
                    "rekognition:ListFaces",
                    "rekognition:SearchFaces",
                    "rekognition:SearchFacesByImage"
                  ],
                  "Resource": {
                    "Fn::Sub": [
                      "arn:${AWS::Partition}:rekognition:${AWS::Region}:${AWS::AccountId}:collection/${collectionId}",
                      {
                        "collectionId": "id"
                      }
                    ]
                  },
                  "Effect": "Allow"
                }
              ]
            }
          },
          {
            "PolicyName": "KitchenSinkFunctionRolePolicy14",
            "PolicyDocument": {
              "Statement": [
                {
                  "Action": [
                    "rekognition:CreateCollection",
                    "rekognition:IndexFaces"
                  ],
                  "Resource": {
                    "Fn::Sub": [
                      "arn:${AWS::Partition}:rekognition:${AWS::Region}:${AWS::AccountId}:collection/${collectionId}",
                      {
                        "collectionId": "id"
                      }
                    ]
                  },
                  "Effect": "Allow"
                }
              ]
            }
          },
          {
            "PolicyName": "KitchenSinkFunctionRolePolicy15",
            "PolicyDocument": {
              "Statement": [
                {
                  "Action": [
                    "sqs:SendMessage*"
                  ],
                  "Resource": {
                    "Fn::Sub": [
                      "arn:${AWS::Partition}:sqs:${AWS::Region}:${AWS::AccountId}:${queueName}",
                      {
                        "queueName": "name"
                      }
                    ]
                  },
                  "Effect": "Allow"
                }
              ]
            }
          },
          {
            "PolicyName": "KitchenSinkFunctionRolePolicy16",
            "PolicyDocument": {
              "Statement": [
                {
                  "Action": [
                    "sns:Publish"
                  ],
                  "Resource": {
                    "Fn::Sub": [
                      "arn:${AWS::Partition}:sns:${AWS::Region}:${AWS::AccountId}:${topicName}",
                      {
                        "topicName": "name"
                      }
                    ]
                  },
                  "Effect": "Allow"
                }
              ]
            }
          },
          {
            "PolicyName": "KitchenSinkFunctionRolePolicy17",
            "PolicyDocument": {
              "Statement": [
                {
                  "Action": [
                    "ec2:CreateNetworkInterface",
                    "ec2:DeleteNetworkInterface",
                    "ec2:DescribeNetworkInterfaces",
                    "ec2:DetachNetworkInterface"
                  ],
                  "Resource": "*",
                  "Effect": "Allow"
                }
              ]
            }
          },
          {
            "PolicyName": "KitchenSinkFunctionRolePolicy18",
            "PolicyDocument": {
              "Statement": [
                {
                  "Action": [
                    "dynamodb:DescribeStream",
                    "dynamodb:GetRecords",
                    "dynamodb:GetShardIterator",
                    "dynamodb:ListStreams"
                  ],
                  "Resource": {
                    "Fn::Sub": [
                      "arn:${AWS::Partition}:dynamodb:${AWS::Region}:${AWS::AccountId}:table/${tableName}/${streamName}",
                      {
                        "streamName": "name",
                        "tableName": "name"
                      }
                    ]
                  },
                  "Effect": "Allow"
                }
              ]
            }
          },
          {
            "PolicyName": "KitchenSinkFunctionRolePolicy19",
            "PolicyDocument": {
              "Statement": [
                {
                  "Action": [
                    "kinesis:ListStreams",
                    "kinesis:DescribeLimits"
                  ],
                  "Resource": {
                    "Fn::Sub": "arn:${AWS::Partition}:kinesis:${AWS::Region}:${AWS::AccountId}:stream/*"
                  },
                  "Effect": "Allow"
                },
                {
                  "Action": [
                    "kinesis:DescribeStream",
                    "kinesis:GetRecords",
                    "kinesis:GetShardIterator"
                  ],
                  "Resource": {
                    "Fn::Sub": [
                      "arn:${AWS::Partition}:kinesis:${AWS::Region}:${AWS::AccountId}:stream/${streamName}",
                      {
                        "streamName": "name"
                      }
                    ]
                  },
                  "Effect": "Allow"
                }
              ]
            }
          },
          {
            "PolicyName": "KitchenSinkFunctionRolePolicy20",
            "PolicyDocument": {
              "Statement": [
                {
                  "Action": [
                    "ses:GetIdentityVerificationAttributes",
                    "ses:SendEmail",
                    "ses:SendRawEmail",
                    "ses:VerifyEmailIdentity"
                  ],
                  "Resource": {
                    "Fn::Sub": [
                      "arn:${AWS::Partition}:ses:${AWS::Region}:${AWS::AccountId}:identity/${identityName}",
                      {
                        "identityName": "name"
                      }
                    ]
                  },
                  "Effect": "Allow"
                }
              ]
            }
          },
          {
            "PolicyName": "KitchenSinkFunctionRolePolicy21",
            "PolicyDocument": {
              "Statement": [
                {
                  "Action": [
                    "sns:ListSubscriptionsByTopic",
                    "sns:CreateTopic",
                    "sns:SetTopicAttributes",
                    "sns:Subscribe",
                    "sns:Publish"
                  ],
                  "Resource": {
                    "Fn::Sub": [
                      "arn:${AWS::Partition}:sns:${AWS::Region}:${AWS::AccountId}:${topicName}*",
                      {
                        "topicName": "name"
                      }
                    ]
                  },
                  "Effect": "Allow"
                }
              ]
            }
          },
          {
            "PolicyName": "KitchenSinkFunctionRolePolicy22",
            "PolicyDocument": {
              "Statement": [
                {
                  "Action": [
                    "kinesis:AddTagsToStream",
                    "kinesis:CreateStream",
                    "kinesis:DecreaseStreamRetentionPeriod",
                    "kinesis:DeleteStream",
                    "kinesis:DescribeStream",
                    "kinesis:GetShardIterator",
                    "kinesis:IncreaseStreamRetentionPeriod",
                    "kinesis:ListTagsForStream",
                    "kinesis:MergeShards",
                    "kinesis:PutRecord",
                    "kinesis:PutRecords",
                    "kinesis:SplitShard",
                    "kinesis:RemoveTagsFromStream"
                  ],
                  "Resource": {
                    "Fn::Sub": [
                      "arn:${AWS::Partition}:kinesis:${AWS::Region}:${AWS::AccountId}:stream/${streamName}",
                      {
                        "streamName": "name"
                      }
                    ]
                  },
                  "Effect": "Allow"
                }
              ]
            }
          },
          {
            "PolicyName": "KitchenSinkFunctionRolePolicy23",
            "PolicyDocument": {
              "Statement": [
                {
                  "Action": "kms:Decrypt",
                  "Resource": {
                    "Fn::Sub": [
                      "arn:${AWS::Partition}:kms:${AWS::Region}:${AWS::AccountId}:key/${keyId}",
                      {
                        "keyId": "keyId"
                      }
                    ]
                  },
                  "Effect": "Allow"
                }
              ]
            }
          },
          {
            "PolicyName": "KitchenSinkFunctionRolePolicy24",
            "PolicyDocument": {
              "Statement": [
                {
                  "Action": [
                    "polly:GetLexicon",
                    "polly:DeleteLexicon"
                  ],
                  "Resource": [
                    {
                      "Fn::Sub": [
                        "arn:${AWS::Partition}:polly:${AWS::Region}:${AWS::AccountId}:lexicon/${lexiconName}",
                        {
                          "lexiconName": "name"
                        }
                      ]
                    }
                  ],
                  "Effect": "Allow"
                },
                {
                  "Action": [
                    "polly:DescribeVoices",
                    "polly:ListLexicons",
                    "polly:PutLexicon",
                    "polly:SynthesizeSpeech"
                  ],
                  "Resource": [
                    {
                      "Fn::Sub": "arn:${AWS::Partition}:polly:${AWS::Region}:${AWS::AccountId}:lexicon/*"
                    }
                  ],
                  "Effect": "Allow"
                }
              ]
            }
          },
          {
            "PolicyName": "KitchenSinkFunctionRolePolicy25",
            "PolicyDocument": {
              "Statement": [
                {
                  "Action": [
                    "s3:GetObject",
                    "s3:GetObjectAcl",
                    "s3:GetObjectVersion",
                    "s3:PutObject",
                    "s3:PutObjectAcl",
                    "s3:DeleteObject"
                  ],
                  "Resource": [
                    {
                      "Fn::Sub": [
                        "arn:${AWS::Partition}:s3:::${bucketName}/*",
                        {
                          "bucketName": "name"
                        }
                      ]
                    }
                  ],
                  "Effect": "Allow"
                },
                {
                  "Action": [
                    "s3:ListBucket",
                    "s3:GetBucketLocation",
                    "s3:GetLifecycleConfiguration",
                    "s3:PutLifecycleConfiguration"
                  ],
                  "Resource": [
                    {
                      "Fn::Sub": [
                        "arn:${AWS::Partition}:s3:::${bucketName}",
                        {
                          "bucketName": "name"
                        }
                      ]
                    }
                  ],
                  "Effect": "Allow"
                }
              ]
            }
          },
          {
            "PolicyName": "KitchenSinkFunctionRolePolicy26",
            "PolicyDocument": {
              "Statement": [
                {
                  "Action": [
                    "codepipeline:PutJobSuccessResult",
                    "codepipeline:PutJobFailureResult"
                  ],
                  "Resource": "*",
                  "Effect": "Allow"
                }
              ]
            }
          },
          {
            "PolicyName": "KitchenSinkFunctionRolePolicy27",
            "PolicyDocument": {
              "Statement": [
                {
                  "Action": [
                    "serverlessrepo:CreateApplication",
                    "serverlessrepo:CreateApplicationVersion",
                    "serverlessrepo:GetApplication",
                    "serverlessrepo:ListApplications",
                    "serverlessrepo:ListApplicationVersions"
                  ],
                  "Resource": [
                    {
                      "Fn::Sub": "arn:${AWS::Partition}:serverlessrepo:${AWS::Region}:${AWS::AccountId}:applications/*"
                    }
                  ],
                  "Effect": "Allow"
                }
              ]
            }
          },
          {
            "PolicyName": "KitchenSinkFunctionRolePolicy28",
            "PolicyDocument": {
              "Statement": [
                {
                  "Action": [
                    "ec2:CopyImage"
                  ],
                  "Resource": {
                    "Fn::Sub": [
                      "arn:${AWS::Partition}:ec2:${AWS::Region}:${AWS::AccountId}:image/${imageId}",
                      {
                        "imageId": "id"
                      }
                    ]
                  },
                  "Effect": "Allow"
                }
              ]
            }
          },
          {
            "PolicyName": "KitchenSinkFunctionRolePolicy29",
            "PolicyDocument": {
              "Statement": [
                {
                  "Action": [
                    "codepipeline:ListPipelineExecutions"
                  ],
                  "Resource": {
                    "Fn::Sub": [
                      "arn:${AWS::Partition}:codepipeline:${AWS::Region}:${AWS::AccountId}:${pipelinename}",
                      {
                        "pipelinename": "pipeline"
                      }
                    ]
                  },
                  "Effect": "Allow"
                }
              ]
            }
          },
          {
            "PolicyName": "KitchenSinkFunctionRolePolicy30",
            "PolicyDocument": {
              "Statement": [
                {
                  "Action": [
                    "cloudwatch:GetDashboard",
                    "cloudwatch:ListDashboards",
                    "cloudwatch:PutDashboard",
                    "cloudwatch:ListMetrics"
                  ],
                  "Resource": "*",
                  "Effect": "Allow"
                }
              ]
            }
          },
          {
            "PolicyName": "KitchenSinkFunctionRolePolicy31",
            "PolicyDocument": {
              "Statement": [
                {
                  "Action": [
                    "rekognition:CompareFaces",
                    "rekognition:DetectFaces"
                  ],
                  "Resource": {
                    "Fn::Sub": [
                      "arn:${AWS::Partition}:rekognition:${AWS::Region}:${AWS::AccountId}:collection/${collectionId}",
                      {
                        "collectionId": "collection"
                      }
                    ]
                  },
                  "Effect": "Allow"
                }
              ]
            }
          },
          {
            "PolicyName": "KitchenSinkFunctionRolePolicy32",
            "PolicyDocument": {
              "Statement": [
                {
                  "Action": [
                    "rekognition:DetectLabels",
                    "rekognition:DetectModerationLabels"
                  ],
                  "Resource": "*",
                  "Effect": "Allow"
                }
              ]
            }
          },
          {
            "PolicyName": "KitchenSinkFunctionRolePolicy33",
            "PolicyDocument": {
              "Statement": [
                {
                  "Action": [
                    "dynamodb:CreateBackup",
                    "dynamodb:DescribeContinuousBackups"
                  ],
                  "Resource": {
                    "Fn::Sub": [
                      "arn:${AWS::Partition}:dynamodb:${AWS::Region}:${AWS::AccountId}:table/${tableName}",
                      {
                        "tableName": "table"
                      }
                    ]
                  },
                  "Effect": "Allow"
                },
                {
                  "Action": [
                    "dynamodb:DeleteBackup",
                    "dynamodb:DescribeBackup",
                    "dynamodb:ListBackups"
                  ],
                  "Resource": {
                    "Fn::Sub": [
                      "arn:${AWS::Partition}:dynamodb:${AWS::Region}:${AWS::AccountId}:table/${tableName}/backup/*",
                      {
                        "tableName": "table"
                      }
                    ]
                  },
                  "Effect": "Allow"
                }
              ]
            }
          },
          {
            "PolicyName": "KitchenSinkFunctionRolePolicy34",
            "PolicyDocument": {
              "Statement": [
                {
                  "Action": [
                    "dynamodb:RestoreTableFromBackup"
                  ],
                  "Resource": {
                    "Fn::Sub": [
                      "arn:${AWS::Partition}:dynamodb:${AWS::Region}:${AWS::AccountId}:table/${tableName}/backup/*",
                      {
                        "tableName": "table"
                      }
                    ]
                  },
                  "Effect": "Allow"
                },
                {
                  "Action": [
                    "dynamodb:PutItem",
                    "dynamodb:UpdateItem",
                    "dynamodb:DeleteItem",
                    "dynamodb:GetItem",
                    "dynamodb:Query",
                    "dynamodb:Scan",
                    "dynamodb:BatchWriteItem"
                  ],
                  "Resource": {
                    "Fn::Sub": [
                      "arn:${AWS::Partition}:dynamodb:${AWS::Region}:${AWS::AccountId}:table/${tableName}",
                      {
                        "tableName": "table"
                      }
                    ]
                  },
                  "Effect": "Allow"
                }
              ]
            }
          },
          {
            "PolicyName": "KitchenSinkFunctionRolePolicy35",
            "PolicyDocument": {
              "Statement": [
                {
                  "Action": [
                    "comprehend:BatchDetectKeyPhrases",
                    "comprehend:DetectDominantLanguage",
                    "comprehend:DetectEntities",
                    "comprehend:BatchDetectEntities",
                    "comprehend:DetectKeyPhrases",
                    "comprehend:DetectSentiment",
                    "comprehend:BatchDetectDominantLanguage",
                    "comprehend:BatchDetectSentiment"
                  ],
                  "Resource": "*",
                  "Effect": "Allow"
                }
              ]
            }
          },
          {
            "PolicyName": "KitchenSinkFunctionRolePolicy36",
            "PolicyDocument": {
              "Statement": [
                {
                  "Effect": "Allow",
                  "Action": [
                    "secretsmanager:DescribeSecret",
                    "secretsmanager:GetSecretValue",
                    "secretsmanager:PutSecretValue",
                    "secretsmanager:UpdateSecretVersionStage"
                  ],
                  "Resource": {
                    "Fn::Sub": "arn:${AWS::Partition}:secretsmanager:${AWS::Region}:${AWS::AccountId}:secret:*"
                  },
                  "Condition": {
                    "StringEquals": {
                      "secretsmanager:resource/AllowRotationLambdaArn": {
                        "Fn::Sub": [
                          "arn:${AWS::Partition}:lambda:${AWS::Region}:${AWS::AccountId}:function:${functionName}",
                          {
                            "functionName": "function"
                          }
                        ]
                      }
                    }
                  }
                },
                {
                  "Effect": "Allow",
                  "Action": [
                    "secretsmanager:GetRandomPassword"
                  ],
                  "Resource": "*"
                }
              ]
            }
          },
          {
            "PolicyName": "KitchenSinkFunctionRolePolicy37",
            "PolicyDocument": {
              "Statement": [
                {
                  "Action": [
                    "mobileanalytics:PutEvents"
                  ],
                  "Resource": "*",
                  "Effect": "Allow"
                }
              ]
            }
          },
          {
            "PolicyName": "KitchenSinkFunctionRolePolicy38",
            "PolicyDocument": {
              "Statement": [
                {
                  "Action": [
                    "mobiletargeting:GetEndpoint",
                    "mobiletargeting:UpdateEndpoint",
                    "mobiletargeting:UpdateEndpointsBatch"
                  ],
                  "Resource": {
                    "Fn::Sub": [
                      "arn:${AWS::Partition}:mobiletargeting:${AWS::Region}:${AWS::AccountId}:apps/${pinpointApplicationId}/endpoints/*",
                      {
                        "pinpointApplicationId": "id"
                      }
                    ]
                  }
                  ,
                  "Effect": "Allow"
                }
              ]
            }
          },
          {
            "PolicyName": "KitchenSinkFunctionRolePolicy39",
            "PolicyDocument": {
              "Statement": [
                {
                  "Action": [
                    "rekognition:DetectFaces",
                    "rekognition:DetectText",
                    "rekognition:DetectLabels",
                    "rekognition:DetectModerationLabels"
                  ],
                  "Resource": "*",
                  "Effect": "Allow"
                }
              ]
            }
          },
          {
            "PolicyName": "KitchenSinkFunctionRolePolicy40",
            "PolicyDocument": {
              "Statement": [
                {
                  "Action": [
                    "rekognition:IndexFaces",
                    "rekognition:DeleteFaces",
                    "rekognition:SearchFaces",
                    "rekognition:SearchFacesByImage",
                    "rekognition:ListFaces"
                  ],
                  "Resource": {
                    "Fn::Sub": [
                      "arn:${AWS::Partition}:rekognition:${AWS::Region}:${AWS::AccountId}:collection/${collectionId}",
                      {
                        "collectionId": "collection"
                      }
                    ]
                  },
                  "Effect": "Allow"
                }
              ]
            }
          },
          {
            "PolicyName": "KitchenSinkFunctionRolePolicy41",
            "PolicyDocument": {
              "Statement": [
                {
                  "Action": [
                    "eks:DescribeCluster",
                    "eks:ListClusters"
                  ],
                  "Resource": "*",
                  "Effect": "Allow"
                }
              ]
            }
          },
          {
            "PolicyName": "KitchenSinkFunctionRolePolicy42",
            "PolicyDocument": {
              "Statement": [{
                "Effect": "Allow",
                "Action": [
                  "ce:GetCostAndUsage",
                  "ce:GetDimensionValues",
                  "ce:GetReservationCoverage",
                  "ce:GetReservationPurchaseRecommendation",
                  "ce:GetReservationUtilization",
                  "ce:GetTags"
                ],
                "Resource": "*"
              }]
            }
          },
          {
            "PolicyName": "KitchenSinkFunctionRolePolicy43",
            "PolicyDocument": {
              "Statement": [
                {
                  "Action": [
                    "organizations:ListAccounts"
                  ],
                  "Resource": "*",
                  "Effect": "Allow"
                }
              ]
            }
          },
          {
            "PolicyName": "KitchenSinkFunctionRolePolicy44",
            "PolicyDocument": {
              "Statement": [
                {
                  "Action": [
                    "dynamodb:UpdateTable"
                  ],
                  "Resource": {
                    "Fn::Sub": [
                      "arn:${AWS::Partition}:dynamodb:${AWS::Region}:${AWS::AccountId}:table/${tableName}",
                      {
                        "tableName": "name"
                      }
                    ]
                  },
                  "Effect": "Allow"
                }
              ]
            }
          },
          {
            "PolicyName": "KitchenSinkFunctionRolePolicy45",
            "PolicyDocument": {
              "Statement": [
                {
                  "Action": [
                    "ses:GetIdentityVerificationAttributes",
                    "ses:SendEmail",
                    "ses:SendRawEmail",
                    "ses:SendTemplatedEmail",
                    "ses:SendBulkTemplatedEmail",
                    "ses:VerifyEmailIdentity"
                  ],
                  "Resource": {
                    "Fn::Sub": [
                      "arn:${AWS::Partition}:ses:${AWS::Region}:${AWS::AccountId}:identity/${identityName}",
                      {
                        "identityName": "name"
                      }
                    ]
                  },
                  "Effect": "Allow"
                }
              ]
            }
          },
          {
            "PolicyName": "KitchenSinkFunctionRolePolicy46",
            "PolicyDocument": {
              "Statement": [
                {
                  "Action": [
<<<<<<< HEAD
                    "ses:CreateTemplate",
                    "ses:GetTemplate",
                    "ses:ListTemplates",
                    "ses:UpdateTemplate",
                    "ses:DeleteTemplate"
                  ],
                  "Resource": "*",
=======
                    "logs:FilterLogEvents"
                  ],
                  "Resource": {
                    "Fn::Sub": [
                      "arn:${AWS::Partition}:logs:${AWS::Region}:${AWS::AccountId}:log-group:${logGroupName}:log-stream:*",
                      {
                        "logGroupName": "name"
                      }
                    ]
                  },
>>>>>>> aa00bb1c
                  "Effect": "Allow"
                }
              ]
            }
          }
        ],
        "AssumeRolePolicyDocument": {
          "Version": "2012-10-17",
          "Statement": [
            {
              "Action": [
                "sts:AssumeRole"
              ],
              "Effect": "Allow",
              "Principal": {
                "Service": [
                  "lambda.amazonaws.com"
                ]
              }
            }
          ]
        }
      }
    }
  }
}<|MERGE_RESOLUTION|>--- conflicted
+++ resolved
@@ -1150,7 +1150,6 @@
               "Statement": [
                 {
                   "Action": [
-<<<<<<< HEAD
                     "ses:CreateTemplate",
                     "ses:GetTemplate",
                     "ses:ListTemplates",
@@ -1158,7 +1157,17 @@
                     "ses:DeleteTemplate"
                   ],
                   "Resource": "*",
-=======
+                  "Effect": "Allow"
+                }
+              ]
+            }
+          },
+          {
+            "PolicyName": "KitchenSinkFunctionRolePolicy47",
+            "PolicyDocument": {
+              "Statement": [
+                {
+                  "Action": [
                     "logs:FilterLogEvents"
                   ],
                   "Resource": {
@@ -1169,7 +1178,6 @@
                       }
                     ]
                   },
->>>>>>> aa00bb1c
                   "Effect": "Allow"
                 }
               ]
