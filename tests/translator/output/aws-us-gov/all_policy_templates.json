{
  "Resources": {
    "KitchenSinkFunction": {
      "Type": "AWS::Lambda::Function",
      "Properties": {
        "Code": {
          "S3Bucket": "sam-demo-bucket",
          "S3Key": "hello.zip"
        },
        "Handler": "hello.handler",
        "Role": {
          "Fn::GetAtt": [
            "KitchenSinkFunctionRole",
            "Arn"
          ]
        },
        "Runtime": "python2.7",
        "Tags": [
          {
            "Value": "SAM",
            "Key": "lambda:createdBy"
          }
        ]
      }
    },
    "KitchenSinkFunctionRole": {
      "Type": "AWS::IAM::Role",
      "Properties": {
        "ManagedPolicyArns": [
          "arn:aws-us-gov:iam::aws:policy/service-role/AWSLambdaBasicExecutionRole"
        ],
        "Policies": [
          {
            "PolicyName": "KitchenSinkFunctionRolePolicy0",
            "PolicyDocument": {
              "Statement": [
                {
                  "Action": [
                    "sqs:ChangeMessageVisibility",
                    "sqs:ChangeMessageVisibilityBatch",
                    "sqs:DeleteMessage",
                    "sqs:DeleteMessageBatch",
                    "sqs:GetQueueAttributes",
                    "sqs:ReceiveMessage"
                  ],
                  "Resource": {
                    "Fn::Sub": [
                      "arn:${AWS::Partition}:sqs:${AWS::Region}:${AWS::AccountId}:${queueName}",
                      {
                        "queueName": "name"
                      }
                    ]
                  },
                  "Effect": "Allow"
                }
              ]
            }
          },
          {
            "PolicyName": "KitchenSinkFunctionRolePolicy1",
            "PolicyDocument": {
              "Statement": [
                {
                  "Action": [
                    "lambda:InvokeFunction"
                  ],
                  "Resource": {
                    "Fn::Sub": [
                      "arn:${AWS::Partition}:lambda:${AWS::Region}:${AWS::AccountId}:function:${functionName}*",
                      {
                        "functionName": "name"
                      }
                    ]
                  },
                  "Effect": "Allow"
                }
              ]
            }
          },
          {
            "PolicyName": "KitchenSinkFunctionRolePolicy2",
            "PolicyDocument": {
              "Statement": [
                {
                  "Action": [
                    "cloudwatch:PutMetricData"
                  ],
                  "Resource": "*",
                  "Effect": "Allow"
                }
              ]
            }
          },
          {
            "PolicyName": "KitchenSinkFunctionRolePolicy3",
            "PolicyDocument": {
              "Statement": [
                {
                  "Action": [
                    "ec2:DescribeRegions",
                    "ec2:DescribeInstances"
                  ],
                  "Resource": "*",
                  "Effect": "Allow"
                }
              ]
            }
          },
          {
            "PolicyName": "KitchenSinkFunctionRolePolicy4",
            "PolicyDocument": {
              "Statement": [
                {
                  "Action": [
                    "dynamodb:GetItem",
                    "dynamodb:DeleteItem",
                    "dynamodb:PutItem",
                    "dynamodb:Scan",
                    "dynamodb:Query",
                    "dynamodb:UpdateItem",
                    "dynamodb:BatchWriteItem",
                    "dynamodb:BatchGetItem",
                    "dynamodb:DescribeTable"
                  ],
                  "Resource": [
                    {
                      "Fn::Sub": [
                        "arn:${AWS::Partition}:dynamodb:${AWS::Region}:${AWS::AccountId}:table/${tableName}",
                        {
                          "tableName": "name"
                        }
                      ]
                    },
                    {
                      "Fn::Sub": [
                        "arn:${AWS::Partition}:dynamodb:${AWS::Region}:${AWS::AccountId}:table/${tableName}/index/*",
                          {
                            "tableName": "name"
                          }
                      ]
                    }
                  ],
                  "Effect": "Allow"
                }
              ]
            }
          },
          {
            "PolicyName": "KitchenSinkFunctionRolePolicy5",
            "PolicyDocument": {
              "Statement": [
                {
                  "Action": [
                    "dynamodb:GetItem",
                    "dynamodb:Scan",
                    "dynamodb:Query",
                    "dynamodb:BatchGetItem",
                    "dynamodb:DescribeTable"
                  ],
                  "Resource": {
                    "Fn::Sub": [
                      "arn:${AWS::Partition}:dynamodb:${AWS::Region}:${AWS::AccountId}:table/${tableName}",
                      {
                        "tableName": "name"
                      }
                    ]
                  },
                  "Effect": "Allow"
                }
              ]
            }
          },
          {
            "PolicyName": "KitchenSinkFunctionRolePolicy6",
            "PolicyDocument": {
              "Statement": [
                {
                  "Action": [
                    "ses:SendBounce"
                  ],
                  "Resource": {
                    "Fn::Sub": [
                      "arn:${AWS::Partition}:ses:${AWS::Region}:${AWS::AccountId}:identity/${identityName}",
                      {
                        "identityName": "name"
                      }
                    ]
                  },
                  "Effect": "Allow"
                }
              ]
            }
          },
          {
            "PolicyName": "KitchenSinkFunctionRolePolicy7",
            "PolicyDocument": {
              "Statement": [
                {
                  "Action": [
                    "es:ESHttpPost"
                  ],
                  "Resource": {
                    "Fn::Sub": [
                      "arn:${AWS::Partition}:es:${AWS::Region}:${AWS::AccountId}:domain/${domainName}",
                      {
                        "domainName": "name"
                      }
                    ]
                  },
                  "Effect": "Allow"
                }
              ]
            }
          },
          {
            "PolicyName": "KitchenSinkFunctionRolePolicy8",
            "PolicyDocument": {
              "Statement": [
                {
                  "Action": [
                    "s3:GetObject",
                    "s3:ListBucket",
                    "s3:GetBucketLocation",
                    "s3:GetObjectVersion",
                    "s3:GetLifecycleConfiguration"
                  ],
                  "Resource": [
                    {
                      "Fn::Sub": [
                        "arn:${AWS::Partition}:s3:::${bucketName}",
                        {
                          "bucketName": "name"
                        }
                      ]
                    },
                    {
                      "Fn::Sub": [
                        "arn:${AWS::Partition}:s3:::${bucketName}/*",
                        {
                          "bucketName": "name"
                        }
                      ]
                    }
                  ],
                  "Effect": "Allow"
                }
              ]
            }
          },
          {
            "PolicyName": "KitchenSinkFunctionRolePolicy9",
            "PolicyDocument": {
              "Statement": [
                {
                  "Action": [
                    "s3:GetObject",
                    "s3:ListBucket",
                    "s3:GetBucketLocation",
                    "s3:GetObjectVersion",
                    "s3:PutObject",
                    "s3:GetLifecycleConfiguration",
                    "s3:PutLifecycleConfiguration",
                    "s3:DeleteObject"
                  ],
                  "Resource": [
                    {
                      "Fn::Sub": [
                        "arn:${AWS::Partition}:s3:::${bucketName}",
                        {
                          "bucketName": "name"
                        }
                      ]
                    },
                    {
                      "Fn::Sub": [
                        "arn:${AWS::Partition}:s3:::${bucketName}/*",
                        {
                          "bucketName": "name"
                        }
                      ]
                    }
                  ],
                  "Effect": "Allow"
                }
              ]
            }
          },
          {
            "PolicyName": "KitchenSinkFunctionRolePolicy10",
            "PolicyDocument": {
              "Statement": [
                {
                  "Action": [
                    "ec2:DescribeImages"
                  ],
                  "Resource": {
                    "Fn::Sub": "arn:${AWS::Partition}:ec2:${AWS::Region}:${AWS::AccountId}:image/*"
                  },
                  "Effect": "Allow"
                }
              ]
            }
          },
          {
            "PolicyName": "KitchenSinkFunctionRolePolicy11",
            "PolicyDocument": {
              "Statement": [
                {
                  "Action": [
                    "cloudformation:DescribeStacks"
                  ],
                  "Resource": {
                    "Fn::Sub": "arn:${AWS::Partition}:cloudformation:${AWS::Region}:${AWS::AccountId}:stack/*"
                  },
                  "Effect": "Allow"
                }
              ]
            }
          },
          {
            "PolicyName": "KitchenSinkFunctionRolePolicy12",
            "PolicyDocument": {
              "Statement": [
                {
                  "Action": [
                    "rekognition:CompareFaces",
                    "rekognition:DetectFaces",
                    "rekognition:DetectLabels",
                    "rekognition:DetectModerationLabels"
                  ],
                  "Resource": {
                    "Fn::Sub": [
                      "arn:${AWS::Partition}:rekognition:${AWS::Region}:${AWS::AccountId}:collection/${collectionId}",
                      {
                        "collectionId": "id"
                      }
                    ]
                  },
                  "Effect": "Allow"
                }
              ]
            }
          },
          {
            "PolicyName": "KitchenSinkFunctionRolePolicy13",
            "PolicyDocument": {
              "Statement": [
                {
                  "Action": [
                    "rekognition:ListCollections",
                    "rekognition:ListFaces",
                    "rekognition:SearchFaces",
                    "rekognition:SearchFacesByImage"
                  ],
                  "Resource": {
                    "Fn::Sub": [
                      "arn:${AWS::Partition}:rekognition:${AWS::Region}:${AWS::AccountId}:collection/${collectionId}",
                      {
                        "collectionId": "id"
                      }
                    ]
                  },
                  "Effect": "Allow"
                }
              ]
            }
          },
          {
            "PolicyName": "KitchenSinkFunctionRolePolicy14",
            "PolicyDocument": {
              "Statement": [
                {
                  "Action": [
                    "rekognition:CreateCollection",
                    "rekognition:IndexFaces"
                  ],
                  "Resource": {
                    "Fn::Sub": [
                      "arn:${AWS::Partition}:rekognition:${AWS::Region}:${AWS::AccountId}:collection/${collectionId}",
                      {
                        "collectionId": "id"
                      }
                    ]
                  },
                  "Effect": "Allow"
                }
              ]
            }
          },
          {
            "PolicyName": "KitchenSinkFunctionRolePolicy15",
            "PolicyDocument": {
              "Statement": [
                {
                  "Action": [
                    "sqs:SendMessage*"
                  ],
                  "Resource": {
                    "Fn::Sub": [
                      "arn:${AWS::Partition}:sqs:${AWS::Region}:${AWS::AccountId}:${queueName}",
                      {
                        "queueName": "name"
                      }
                    ]
                  },
                  "Effect": "Allow"
                }
              ]
            }
          },
          {
            "PolicyName": "KitchenSinkFunctionRolePolicy16",
            "PolicyDocument": {
              "Statement": [
                {
                  "Action": [
                    "sns:Publish"
                  ],
                  "Resource": {
                    "Fn::Sub": [
                      "arn:${AWS::Partition}:sns:${AWS::Region}:${AWS::AccountId}:${topicName}",
                      {
                        "topicName": "name"
                      }
                    ]
                  },
                  "Effect": "Allow"
                }
              ]
            }
          },
          {
            "PolicyName": "KitchenSinkFunctionRolePolicy17",
            "PolicyDocument": {
              "Statement": [
                {
                  "Action": [
                    "ec2:CreateNetworkInterface",
                    "ec2:DeleteNetworkInterface",
                    "ec2:DescribeNetworkInterfaces",
                    "ec2:DetachNetworkInterface"
                  ],
                  "Resource": "*",
                  "Effect": "Allow"
                }
              ]
            }
          },
          {
            "PolicyName": "KitchenSinkFunctionRolePolicy18",
            "PolicyDocument": {
              "Statement": [
                {
                  "Action": [
                    "dynamodb:DescribeStream",
                    "dynamodb:GetRecords",
                    "dynamodb:GetShardIterator",
                    "dynamodb:ListStreams"
                  ],
                  "Resource": {
                    "Fn::Sub": [
                      "arn:${AWS::Partition}:dynamodb:${AWS::Region}:${AWS::AccountId}:table/${tableName}/${streamName}",
                      {
                        "streamName": "name",
                        "tableName": "name"
                      }
                    ]
                  },
                  "Effect": "Allow"
                }
              ]
            }
          },
          {
            "PolicyName": "KitchenSinkFunctionRolePolicy19",
            "PolicyDocument": {
              "Statement": [
                {
                  "Action": [
                    "kinesis:ListStreams",
                    "kinesis:DescribeLimits"
                  ],
                  "Resource": {
                    "Fn::Sub": "arn:${AWS::Partition}:kinesis:${AWS::Region}:${AWS::AccountId}:stream/*"
                  },
                  "Effect": "Allow"
                },
                {
                  "Action": [
                    "kinesis:DescribeStream",
                    "kinesis:GetRecords",
                    "kinesis:GetShardIterator"
                  ],
                  "Resource": {
                    "Fn::Sub": [
                      "arn:${AWS::Partition}:kinesis:${AWS::Region}:${AWS::AccountId}:stream/${streamName}",
                      {
                        "streamName": "name"
                      }
                    ]
                  },
                  "Effect": "Allow"
                }
              ]
            }
          },
          {
            "PolicyName": "KitchenSinkFunctionRolePolicy20",
            "PolicyDocument": {
              "Statement": [
                {
                  "Action": [
<<<<<<< HEAD
                    "ses:GetIdentityVerificationAttributes", 
                    "ses:SendEmail", 
                    "ses:SendRawEmail",
=======
                    "ses:GetIdentityVerificationAttributes",
                    "ses:SendEmail",
>>>>>>> af4998a5
                    "ses:VerifyEmailIdentity"
                  ],
                  "Resource": {
                    "Fn::Sub": [
                      "arn:${AWS::Partition}:ses:${AWS::Region}:${AWS::AccountId}:identity/${identityName}",
                      {
                        "identityName": "name"
                      }
                    ]
                  },
                  "Effect": "Allow"
                }
              ]
            }
          },
          {
            "PolicyName": "KitchenSinkFunctionRolePolicy21",
            "PolicyDocument": {
              "Statement": [
                {
                  "Action": [
                    "sns:ListSubscriptionsByTopic",
                    "sns:CreateTopic",
                    "sns:SetTopicAttributes",
                    "sns:Subscribe",
                    "sns:Publish"
                  ],
                  "Resource": {
                    "Fn::Sub": [
                      "arn:${AWS::Partition}:sns:${AWS::Region}:${AWS::AccountId}:${topicName}*",
                      {
                        "topicName": "name"
                      }
                    ]
                  },
                  "Effect": "Allow"
                }
              ]
            }
          },
          {
            "PolicyName": "KitchenSinkFunctionRolePolicy22",
            "PolicyDocument": {
              "Statement": [
                {
                  "Action": [
                    "kinesis:AddTagsToStream",
                    "kinesis:CreateStream",
                    "kinesis:DecreaseStreamRetentionPeriod",
                    "kinesis:DeleteStream",
                    "kinesis:DescribeStream",
                    "kinesis:GetShardIterator",
                    "kinesis:IncreaseStreamRetentionPeriod",
                    "kinesis:ListTagsForStream",
                    "kinesis:MergeShards",
                    "kinesis:PutRecord",
                    "kinesis:PutRecords",
                    "kinesis:SplitShard",
                    "kinesis:RemoveTagsFromStream"
                  ],
                  "Resource": {
                    "Fn::Sub": [
                      "arn:${AWS::Partition}:kinesis:${AWS::Region}:${AWS::AccountId}:stream/${streamName}",
                      {
                        "streamName": "name"
                      }
                    ]
                  },
                  "Effect": "Allow"
                }
              ]
            }
          },
          {
            "PolicyName": "KitchenSinkFunctionRolePolicy23",
            "PolicyDocument": {
              "Statement": [
                {
                  "Action": "kms:Decrypt",
                  "Resource": {
                    "Fn::Sub": [
                      "arn:${AWS::Partition}:kms:${AWS::Region}:${AWS::AccountId}:key/${keyId}",
                      {
                        "keyId": "keyId"
                      }
                    ]
                  },
                  "Effect": "Allow"
                }
              ]
            }
          },
          {
            "PolicyName": "KitchenSinkFunctionRolePolicy24",
            "PolicyDocument": {
              "Statement": [
                {
                  "Action": [
                    "polly:GetLexicon",
                    "polly:DeleteLexicon"
                  ],
                  "Resource": [
                    {
                      "Fn::Sub": [
                        "arn:${AWS::Partition}:polly:${AWS::Region}:${AWS::AccountId}:lexicon/${lexiconName}",
                        {
                          "lexiconName": "name"
                        }
                      ]
                    }
                  ],
                  "Effect": "Allow"
                },
                {
                  "Action": [
                    "polly:DescribeVoices",
                    "polly:ListLexicons",
                    "polly:PutLexicon",
                    "polly:SynthesizeSpeech"
                  ],
                  "Resource": [
                    {
                      "Fn::Sub": "arn:${AWS::Partition}:polly:${AWS::Region}:${AWS::AccountId}:lexicon/*"
                    }
                  ],
                  "Effect": "Allow"
                }
              ]
            }
          },
          {
            "PolicyName": "KitchenSinkFunctionRolePolicy25",
            "PolicyDocument": {
              "Statement": [
                {
                  "Action": [
                    "s3:GetObject",
                    "s3:GetObjectAcl",
                    "s3:GetObjectVersion",
                    "s3:PutObject",
                    "s3:PutObjectAcl",
                    "s3:DeleteObject"
                  ],
                  "Resource": [
                    {
                      "Fn::Sub": [
                        "arn:${AWS::Partition}:s3:::${bucketName}/*",
                        {
                          "bucketName": "name"
                        }
                      ]
                    }
                  ],
                  "Effect": "Allow"
                },
                {
                  "Action": [
                    "s3:ListBucket",
                    "s3:GetBucketLocation",
                    "s3:GetLifecycleConfiguration",
                    "s3:PutLifecycleConfiguration"
                  ],
                  "Resource": [
                    {
                      "Fn::Sub": [
                        "arn:${AWS::Partition}:s3:::${bucketName}",
                        {
                          "bucketName": "name"
                        }
                      ]
                    }
                  ],
                  "Effect": "Allow"
                }
              ]
            }
          },
          {
            "PolicyName": "KitchenSinkFunctionRolePolicy26",
            "PolicyDocument": {
              "Statement": [
                {
                  "Action": [
                    "codepipeline:PutJobSuccessResult",
                    "codepipeline:PutJobFailureResult"
                  ],
                  "Resource": "*",
                  "Effect": "Allow"
                }
              ]
            }
          },
          {
            "PolicyName": "KitchenSinkFunctionRolePolicy27",
            "PolicyDocument": {
              "Statement": [
                {
                  "Action": [
                    "serverlessrepo:CreateApplication",
                    "serverlessrepo:CreateApplicationVersion",
                    "serverlessrepo:GetApplication",
                    "serverlessrepo:ListApplications",
                    "serverlessrepo:ListApplicationVersions"
                  ],
                  "Resource": [
                    {
                      "Fn::Sub": "arn:${AWS::Partition}:serverlessrepo:${AWS::Region}:${AWS::AccountId}:applications/*"
                    }
                  ],
                  "Effect": "Allow"
                }
              ]
            }
          },
          {
            "PolicyName": "KitchenSinkFunctionRolePolicy28",
            "PolicyDocument": {
              "Statement": [
                {
                  "Action": [
                    "ec2:CopyImage"
                  ],
                  "Resource": {
                    "Fn::Sub": [
                      "arn:${AWS::Partition}:ec2:${AWS::Region}:${AWS::AccountId}:image/${imageId}",
                      {
                        "imageId": "id"
                      }
                    ]
                  },
                  "Effect": "Allow"
                }
              ]
            }
          },
          {
            "PolicyName": "KitchenSinkFunctionRolePolicy29",
            "PolicyDocument": {
              "Statement": [
                {
                  "Action": [
                    "codepipeline:ListPipelineExecutions"
                  ],
                  "Resource": {
                    "Fn::Sub": [
                      "arn:${AWS::Partition}:codepipeline:${AWS::Region}:${AWS::AccountId}:${pipelinename}",
                      {
                        "pipelinename": "pipeline"
                      }
                    ]
                  },
                  "Effect": "Allow"
                }
              ]
            }
          },
          {
            "PolicyName": "KitchenSinkFunctionRolePolicy30",
            "PolicyDocument": {
              "Statement": [
                {
                  "Action": [
                    "cloudwatch:GetDashboard",
                    "cloudwatch:ListDashboards",
                    "cloudwatch:PutDashboard",
                    "cloudwatch:ListMetrics"
                  ],
                  "Resource": "*",
                  "Effect": "Allow"
                }
              ]
            }
          },
          {
            "PolicyName": "KitchenSinkFunctionRolePolicy31",
            "PolicyDocument": {
              "Statement": [
                {
                  "Action": [
                    "rekognition:CompareFaces",
                    "rekognition:DetectFaces"
                  ],
                  "Resource": {
                    "Fn::Sub": [
                      "arn:${AWS::Partition}:rekognition:${AWS::Region}:${AWS::AccountId}:collection/${collectionId}",
                      {
                        "collectionId": "collection"
                      }
                    ]
                  },
                  "Effect": "Allow"
                }
              ]
            }
          },
          {
            "PolicyName": "KitchenSinkFunctionRolePolicy32",
            "PolicyDocument": {
              "Statement": [
                {
                  "Action": [
                    "rekognition:DetectLabels",
                    "rekognition:DetectModerationLabels"
                  ],
                  "Resource": "*",
                  "Effect": "Allow"
                }
              ]
            }
          },
          {
            "PolicyName": "KitchenSinkFunctionRolePolicy33",
            "PolicyDocument": {
              "Statement": [
                {
                  "Action": [
                    "dynamodb:CreateBackup",
                    "dynamodb:DescribeContinuousBackups"
                  ],
                  "Resource": {
                    "Fn::Sub": [
                      "arn:${AWS::Partition}:dynamodb:${AWS::Region}:${AWS::AccountId}:table/${tableName}",
                      {
                        "tableName": "table"
                      }
                    ]
                  },
                  "Effect": "Allow"
                },
                {
                  "Action": [
                    "dynamodb:DeleteBackup",
                    "dynamodb:DescribeBackup",
                    "dynamodb:ListBackups"
                  ],
                  "Resource": {
                    "Fn::Sub": [
                      "arn:${AWS::Partition}:dynamodb:${AWS::Region}:${AWS::AccountId}:table/${tableName}/backup/*",
                      {
                        "tableName": "table"
                      }
                    ]
                  },
                  "Effect": "Allow"
                }
              ]
            }
          },
          {
            "PolicyName": "KitchenSinkFunctionRolePolicy34",
            "PolicyDocument": {
              "Statement": [
                {
                  "Action": [
                    "dynamodb:RestoreTableFromBackup"
                  ],
                  "Resource": {
                    "Fn::Sub": [
                      "arn:${AWS::Partition}:dynamodb:${AWS::Region}:${AWS::AccountId}:table/${tableName}/backup/*",
                      {
                        "tableName": "table"
                      }
                    ]
                  },
                  "Effect": "Allow"
                },
                {
                  "Action": [
                    "dynamodb:PutItem",
                    "dynamodb:UpdateItem",
                    "dynamodb:DeleteItem",
                    "dynamodb:GetItem",
                    "dynamodb:Query",
                    "dynamodb:Scan",
                    "dynamodb:BatchWriteItem"
                  ],
                  "Resource": {
                    "Fn::Sub": [
                      "arn:${AWS::Partition}:dynamodb:${AWS::Region}:${AWS::AccountId}:table/${tableName}",
                      {
                        "tableName": "table"
                      }
                    ]
                  },
                  "Effect": "Allow"
                }
              ]
            }
          },
          {
            "PolicyName": "KitchenSinkFunctionRolePolicy35",
            "PolicyDocument": {
              "Statement": [
                {
                  "Action": [
                    "comprehend:BatchDetectKeyPhrases",
                    "comprehend:DetectDominantLanguage",
                    "comprehend:DetectEntities",
                    "comprehend:BatchDetectEntities",
                    "comprehend:DetectKeyPhrases",
                    "comprehend:DetectSentiment",
                    "comprehend:BatchDetectDominantLanguage",
                    "comprehend:BatchDetectSentiment"
                  ],
                  "Resource": "*",
                  "Effect": "Allow"
                }
              ]
            }
          },
          {
            "PolicyName": "KitchenSinkFunctionRolePolicy36",
            "PolicyDocument": {
              "Statement": [
                {
                  "Effect": "Allow",
                  "Action": [
                    "secretsmanager:DescribeSecret",
                    "secretsmanager:GetSecretValue",
                    "secretsmanager:PutSecretValue",
                    "secretsmanager:UpdateSecretVersionStage"
                  ],
                  "Resource": {
                    "Fn::Sub": "arn:${AWS::Partition}:secretsmanager:${AWS::Region}:${AWS::AccountId}:secret:*"
                  },
                  "Condition": {
                    "StringEquals": {
                      "secretsmanager:resource/AllowRotationLambdaArn": {
                        "Fn::Sub": [
                          "arn:${AWS::Partition}:lambda:${AWS::Region}:${AWS::AccountId}:function:${functionName}",
                          {
                            "functionName": "function"
                          }
                        ]
                      }
                    }
                  }
                },
                {
                  "Effect": "Allow",
                  "Action": [
                    "secretsmanager:GetRandomPassword"
                  ],
                  "Resource": "*"
                }
              ]
            }
          },
          {
            "PolicyName": "KitchenSinkFunctionRolePolicy37",
            "PolicyDocument": {
              "Statement": [
                {
                  "Action": [
                    "mobileanalytics:PutEvents"
                  ],
                  "Resource": "*",
                  "Effect": "Allow"
                }
              ]
            }
          },
          {
            "PolicyName": "KitchenSinkFunctionRolePolicy38",
            "PolicyDocument": {
              "Statement": [
                {
                  "Action": [
                    "mobiletargeting:GetEndpoint",
                    "mobiletargeting:UpdateEndpoint",
                    "mobiletargeting:UpdateEndpointsBatch"
                  ],
                  "Resource": {
                    "Fn::Sub": [
                      "arn:${AWS::Partition}:mobiletargeting:${AWS::Region}:${AWS::AccountId}:apps/${pinpointApplicationId}/endpoints/*",
                      {
                        "pinpointApplicationId": "id"
                      }
                    ]
                  }
                  ,
                  "Effect": "Allow"
                }
              ]
            }
          },
          {
            "PolicyName": "KitchenSinkFunctionRolePolicy39",
            "PolicyDocument": {
              "Statement": [
                {
                  "Action": [
                    "rekognition:DetectFaces",
                    "rekognition:DetectText",
                    "rekognition:DetectLabels",
                    "rekognition:DetectModerationLabels"
                  ],
                  "Resource": "*",
                  "Effect": "Allow"
                }
              ]
            }
          },
          {
            "PolicyName": "KitchenSinkFunctionRolePolicy40", 
            "PolicyDocument": {
              "Statement": [
                {
                  "Action": [
                    "rekognition:IndexFaces",
                    "rekognition:DeleteFaces",
                    "rekognition:SearchFaces",
                    "rekognition:SearchFacesByImage",
                    "rekognition:ListFaces"
                  ], 
                  "Resource": {
                    "Fn::Sub": [
                      "arn:${AWS::Partition}:rekognition:${AWS::Region}:${AWS::AccountId}:collection/${collectionId}", 
                      {
                        "collectionId": "collection"
                      }
                    ]
                  }, 
                  "Effect": "Allow"
                }
              ]
            }
          },
          {
            "PolicyName": "KitchenSinkFunctionRolePolicy41",
            "PolicyDocument": {
              "Statement": [
                {
                  "Action": [
                    "eks:DescribeCluster",
                    "eks:ListClusters"
                  ],
                  "Resource": "*",
                  "Effect": "Allow"
                }
              ]
            }
          },
          {
            "PolicyName": "KitchenSinkFunctionRolePolicy42", 
            "PolicyDocument": {
              "Statement": [{
                "Effect": "Allow",
                "Action": [
                  "ce:GetCostAndUsage",
                  "ce:GetDimensionValues",
                  "ce:GetReservationCoverage",
                  "ce:GetReservationPurchaseRecommendation",
                  "ce:GetReservationUtilization",
                  "ce:GetTags"
                ],
                "Resource": "*"
              }]
            }
          }, 
          {
            "PolicyName": "KitchenSinkFunctionRolePolicy43", 
            "PolicyDocument": {
              "Statement": [
                {
                  "Action": [
                    "organizations:ListAccounts"
                  ], 
                  "Resource": "*", 
                  "Effect": "Allow"
                }
              ]
            }
          }
        ],
        "AssumeRolePolicyDocument": {
          "Version": "2012-10-17",
          "Statement": [
            {
              "Action": [
                "sts:AssumeRole"
              ],
              "Effect": "Allow",
              "Principal": {
                "Service": [
                  "lambda.amazonaws.com"
                ]
              }
            }
          ]
        }
      }
    }
  }
}<|MERGE_RESOLUTION|>--- conflicted
+++ resolved
@@ -510,14 +510,9 @@
               "Statement": [
                 {
                   "Action": [
-<<<<<<< HEAD
                     "ses:GetIdentityVerificationAttributes", 
                     "ses:SendEmail", 
                     "ses:SendRawEmail",
-=======
-                    "ses:GetIdentityVerificationAttributes",
-                    "ses:SendEmail",
->>>>>>> af4998a5
                     "ses:VerifyEmailIdentity"
                   ],
                   "Resource": {
