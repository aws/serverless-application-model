--- conflicted
+++ resolved
@@ -1340,13 +1340,6 @@
         "ApiId": {
           "Ref": "ServerlessHttpApi"
         }, 
-<<<<<<< HEAD
-        "AutoDeploy": true, 
-        "StageName": "$default", 
-        "Tags": {
-          "httpapi:createdBy": "SAM"
-        }
-=======
         "RouteSettings": {
           "GET /sub": {
             "Fn::If": [
@@ -1372,7 +1365,6 @@
           }
         }, 
         "StageName": "$default"
->>>>>>> 7b229d94
       }, 
       "Condition": "ServerlessHttpApiCondition"
     }, 
