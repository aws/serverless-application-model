--- conflicted
+++ resolved
@@ -31,9 +31,6 @@
         }, 
         "LayerName": "SomeLayerName"
       }
-<<<<<<< HEAD
-    }, 
-=======
     },
     "LayerWithRefNameIntrinsicRegionad31c93c8b": {
       "DeletionPolicy": "Retain",
@@ -59,7 +56,6 @@
         }
       }
     },
->>>>>>> 68d1ed70
     "LayerWithRuntimesIntrinsic1a006faa85": {
       "DeletionPolicy": "Retain", 
       "Type": "AWS::Lambda::LayerVersion", 
