--- conflicted
+++ resolved
@@ -100,7 +100,6 @@
         "ApiId": {
           "Ref": "MyApi2"
         }, 
-<<<<<<< HEAD
         "AutoDeploy": true,
         "DefaultRouteSettings": {
             "ThrottlingRateLimit": 100
@@ -112,10 +111,6 @@
             "Key": "Tag"
           }
         ]
-=======
-        "AutoDeploy": true, 
-        "StageName": "$default"
->>>>>>> 477f2bc4
       }
     }, 
     "MyApi2": {
