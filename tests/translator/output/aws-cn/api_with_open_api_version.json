--- conflicted
+++ resolved
@@ -56,12 +56,8 @@
     "ImplicitApiFunctionGetHtmlPermissionProd": {
       "Type": "AWS::Lambda::Permission",
       "Properties": {
-        "Action": "lambda:InvokeFunction", 
-<<<<<<< HEAD
+        "Action": "lambda:InvokeFunction",
         "Principal": "apigateway.amazonaws.com",
-=======
-        "Principal": "apigateway.amazonaws.com", 
->>>>>>> a6b91425
         "FunctionName": {
           "Ref": "ImplicitApiFunction"
         },
