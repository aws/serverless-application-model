--- conflicted
+++ resolved
@@ -34,7 +34,6 @@
     }
   },
   "Resources": {
-<<<<<<< HEAD
     "MyExplicitApi": {
       "Type": "AWS::ApiGateway::RestApi",
       "Properties": {
@@ -294,8 +293,6 @@
         ]
       }
     },
-=======
->>>>>>> 1f3a03fc
     "MyFunction": {
       "Type": "AWS::Lambda::Function",
       "Properties": {
