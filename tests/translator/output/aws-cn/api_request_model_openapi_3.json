--- conflicted
+++ resolved
@@ -1,43 +1,14 @@
 {
   "Resources": {
-<<<<<<< HEAD
-    "HtmlApiDeploymentbe02cbff83": {
-=======
     "HtmlApiDeployment5ae7e42cea": {
->>>>>>> fd718bb3
-      "Type": "AWS::ApiGateway::Deployment", 
+      "Type": "AWS::ApiGateway::Deployment",
       "Properties": {
         "RestApiId": {
           "Ref": "HtmlApi"
-        }, 
-<<<<<<< HEAD
-        "Description": "RestApi deployment id: be02cbff831c2acb5672650bc54b204366bef429"
-=======
+        },
         "Description": "RestApi deployment id: 5ae7e42cea0640a3318bf508535850cd792a52dc"
       }
-    }, 
-    "HtmlFunctionIamPermissionTest": {
-      "Type": "AWS::Lambda::Permission", 
-      "Properties": {
-        "Action": "lambda:invokeFunction", 
-        "Principal": "apigateway.amazonaws.com", 
-        "FunctionName": {
-          "Ref": "HtmlFunction"
-        }, 
-        "SourceArn": {
-          "Fn::Sub": [
-            "arn:aws-cn:execute-api:${AWS::Region}:${AWS::AccountId}:${__ApiId__}/${__Stage__}/GET/iam", 
-            {
-              "__Stage__": "*", 
-              "__ApiId__": {
-                "Ref": "HtmlApi"
-              }
-            }
-          ]
-        }
->>>>>>> fd718bb3
-      }
-    }, 
+    },
     "HtmlFunctionRole": {
       "Type": "AWS::IAM::Role", 
       "Properties": {
@@ -157,7 +128,7 @@
               }
             }
           }, 
-          "openapi": "3.0", 
+          "openapi": "3.0",
           "components": {
             "securitySchemes": {
               "AWS_IAM": {
