--- conflicted
+++ resolved
@@ -263,7 +263,6 @@
               "Statement": [
                 {
                   "Action": [
-<<<<<<< HEAD
                     "s3:GetObject", 
                     "s3:ListBucket", 
                     "s3:GetBucketLocation", 
@@ -271,14 +270,6 @@
                     "s3:PutObject", 
                     "s3:PutObjectAcl",
                     "s3:GetLifecycleConfiguration", 
-=======
-                    "s3:GetObject",
-                    "s3:ListBucket",
-                    "s3:GetBucketLocation",
-                    "s3:GetObjectVersion",
-                    "s3:PutObject",
-                    "s3:GetLifecycleConfiguration",
->>>>>>> 2f608b61
                     "s3:PutLifecycleConfiguration",
                     "s3:DeleteObject"
                   ],
