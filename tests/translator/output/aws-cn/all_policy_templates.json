--- conflicted
+++ resolved
@@ -1118,11 +1118,7 @@
             }
           },
           {
-<<<<<<< HEAD
-            "PolicyName": "KitchenSinkFunctionRolePolicy47",
-=======
             "PolicyName": "KitchenSinkFunctionRolePolicy45",
->>>>>>> 9196f458
             "PolicyDocument": {
               "Statement": [
                 {
