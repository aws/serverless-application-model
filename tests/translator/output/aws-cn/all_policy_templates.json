--- conflicted
+++ resolved
@@ -263,13 +263,13 @@
               "Statement": [
                 {
                   "Action": [
-                    "s3:GetObject", 
-                    "s3:ListBucket", 
-                    "s3:GetBucketLocation", 
-                    "s3:GetObjectVersion", 
-                    "s3:PutObject", 
+                    "s3:GetObject",
+                    "s3:ListBucket",
+                    "s3:GetBucketLocation",
+                    "s3:GetObjectVersion",
+                    "s3:PutObject",
                     "s3:PutObjectAcl",
-                    "s3:GetLifecycleConfiguration", 
+                    "s3:GetLifecycleConfiguration",
                     "s3:PutLifecycleConfiguration",
                     "s3:DeleteObject"
                   ],
@@ -1123,39 +1123,6 @@
             "PolicyDocument": {
               "Statement": [
                 {
-<<<<<<< HEAD
-                  "Effect": "Allow",
-                  "Action": [
-                    "ssm:DescribeParameters"
-                  ],
-                  "Resource": "*"
-                },
-                {
-                  "Effect": "Allow",
-                  "Action": [
-                    "ssm:GetParameters",
-                    "ssm:GetParameter"
-                  ],
-                  "Resource": {
-                    "Fn::Sub": [
-                      "arn:${AWS::Partition}:ssm:${AWS::Region}:${AWS::AccountId}:parameter/${parameterName}",
-                      {
-                        "parameterName": "name"
-                      }
-                    ]
-                  }
-                },
-                {
-                  "Effect": "Allow",
-                  "Action": [
-                    "kms:Decrypt"
-                  ],
-                  "Resource": {
-                    "Fn::Sub": [
-                      "arn:${AWS::Partition}:ssm:${AWS::Region}:${AWS::AccountId}:alias/aws/ssm"
-                    ]
-                  }
-=======
                   "Action": [
                     "ses:GetIdentityVerificationAttributes",
                     "ses:SendEmail",
@@ -1173,7 +1140,6 @@
                     ]
                   },
                   "Effect": "Allow"
->>>>>>> 7cf48bd4
                 }
               ]
             }
@@ -1183,42 +1149,6 @@
             "PolicyDocument": {
               "Statement": [
                 {
-<<<<<<< HEAD
-                  "Effect": "Allow",
-                  "Action": [
-                    "ssm:DescribeParameters"
-                  ],
-                  "Resource": "*"
-                },
-                {
-                  "Effect": "Allow",
-                  "Action": [
-                    "ssm:GetParameters",
-                    "ssm:GetParameter"
-                  ],
-                  "Resource": {
-                    "Fn::Sub": [
-                      "arn:${AWS::Partition}:ssm:${AWS::Region}:${AWS::AccountId}:parameter/${parameterName}",
-                      {
-                        "parameterName": "name"
-                      }
-                    ]
-                  }
-                },
-                {
-                  "Effect": "Allow",
-                  "Action": [
-                    "kms:Decrypt"
-                  ],
-                  "Resource": {
-                    "Fn::Sub": [
-                      "arn:${AWS::Partition}:kms:${AWS::Region}:${AWS::AccountId}:key/${keyId}",
-                      {
-                        "keyId": "id"
-                      }
-                    ]
-                  }
-=======
                   "Action": [
                     "ses:CreateTemplate",
                     "ses:GetTemplate",
@@ -1250,7 +1180,89 @@
                     ]
                   },
                   "Effect": "Allow"
->>>>>>> 7cf48bd4
+                }
+              ]
+            }
+          },
+          {
+            "PolicyName": "KitchenSinkFunctionRolePolicy48",
+            "PolicyDocument": {
+              "Statement": [
+                {
+                  "Effect": "Allow",
+                  "Action": [
+                    "ssm:DescribeParameters"
+                  ],
+                  "Resource": "*"
+                },
+                {
+                  "Effect": "Allow",
+                  "Action": [
+                    "ssm:GetParameters",
+                    "ssm:GetParameter"
+                  ],
+                  "Resource": {
+                    "Fn::Sub": [
+                      "arn:${AWS::Partition}:ssm:${AWS::Region}:${AWS::AccountId}:parameter/${parameterName}",
+                      {
+                        "parameterName": "name"
+                      }
+                    ]
+                  }
+                },
+                {
+                  "Effect": "Allow",
+                  "Action": [
+                    "kms:Decrypt"
+                  ],
+                  "Resource": {
+                    "Fn::Sub": [
+                      "arn:${AWS::Partition}:ssm:${AWS::Region}:${AWS::AccountId}:alias/aws/ssm"
+                    ]
+                  }
+                }
+              ]
+            }
+          },
+          {
+            "PolicyName": "KitchenSinkFunctionRolePolicy49",
+            "PolicyDocument": {
+              "Statement": [
+                {
+                  "Effect": "Allow",
+                  "Action": [
+                    "ssm:DescribeParameters"
+                  ],
+                  "Resource": "*"
+                },
+                {
+                  "Effect": "Allow",
+                  "Action": [
+                    "ssm:GetParameters",
+                    "ssm:GetParameter"
+                  ],
+                  "Resource": {
+                    "Fn::Sub": [
+                      "arn:${AWS::Partition}:ssm:${AWS::Region}:${AWS::AccountId}:parameter/${parameterName}",
+                      {
+                        "parameterName": "name"
+                      }
+                    ]
+                  }
+                },
+                {
+                  "Effect": "Allow",
+                  "Action": [
+                    "kms:Decrypt"
+                  ],
+                  "Resource": {
+                    "Fn::Sub": [
+                      "arn:${AWS::Partition}:kms:${AWS::Region}:${AWS::AccountId}:key/${keyId}",
+                      {
+                        "keyId": "id"
+                      }
+                    ]
+                  }
                 }
               ]
             }
