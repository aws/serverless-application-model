--- conflicted
+++ resolved
@@ -1149,7 +1149,6 @@
               "Statement": [
                 {
                   "Action": [
-<<<<<<< HEAD
                     "ses:CreateTemplate",
                     "ses:GetTemplate",
                     "ses:ListTemplates",
@@ -1157,7 +1156,17 @@
                     "ses:DeleteTemplate"
                   ],
                   "Resource": "*",
-=======
+                  "Effect": "Allow"
+                }
+              ]
+            }
+          },
+          {
+            "PolicyName": "KitchenSinkFunctionRolePolicy47",
+            "PolicyDocument": {
+              "Statement": [
+                {
+                  "Action": [
                     "logs:FilterLogEvents"
                   ],
                   "Resource": {
@@ -1168,7 +1177,6 @@
                       }
                     ]
                   },
->>>>>>> aa00bb1c
                   "Effect": "Allow"
                 }
               ]
