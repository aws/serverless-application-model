--- conflicted
+++ resolved
@@ -71,20 +71,15 @@
           ]
         }, 
         "Timeout": 100, 
-<<<<<<< HEAD
-        "Runtime": "nodejs4.3"
-      },
-      "DependsOn": [
-        "FunctionWithOverridesRole"
-      ]
-=======
         "Runtime": "nodejs4.3",
         "Layers": [
           { "Fn::Sub": "arn:${AWS:Partition}:lambda:${AWS:Region}:${AWS:AccountId}:layer:MyLayer:1" },
           { "Fn::Sub": "arn:${AWS:Partition}:lambda:${AWS:Region}:${AWS:AccountId}:layer:MyLayer2:2" }
         ]
-      }
->>>>>>> 9196f458
+      },
+      "DependsOn": [
+        "FunctionWithOverridesRole"
+      ]
     }, 
     "MinimalFunctionRole": {
       "Type": "AWS::IAM::Role", 
@@ -166,19 +161,14 @@
           ]
         }, 
         "Timeout": 30, 
-<<<<<<< HEAD
-        "Runtime": "python2.7"
+        "Runtime": "python2.7",
+        "Layers": [
+          { "Fn::Sub": "arn:${AWS:Partition}:lambda:${AWS:Region}:${AWS:AccountId}:layer:MyLayer:1" }
+        ]
       },
       "DependsOn": [
         "MinimalFunctionRole"
       ]
-=======
-        "Runtime": "python2.7",
-        "Layers": [
-          { "Fn::Sub": "arn:${AWS:Partition}:lambda:${AWS:Region}:${AWS:AccountId}:layer:MyLayer:1" }
-        ]
-      }
->>>>>>> 9196f458
     }, 
     "MinimalFunctionAliaslive": {
       "Type": "AWS::Lambda::Alias", 
