import json
import itertools
import os.path
import hashlib
import sys
from functools import reduce, cmp_to_key

from samtranslator.translator.translator import Translator, prepare_plugins, make_policy_template_for_function_plugin
from samtranslator.parser.parser import Parser
from samtranslator.model.exceptions import InvalidDocumentException, InvalidResourceException
from samtranslator.model import Resource
from samtranslator.model.sam_resources import SamSimpleTable
from samtranslator.public.plugins import BasePlugin

from tests.translator.helpers import get_template_parameter_values
from tests.plugins.application.test_serverless_app_plugin import mock_get_region
from samtranslator.yaml_helper import yaml_parse
from parameterized import parameterized, param

import pytest
import yaml
from unittest import TestCase
from samtranslator.translator.transform import transform
from mock import Mock, MagicMock, patch

BASE_PATH = os.path.dirname(__file__)
INPUT_FOLDER = BASE_PATH + "/input"
OUTPUT_FOLDER = BASE_PATH + "/output"
# Do not sort AWS::Serverless::Function Layers Property.
# Order of Layers is an important attribute and shouldn't be changed.
DO_NOT_SORT = ["Layers"]

BASE_PATH = os.path.dirname(__file__)
INPUT_FOLDER = os.path.join(BASE_PATH, "input")
OUTPUT_FOLDER = os.path.join(BASE_PATH, "output")


def deep_sort_lists(value):
    """
    Custom sorting implemented as a wrapper on top of Python's built-in ``sorted`` method. This is necessary because
    the previous behavior assumed lists were unordered. As part of migration to Py3, we are trying to
    retain the same behavior. But in Py3, lists with complex data types like dict cannot be sorted. Hence
    we provide a custom sort function that tries best sort the lists in a stable order. The actual order
    does not matter as long as it is stable between runs.

    This implementation assumes that the input was parsed from a JSON data. So it can have one of the
    following types: a primitive type, list or other dictionaries.
    We traverse the dictionary like how we would traverse a tree. If a value is a list, we recursively sort the members
    of the list, and then sort the list itself.

    This assumption that lists are unordered is a problem at the first place. As part of dropping support for Python2,
    we should remove this assumption. We have to update SAM Translator to output lists in a predictable ordering so we
    can assume lists are ordered and compare them.
    """
    if isinstance(value, dict):
        return {k: deep_sort_lists(v) for k, v in value.items()}
    if isinstance(value, list):
        if sys.version_info.major < 3:
            # Py2 can sort lists with complex types like dictionaries
            return sorted((deep_sort_lists(x) for x in value))
        else:
            # Py3 cannot sort lists with complex types. Hence a custom comparator function
            return sorted((deep_sort_lists(x) for x in value), key=cmp_to_key(custom_list_data_comparator))
    else:
        return value


def custom_list_data_comparator(obj1, obj2):
    """
    Comparator function used to sort lists with complex data types in them. This is meant to be used only within the
    context of sorting lists for use with unit tests.

    Given any two objects, this function will return the "difference" between the two objects. This difference obviously
    does not make sense for complex data types like dictionaries & list. This function implements a custom logic that
    is partially borrowed from Python2's implementation of such a comparison:

    * Both objects are dict: Convert them JSON strings and compare
    * Both objects are comparable data types (ie. ones that have > and < operators): Compare them directly
    * Objects are non-comparable (ie. one is a dict other is a list): Compare the names of the data types.
      ie. dict < list because of alphabetical order. This is Python2's behavior.

    """

    if isinstance(obj1, dict) and isinstance(obj2, dict):
        obj1 = json.dumps(obj1, sort_keys=True)
        obj2 = json.dumps(obj2, sort_keys=True)

    try:
        return (obj1 > obj2) - (obj1 < obj2)
    # In Py3 a TypeError will be raised if obj1 and obj2 are different types or uncomparable
    except TypeError:
        s1, s2 = type(obj1).__name__, type(obj2).__name__
        return (s1 > s2) - (s1 < s2)


def mock_sar_service_call(self, service_call_function, logical_id, *args):
    """
    Current implementation: args[0] is always the application_id
    """
    application_id = args[0]
    status = "ACTIVE"
    if application_id == "no-access":
        raise InvalidResourceException(logical_id, "Cannot access application: {}.".format(application_id))
    elif application_id == "non-existent":
        raise InvalidResourceException(logical_id, "Cannot access application: {}.".format(application_id))
    elif application_id == "invalid-semver":
        raise InvalidResourceException(logical_id, "Cannot access application: {}.".format(application_id))
    elif application_id == 1:
        raise InvalidResourceException(
            logical_id, "Type of property 'ApplicationId' is invalid.".format(application_id)
        )
    elif application_id == "preparing" and self._wait_for_template_active_status < 2:
        self._wait_for_template_active_status += 1
        self.SLEEP_TIME_SECONDS = 0
        self.TEMPLATE_WAIT_TIMEOUT_SECONDS = 2
        status = "PREPARING"
    elif application_id == "preparing-never-ready":
        self._wait_for_template_active_status = True
        self.SLEEP_TIME_SECONDS = 0
        self.TEMPLATE_WAIT_TIMEOUT_SECONDS = 0
        status = "PREPARING"
    elif application_id == "expired":
        status = "EXPIRED"
    message = {
        "ApplicationId": args[0],
        "CreationTime": "x",
        "ExpirationTime": "x",
        "SemanticVersion": "1.1.1",
        "Status": status,
        "TemplateId": "id-xx-xx",
        "TemplateUrl": "https://awsserverlessrepo-changesets-xxx.s3.amazonaws.com/signed-url",
    }
    return message


# implicit_api, explicit_api, explicit_api_ref, api_cache tests currently have deployment IDs hardcoded in output file.
# These ids are generated using sha1 hash of the swagger body for implicit
# api and s3 location for explicit api.


class TestTranslatorEndToEnd(TestCase):
    @parameterized.expand(
        itertools.product(
            [
                "cognito_userpool_with_event",
                "s3_with_condition",
                "function_with_condition",
                "basic_function",
                "basic_application",
                "application_preparing_state",
                "application_with_intrinsics",
                "basic_layer",
                "cloudwatchevent",
                "eventbridgerule",
                "eventbridgerule_schedule_properties",
                "cloudwatch_logs_with_ref",
                "cloudwatchlog",
                "streams",
                "sqs",
                "simpletable",
                "simpletable_with_sse",
                "implicit_api",
                "explicit_api",
                "api_endpoint_configuration",
                "api_with_auth_all_maximum",
                "api_with_auth_all_minimum",
                "api_with_auth_no_default",
                "api_with_auth_with_default_scopes",
                "api_with_auth_with_default_scopes_openapi",
                "api_with_default_aws_iam_auth",
                "api_with_default_aws_iam_auth_and_no_auth_route",
                "api_with_method_aws_iam_auth",
                "api_with_aws_iam_auth_overrides",
                "api_with_method_settings",
                "api_with_binary_media_types",
                "api_with_binary_media_types_definition_body",
                "api_with_minimum_compression_size",
                "api_with_resource_refs",
                "api_with_cors",
                "api_with_cors_and_auth_no_preflight_auth",
                "api_with_cors_and_auth_preflight_auth",
                "api_with_cors_and_only_methods",
                "api_with_cors_and_only_headers",
                "api_with_cors_and_only_origins",
                "api_with_cors_and_only_maxage",
                "api_with_cors_and_only_credentials_false",
                "api_with_cors_no_definitionbody",
                "api_with_incompatible_stage_name",
                "api_with_gateway_responses",
                "api_with_gateway_responses_all",
                "api_with_gateway_responses_minimal",
                "api_with_gateway_responses_implicit",
                "api_with_gateway_responses_string_status_code",
                "api_cache",
                "api_with_access_log_setting",
                "api_with_canary_setting",
                "api_with_xray_tracing",
                "api_request_model",
                "api_with_stage_tags",
                "s3",
                "s3_create_remove",
                "s3_existing_lambda_notification_configuration",
                "s3_existing_other_notification_configuration",
                "s3_filter",
                "s3_multiple_events_same_bucket",
                "s3_multiple_functions",
                "s3_with_dependsOn",
                "sns",
                "sns_sqs",
                "sns_existing_sqs",
                "sns_outside_sqs",
                "sns_existing_other_subscription",
                "sns_topic_outside_template",
                "alexa_skill",
                "alexa_skill_with_skill_id",
                "iot_rule",
                "layers_with_intrinsics",
                "layers_all_properties",
                "function_managed_inline_policy",
                "unsupported_resources",
                "intrinsic_functions",
                "basic_function_with_tags",
                "depends_on",
                "function_event_conditions",
                "function_with_dlq",
                "function_with_kmskeyarn",
                "function_with_alias",
                "function_with_alias_intrinsics",
                "function_with_custom_codedeploy_deployment_preference",
                "function_with_custom_conditional_codedeploy_deployment_preference",
                "function_with_disabled_deployment_preference",
                "function_with_deployment_preference",
                "function_with_deployment_preference_all_parameters",
                "function_with_deployment_preference_from_parameters",
                "function_with_deployment_preference_multiple_combinations",
                "function_with_alias_and_event_sources",
                "function_with_resource_refs",
                "function_with_deployment_and_custom_role",
                "function_with_deployment_no_service_role",
                "function_with_global_layers",
                "function_with_layers",
                "function_with_many_layers",
                "function_with_permissions_boundary",
                "function_with_policy_templates",
                "function_with_sns_event_source_all_parameters",
                "function_with_conditional_managed_policy",
                "function_with_conditional_managed_policy_and_ref_no_value",
                "function_with_conditional_policy_template",
                "function_with_conditional_policy_template_and_ref_no_value",
                "function_with_request_parameters",
                "global_handle_path_level_parameter",
                "globals_for_function",
                "globals_for_api",
                "globals_for_simpletable",
                "all_policy_templates",
                "simple_table_ref_parameter_intrinsic",
                "simple_table_with_table_name",
                "function_concurrency",
                "simple_table_with_extra_tags",
                "explicit_api_with_invalid_events_config",
                "no_implicit_api_with_serverless_rest_api_resource",
                "implicit_api_with_serverless_rest_api_resource",
                "implicit_api_with_auth_and_conditions_max",
                "implicit_api_with_many_conditions",
                "implicit_and_explicit_api_with_conditions",
                "api_with_cors_and_conditions_no_definitionbody",
                "api_with_auth_and_conditions_all_max",
                "api_with_apikey_default_override",
                "api_with_apikey_required",
                "api_with_path_parameters",
                "function_with_event_source_mapping",
                "function_with_event_dest",
                "function_with_event_dest_basic",
                "function_with_event_dest_conditional",
                "api_with_usageplans",
                "api_with_usageplans_intrinsics",
<<<<<<< HEAD
                "api_with_basic_custom_domain_security_policy",
=======
                "state_machine_with_inline_definition",
                "state_machine_with_tags",
                "state_machine_with_inline_definition_intrinsics",
                "state_machine_with_role",
                "state_machine_with_inline_policies",
                "state_machine_with_sam_policy_templates",
                "state_machine_with_definition_S3_string",
                "state_machine_with_definition_S3_object",
                "state_machine_with_definition_substitutions",
                "state_machine_with_standard_logging",
                "state_machine_with_express_logging",
                "state_machine_with_managed_policy",
                "state_machine_with_condition",
                "state_machine_with_schedule",
                "state_machine_with_cwe",
                "state_machine_with_explicit_api",
                "state_machine_with_implicit_api",
                "state_machine_with_implicit_api_globals",
                "state_machine_with_api_authorizer",
                "state_machine_with_api_authorizer_maximum",
                "state_machine_with_api_resource_policy",
                "state_machine_with_api_auth_default_scopes",
                "state_machine_with_condition_and_events",
>>>>>>> d168f371
            ],
            [
                ("aws", "ap-southeast-1"),
                ("aws-cn", "cn-north-1"),
                ("aws-us-gov", "us-gov-west-1"),
            ],  # Run all the above tests against each of the list of partitions to test against
        )
    )
    @patch(
        "samtranslator.plugins.application.serverless_app_plugin.ServerlessAppPlugin._sar_service_call",
        mock_sar_service_call,
    )
    @patch("botocore.client.ClientEndpointBridge._check_default_region", mock_get_region)
    def test_transform_success(self, testcase, partition_with_region):
        partition = partition_with_region[0]
        region = partition_with_region[1]

        manifest = yaml_parse(open(os.path.join(INPUT_FOLDER, testcase + ".yaml"), "r"))
        # To uncover unicode-related bugs, convert dict to JSON string and parse JSON back to dict
        manifest = json.loads(json.dumps(manifest))
        partition_folder = partition if partition != "aws" else ""
        expected_filepath = os.path.join(OUTPUT_FOLDER, partition_folder, testcase + ".json")
        expected = json.load(open(expected_filepath, "r"))

        with patch("boto3.session.Session.region_name", region):
            parameter_values = get_template_parameter_values()
            mock_policy_loader = MagicMock()
            mock_policy_loader.load.return_value = {
                "AWSLambdaBasicExecutionRole": "arn:{}:iam::aws:policy/service-role/AWSLambdaBasicExecutionRole".format(
                    partition
                ),
                "AmazonDynamoDBFullAccess": "arn:{}:iam::aws:policy/AmazonDynamoDBFullAccess".format(partition),
                "AmazonDynamoDBReadOnlyAccess": "arn:{}:iam::aws:policy/AmazonDynamoDBReadOnlyAccess".format(partition),
                "AWSLambdaRole": "arn:{}:iam::aws:policy/service-role/AWSLambdaRole".format(partition),
            }

            output_fragment = transform(manifest, parameter_values, mock_policy_loader)

        print(json.dumps(output_fragment, indent=2))

        # Only update the deployment Logical Id hash in Py3.
        if sys.version_info.major >= 3:
            self._update_logical_id_hash(expected)
            self._update_logical_id_hash(output_fragment)

        assert deep_sort_lists(output_fragment) == deep_sort_lists(expected)

    @parameterized.expand(
        itertools.product(
            [
                "explicit_api_openapi_3",
                "api_with_auth_all_maximum_openapi_3",
                "api_with_cors_openapi_3",
                "api_with_gateway_responses_all_openapi_3",
                "api_with_open_api_version",
                "api_with_open_api_version_2",
                "api_with_auth_all_minimum_openapi",
                "api_with_swagger_and_openapi_with_auth",
                "api_with_openapi_definition_body_no_flag",
                "api_request_model_openapi_3",
                "api_with_apikey_required_openapi_3",
                "api_with_basic_custom_domain",
                "api_with_basic_custom_domain_intrinsics",
                "api_with_custom_domain_route53",
                "api_with_custom_domain_route53_hosted_zone_name",
                "api_with_basic_custom_domain_http",
                "api_with_basic_custom_domain_intrinsics_http",
                "api_with_custom_domain_route53_http",
                "api_with_custom_domain_route53_hosted_zone_name_http",
                "implicit_http_api",
                "explicit_http_api_minimum",
                "implicit_http_api_auth_and_simple_case",
                "http_api_existing_openapi",
                "http_api_existing_openapi_conditions",
                "implicit_http_api_with_many_conditions",
                "http_api_explicit_stage",
                "http_api_def_uri",
                "explicit_http_api",
                "http_api_with_cors",
                "api_with_basic_custom_domain_security_policy",
            ],
            [
                ("aws", "ap-southeast-1"),
                ("aws-cn", "cn-north-1"),
                ("aws-us-gov", "us-gov-west-1"),
            ],  # Run all the above tests against each of the list of partitions to test against
        )
    )
    @pytest.mark.slow
    @patch(
        "samtranslator.plugins.application.serverless_app_plugin.ServerlessAppPlugin._sar_service_call",
        mock_sar_service_call,
    )
    @patch("botocore.client.ClientEndpointBridge._check_default_region", mock_get_region)
    def test_transform_success_openapi3(self, testcase, partition_with_region):
        partition = partition_with_region[0]
        region = partition_with_region[1]

        manifest = yaml_parse(open(os.path.join(INPUT_FOLDER, testcase + ".yaml"), "r"))
        # To uncover unicode-related bugs, convert dict to JSON string and parse JSON back to dict
        manifest = json.loads(json.dumps(manifest))
        partition_folder = partition if partition != "aws" else ""
        expected_filepath = os.path.join(OUTPUT_FOLDER, partition_folder, testcase + ".json")
        expected = json.load(open(expected_filepath, "r"))

        with patch("boto3.session.Session.region_name", region):
            parameter_values = get_template_parameter_values()
            mock_policy_loader = MagicMock()
            mock_policy_loader.load.return_value = {
                "AWSLambdaBasicExecutionRole": "arn:{}:iam::aws:policy/service-role/AWSLambdaBasicExecutionRole".format(
                    partition
                ),
                "AmazonDynamoDBFullAccess": "arn:{}:iam::aws:policy/AmazonDynamoDBFullAccess".format(partition),
                "AmazonDynamoDBReadOnlyAccess": "arn:{}:iam::aws:policy/AmazonDynamoDBReadOnlyAccess".format(partition),
                "AWSLambdaRole": "arn:{}:iam::aws:policy/service-role/AWSLambdaRole".format(partition),
            }

            output_fragment = transform(manifest, parameter_values, mock_policy_loader)

        print(json.dumps(output_fragment, indent=2))

        # Only update the deployment Logical Id hash in Py3.
        if sys.version_info.major >= 3:
            self._update_logical_id_hash(expected)
            self._update_logical_id_hash(output_fragment)

        assert deep_sort_lists(output_fragment) == deep_sort_lists(expected)

    @parameterized.expand(
        itertools.product(
            [
                "api_with_aws_account_whitelist",
                "api_with_aws_account_blacklist",
                "api_with_ip_range_whitelist",
                "api_with_ip_range_blacklist",
                "api_with_source_vpc_whitelist",
                "api_with_source_vpc_blacklist",
                "api_with_resource_policy",
                "api_with_resource_policy_global",
                "api_with_resource_policy_global_implicit",
                "api_with_if_conditional_with_resource_policy",
            ],
            [
                ("aws", "ap-southeast-1"),
                ("aws-cn", "cn-north-1"),
                ("aws-us-gov", "us-gov-west-1"),
            ],  # Run all the above tests against each of the list of partitions to test against
        )
    )
    @patch(
        "samtranslator.plugins.application.serverless_app_plugin.ServerlessAppPlugin._sar_service_call",
        mock_sar_service_call,
    )
    @patch("botocore.client.ClientEndpointBridge._check_default_region", mock_get_region)
    def test_transform_success_resource_policy(self, testcase, partition_with_region):
        partition = partition_with_region[0]
        region = partition_with_region[1]

        manifest = yaml_parse(open(os.path.join(INPUT_FOLDER, testcase + ".yaml"), "r"))
        # To uncover unicode-related bugs, convert dict to JSON string and parse JSON back to dict
        manifest = json.loads(json.dumps(manifest))
        partition_folder = partition if partition != "aws" else ""
        expected_filepath = os.path.join(OUTPUT_FOLDER, partition_folder, testcase + ".json")
        expected = json.load(open(expected_filepath, "r"))

        with patch("boto3.session.Session.region_name", region):
            parameter_values = get_template_parameter_values()
            mock_policy_loader = MagicMock()
            mock_policy_loader.load.return_value = {
                "AWSLambdaBasicExecutionRole": "arn:{}:iam::aws:policy/service-role/AWSLambdaBasicExecutionRole".format(
                    partition
                ),
                "AmazonDynamoDBFullAccess": "arn:{}:iam::aws:policy/AmazonDynamoDBFullAccess".format(partition),
                "AmazonDynamoDBReadOnlyAccess": "arn:{}:iam::aws:policy/AmazonDynamoDBReadOnlyAccess".format(partition),
                "AWSLambdaRole": "arn:{}:iam::aws:policy/service-role/AWSLambdaRole".format(partition),
            }

            output_fragment = transform(manifest, parameter_values, mock_policy_loader)
        print(json.dumps(output_fragment, indent=2))

        # Only update the deployment Logical Id hash in Py3.
        if sys.version_info.major >= 3:
            self._update_logical_id_hash(expected)
            self._update_logical_id_hash(output_fragment)
        assert deep_sort_lists(output_fragment) == deep_sort_lists(expected)

    def _update_logical_id_hash(self, resources):
        """
        Brute force method for updating all APIGW Deployment LogicalIds and references to a consistent hash
        """
        output_resources = resources.get("Resources", {})
        deployment_logical_id_dict = {}
        rest_api_to_swagger_hash = {}
        dict_of_things_to_delete = {}

        # Find all RestApis in the template
        for logical_id, resource_dict in output_resources.items():
            if "AWS::ApiGateway::RestApi" == resource_dict.get("Type"):
                resource_properties = resource_dict.get("Properties", {})
                if "Body" in resource_properties:
                    self._generate_new_deployment_hash(
                        logical_id, resource_properties.get("Body"), rest_api_to_swagger_hash
                    )

                elif "BodyS3Location" in resource_dict.get("Properties"):
                    self._generate_new_deployment_hash(
                        logical_id, resource_properties.get("BodyS3Location"), rest_api_to_swagger_hash
                    )

        # Collect all APIGW Deployments LogicalIds and generate the new ones
        for logical_id, resource_dict in output_resources.items():
            if "AWS::ApiGateway::Deployment" == resource_dict.get("Type"):
                resource_properties = resource_dict.get("Properties", {})

                rest_id = resource_properties.get("RestApiId").get("Ref")

                data_hash = rest_api_to_swagger_hash.get(rest_id)

                description = resource_properties.get("Description")[: -len(data_hash)]

                resource_properties["Description"] = description + data_hash

                new_logical_id = logical_id[:-10] + data_hash[:10]

                deployment_logical_id_dict[logical_id] = new_logical_id
                dict_of_things_to_delete[logical_id] = (new_logical_id, resource_dict)

        # Update References to APIGW Deployments
        for logical_id, resource_dict in output_resources.items():
            if "AWS::ApiGateway::Stage" == resource_dict.get("Type"):
                resource_properties = resource_dict.get("Properties", {})

                rest_id = resource_properties.get("RestApiId", {}).get("Ref", "")

                data_hash = rest_api_to_swagger_hash.get(rest_id)

                deployment_id = resource_properties.get("DeploymentId", {}).get("Ref")
                new_logical_id = deployment_logical_id_dict.get(deployment_id, "")[:-10]
                new_logical_id = new_logical_id + data_hash[:10]

                resource_properties.get("DeploymentId", {})["Ref"] = new_logical_id

        # To avoid mutating the template while iterating, delete only after find everything to update
        for logical_id_to_remove, tuple_to_add in dict_of_things_to_delete.items():
            output_resources[tuple_to_add[0]] = tuple_to_add[1]
            del output_resources[logical_id_to_remove]

        # Update any Output References in the template
        for output_key, output_value in resources.get("Outputs", {}).items():
            if output_value.get("Value").get("Ref") in deployment_logical_id_dict:
                output_value["Value"]["Ref"] = deployment_logical_id_dict[output_value.get("Value").get("Ref")]

    def _generate_new_deployment_hash(self, logical_id, dict_to_hash, rest_api_to_swagger_hash):
        data_bytes = json.dumps(dict_to_hash, separators=(",", ":"), sort_keys=True).encode("utf8")
        data_hash = hashlib.sha1(data_bytes).hexdigest()
        rest_api_to_swagger_hash[logical_id] = data_hash


@pytest.mark.parametrize(
    "testcase",
    [
        "error_state_machine_definition_string",
        "error_state_machine_invalid_s3_object",
        "error_state_machine_invalid_s3_string",
        "error_state_machine_with_api_auth_none",
        "error_state_machine_with_no_api_authorizers",
        "error_state_machine_with_undefined_api_authorizer",
        "error_cognito_userpool_duplicate_trigger",
        "error_api_duplicate_methods_same_path",
        "error_api_gateway_responses_nonnumeric_status_code",
        "error_api_gateway_responses_unknown_responseparameter",
        "error_api_gateway_responses_unknown_responseparameter_property",
        "error_api_invalid_auth",
        "error_api_invalid_path",
        "error_api_invalid_definitionuri",
        "error_api_invalid_definitionbody",
        "error_api_invalid_stagename",
        "error_api_with_invalid_open_api_version",
        "error_api_invalid_restapiid",
        "error_api_invalid_request_model",
        "error_application_properties",
        "error_application_does_not_exist",
        "error_application_no_access",
        "error_application_preparing_timeout",
        "error_cors_on_external_swagger",
        "error_invalid_cors_dict",
        "error_invalid_findinmap",
        "error_invalid_getatt",
        "error_cors_credentials_true_with_wildcard_origin",
        "error_cors_credentials_true_without_explicit_origin",
        "error_function_invalid_codeuri",
        "error_function_invalid_api_event",
        "error_function_invalid_autopublishalias",
        "error_function_invalid_event_type",
        "error_function_invalid_layer",
        "error_function_no_codeuri",
        "error_function_no_handler",
        "error_function_no_runtime",
        "error_function_with_deployment_preference_missing_alias",
        "error_function_with_invalid_deployment_preference_hook_property",
        "error_function_invalid_request_parameters",
        "error_invalid_logical_id",
        "error_layer_invalid_properties",
        "error_missing_queue",
        "error_missing_startingposition",
        "error_missing_stream",
        "error_multiple_resource_errors",
        "error_null_application_id",
        "error_s3_not_in_template",
        "error_table_invalid_attributetype",
        "error_table_primary_key_missing_name",
        "error_table_primary_key_missing_type",
        "error_invalid_resource_parameters",
        "error_reserved_sam_tag",
        "error_existing_event_logical_id",
        "error_existing_permission_logical_id",
        "error_existing_role_logical_id",
        "error_invalid_template",
        "error_resource_not_dict",
        "error_resource_properties_not_dict",
        "error_globals_is_not_dict",
        "error_globals_unsupported_type",
        "error_globals_unsupported_property",
        "error_globals_api_with_stage_name",
        "error_function_policy_template_with_missing_parameter",
        "error_function_policy_template_invalid_value",
        "error_function_with_unknown_policy_template",
        "error_function_with_invalid_policy_statement",
        "error_function_with_invalid_condition_name",
        "error_invalid_document_empty_semantic_version",
        "error_api_with_invalid_open_api_version_type",
        "error_api_with_custom_domains_invalid",
        "error_api_with_custom_domains_route53_invalid",
        "error_api_event_import_vaule_reference",
        "error_function_with_method_auth_and_no_api_auth",
        "error_function_with_no_alias_provisioned_concurrency",
        "error_http_api_def_body_uri",
        "error_http_api_event_invalid_api",
        "error_http_api_invalid_auth",
        "error_http_api_invalid_openapi",
        "error_http_api_tags",
        "error_http_api_tags_def_uri",
        "error_implicit_http_api_method",
        "error_implicit_http_api_path",
        "error_http_api_event_multiple_same_path",
        "error_function_with_event_dest_invalid",
        "error_function_with_event_dest_type",
        "error_function_with_api_key_false",
        "error_api_with_usage_plan_invalid_parameter",
        "error_http_api_with_cors_def_uri",
        "error_api_with_custom_domains_security_policy_invalid",
    ],
)
@patch("boto3.session.Session.region_name", "ap-southeast-1")
@patch(
    "samtranslator.plugins.application.serverless_app_plugin.ServerlessAppPlugin._sar_service_call",
    mock_sar_service_call,
)
@patch("botocore.client.ClientEndpointBridge._check_default_region", mock_get_region)
def test_transform_invalid_document(testcase):
    manifest = yaml_parse(open(os.path.join(INPUT_FOLDER, testcase + ".yaml"), "r"))
    expected = json.load(open(os.path.join(OUTPUT_FOLDER, testcase + ".json"), "r"))

    mock_policy_loader = MagicMock()
    parameter_values = get_template_parameter_values()

    with pytest.raises(InvalidDocumentException) as e:
        transform(manifest, parameter_values, mock_policy_loader)

    error_message = get_exception_error_message(e)

    assert error_message == expected.get("errorMessage")


@patch("boto3.session.Session.region_name", "ap-southeast-1")
@patch("botocore.client.ClientEndpointBridge._check_default_region", mock_get_region)
def test_transform_unhandled_failure_empty_managed_policy_map():
    document = {
        "Transform": "AWS::Serverless-2016-10-31",
        "Resources": {
            "Resource": {
                "Type": "AWS::Serverless::Function",
                "Properties": {
                    "CodeUri": "s3://bucket/key",
                    "Handler": "index.handler",
                    "Runtime": "nodejs12.x",
                    "Policies": "AmazonS3FullAccess",
                },
            }
        },
    }

    parameter_values = get_template_parameter_values()
    mock_policy_loader = MagicMock()
    mock_policy_loader.load.return_value = {}

    with pytest.raises(Exception) as e:
        transform(document, parameter_values, mock_policy_loader)

    error_message = str(e.value)

    assert error_message == "Managed policy map is empty, but should not be."


def assert_metric_call(mock, transform, transform_failure=0, invalid_document=0):
    metric_dimensions = [{"Name": "Transform", "Value": transform}]

    mock.put_metric_data.assert_called_once_with(
        Namespace="ServerlessTransform",
        MetricData=[
            {
                "MetricName": "TransformFailure",
                "Value": transform_failure,
                "Unit": "Count",
                "Dimensions": metric_dimensions,
            },
            {
                "MetricName": "InvalidDocument",
                "Value": invalid_document,
                "Unit": "Count",
                "Dimensions": metric_dimensions,
            },
        ],
    )


@patch("boto3.session.Session.region_name", "ap-southeast-1")
@patch("botocore.client.ClientEndpointBridge._check_default_region", mock_get_region)
def test_swagger_body_sha_gets_recomputed():

    document = {
        "Transform": "AWS::Serverless-2016-10-31",
        "Resources": {
            "Resource": {
                "Type": "AWS::Serverless::Api",
                "Properties": {
                    "StageName": "Prod",
                    "DefinitionBody": {
                        # Some body property will do
                        "a": "b"
                    },
                },
            }
        },
    }

    mock_policy_loader = get_policy_mock()
    parameter_values = get_template_parameter_values()

    output_fragment = transform(document, parameter_values, mock_policy_loader)

    print(json.dumps(output_fragment, indent=2))
    deployment_key = get_deployment_key(output_fragment)
    assert deployment_key

    # Now let's change the Body property and transform again
    document["Resources"]["Resource"]["Properties"]["DefinitionBody"]["a"] = "foo"
    output_fragment = transform(document, parameter_values, mock_policy_loader)
    deployment_key_changed = get_deployment_key(output_fragment)
    assert deployment_key_changed

    assert deployment_key != deployment_key_changed

    # Now let's re-deploy the document without any changes. Deployment Key must NOT change
    output_fragment = transform(document, parameter_values, mock_policy_loader)
    assert get_deployment_key(output_fragment) == deployment_key_changed


@patch("boto3.session.Session.region_name", "ap-southeast-1")
@patch("botocore.client.ClientEndpointBridge._check_default_region", mock_get_region)
def test_swagger_definitionuri_sha_gets_recomputed():

    document = {
        "Transform": "AWS::Serverless-2016-10-31",
        "Resources": {
            "Resource": {
                "Type": "AWS::Serverless::Api",
                "Properties": {"StageName": "Prod", "DefinitionUri": "s3://bucket/key"},
            }
        },
    }

    mock_policy_loader = get_policy_mock()
    parameter_values = get_template_parameter_values()

    output_fragment = transform(document, parameter_values, mock_policy_loader)

    print(json.dumps(output_fragment, indent=2))
    deployment_key = get_deployment_key(output_fragment)
    assert deployment_key

    # Now let's change the Body property and transform again
    document["Resources"]["Resource"]["Properties"]["DefinitionUri"] = "s3://bucket/key1/key2"
    output_fragment = transform(document, parameter_values, mock_policy_loader)
    deployment_key_changed = get_deployment_key(output_fragment)
    assert deployment_key_changed

    assert deployment_key != deployment_key_changed

    # Now let's re-deploy the document without any changes. Deployment Key must NOT change
    output_fragment = transform(document, parameter_values, mock_policy_loader)
    assert get_deployment_key(output_fragment) == deployment_key_changed


class TestFunctionVersionWithParameterReferences(TestCase):
    """
    Test how Lambda Function Version gets created when intrinsic functions
    """

    def setUp(self):
        self.document = {
            "Transform": "AWS::Serverless-2016-10-31",
            "Resources": {
                "MyFunction": {
                    "Type": "AWS::Serverless::Function",
                    "Properties": {
                        "Runtime": "nodejs12.x",
                        "Handler": "index.handler",
                        "CodeUri": {"Bucket": {"Ref": "SomeBucket"}, "Key": {"Ref": "CodeKeyParam"}},
                        "AutoPublishAlias": "live",
                    },
                }
            },
        }

    @patch("boto3.session.Session.region_name", "ap-southeast-1")
    @patch("botocore.client.ClientEndpointBridge._check_default_region", mock_get_region)
    def test_logical_id_change_with_parameters(self):
        parameter_values = {"CodeKeyParam": "value1"}
        first_transformed_template = self._do_transform(self.document, parameter_values)

        parameter_values["CodeKeyParam"] = "value2"
        second_transformed_template = self._do_transform(self.document, parameter_values)

        first_version_id, _ = get_resource_by_type(first_transformed_template, "AWS::Lambda::Version")
        second_version_id, _ = get_resource_by_type(second_transformed_template, "AWS::Lambda::Version")

        assert first_version_id != second_version_id

    @patch("boto3.session.Session.region_name", "ap-southeast-1")
    @patch("botocore.client.ClientEndpointBridge._check_default_region", mock_get_region)
    def test_logical_id_remains_same_without_parameter_change(self):
        parameter_values = {"CodeKeyParam": "value1"}

        first_transformed_template = self._do_transform(self.document, parameter_values)
        second_transformed_template = self._do_transform(self.document, parameter_values)

        first_version_id, _ = get_resource_by_type(first_transformed_template, "AWS::Lambda::Version")
        second_version_id, _ = get_resource_by_type(second_transformed_template, "AWS::Lambda::Version")

        assert first_version_id == second_version_id

    @patch("boto3.session.Session.region_name", "ap-southeast-1")
    @patch("botocore.client.ClientEndpointBridge._check_default_region", mock_get_region)
    def test_logical_id_without_resolving_reference(self):
        # Now value of `CodeKeyParam` is not present in document

        first_transformed_template = self._do_transform(self.document)
        second_transformed_template = self._do_transform(self.document)

        first_version_id, _ = get_resource_by_type(first_transformed_template, "AWS::Lambda::Version")
        second_version_id, _ = get_resource_by_type(second_transformed_template, "AWS::Lambda::Version")

        assert first_version_id == second_version_id

    def _do_transform(self, document, parameter_values=get_template_parameter_values()):
        mock_policy_loader = get_policy_mock()
        output_fragment = transform(document, parameter_values, mock_policy_loader)

        print(json.dumps(output_fragment, indent=2))

        return output_fragment


class TestTemplateValidation(TestCase):
    @patch("boto3.session.Session.region_name", "ap-southeast-1")
    @patch("botocore.client.ClientEndpointBridge._check_default_region", mock_get_region)
    def test_throws_when_resource_not_found(self):
        template = {"foo": "bar"}

        with self.assertRaises(InvalidDocumentException):
            sam_parser = Parser()
            translator = Translator({}, sam_parser)
            translator.translate(template, {})

    @patch("boto3.session.Session.region_name", "ap-southeast-1")
    @patch("botocore.client.ClientEndpointBridge._check_default_region", mock_get_region)
    def test_throws_when_resource_is_empty(self):
        template = {"Resources": {}}

        with self.assertRaises(InvalidDocumentException):
            sam_parser = Parser()
            translator = Translator({}, sam_parser)
            translator.translate(template, {})

    @patch("boto3.session.Session.region_name", "ap-southeast-1")
    @patch("botocore.client.ClientEndpointBridge._check_default_region", mock_get_region)
    def test_throws_when_resource_is_not_dict(self):
        template = {"Resources": [1, 2, 3]}

        with self.assertRaises(InvalidDocumentException):
            sam_parser = Parser()
            translator = Translator({}, sam_parser)
            translator.translate(template, {})

    @patch("boto3.session.Session.region_name", "ap-southeast-1")
    @patch("botocore.client.ClientEndpointBridge._check_default_region", mock_get_region)
    def test_throws_when_resources_not_all_dicts(self):
        template = {"Resources": {"notadict": None, "MyResource": {}}}

        with self.assertRaises(InvalidDocumentException):
            sam_parser = Parser()
            translator = Translator({}, sam_parser)
            translator.translate(template, {})


class TestPluginsUsage(TestCase):
    # Tests if plugins are properly injected into the translator

    @patch("samtranslator.translator.translator.make_policy_template_for_function_plugin")
    @patch("botocore.client.ClientEndpointBridge._check_default_region", mock_get_region)
    def test_prepare_plugins_must_add_required_plugins(self, make_policy_template_for_function_plugin_mock):

        # This is currently the only required plugin
        plugin_instance = BasePlugin("something")
        make_policy_template_for_function_plugin_mock.return_value = plugin_instance

        sam_plugins = prepare_plugins([])
        self.assertEqual(6, len(sam_plugins))

    @patch("samtranslator.translator.translator.make_policy_template_for_function_plugin")
    @patch("botocore.client.ClientEndpointBridge._check_default_region", mock_get_region)
    def test_prepare_plugins_must_merge_input_plugins(self, make_policy_template_for_function_plugin_mock):

        required_plugin = BasePlugin("something")
        make_policy_template_for_function_plugin_mock.return_value = required_plugin

        custom_plugin = BasePlugin("someplugin")
        sam_plugins = prepare_plugins([custom_plugin])
        self.assertEqual(7, len(sam_plugins))

    @patch("botocore.client.ClientEndpointBridge._check_default_region", mock_get_region)
    def test_prepare_plugins_must_handle_empty_input(self):

        sam_plugins = prepare_plugins(None)
        self.assertEqual(6, len(sam_plugins))

    @patch("samtranslator.translator.translator.PolicyTemplatesProcessor")
    @patch("samtranslator.translator.translator.PolicyTemplatesForResourcePlugin")
    def test_make_policy_template_for_function_plugin_must_work(
        self, policy_templates_for_function_plugin_mock, policy_templates_processor_mock
    ):

        default_templates = {"some": "value"}
        policy_templates_processor_mock.get_default_policy_templates_json.return_value = default_templates

        # mock to return instance of the processor
        processor_instance = Mock()
        policy_templates_processor_mock.return_value = processor_instance

        # mock for plugin instance
        plugin_instance = Mock()
        policy_templates_for_function_plugin_mock.return_value = plugin_instance

        result = make_policy_template_for_function_plugin()

        self.assertEqual(plugin_instance, result)

        policy_templates_processor_mock.get_default_policy_templates_json.assert_called_once_with()
        policy_templates_processor_mock.assert_called_once_with(default_templates)
        policy_templates_for_function_plugin_mock.assert_called_once_with(processor_instance)

    @patch.object(Resource, "from_dict")
    @patch("samtranslator.translator.translator.SamPlugins")
    @patch("samtranslator.translator.translator.prepare_plugins")
    @patch("boto3.session.Session.region_name", "ap-southeast-1")
    def test_transform_method_must_inject_plugins_when_creating_resources(
        self, prepare_plugins_mock, sam_plugins_class_mock, resource_from_dict_mock
    ):
        manifest = {"Resources": {"MyTable": {"Type": "AWS::Serverless::SimpleTable", "Properties": {}}}}

        sam_plugins_object_mock = Mock()
        sam_plugins_class_mock.return_value = sam_plugins_object_mock
        prepare_plugins_mock.return_value = sam_plugins_object_mock
        resource_from_dict_mock.return_value = SamSimpleTable("MyFunction")

        initial_plugins = [1, 2, 3]
        sam_parser = Parser()
        translator = Translator({}, sam_parser, plugins=initial_plugins)
        translator.translate(manifest, {})

        resource_from_dict_mock.assert_called_with(
            "MyTable", manifest["Resources"]["MyTable"], sam_plugins=sam_plugins_object_mock
        )
        prepare_plugins_mock.assert_called_once_with(
            initial_plugins, {"AWS::Region": "ap-southeast-1", "AWS::Partition": "aws"}
        )


def get_policy_mock():
    mock_policy_loader = MagicMock()
    mock_policy_loader.load.return_value = {
        "AmazonDynamoDBFullAccess": "arn:aws:iam::aws:policy/AmazonDynamoDBFullAccess",
        "AmazonDynamoDBReadOnlyAccess": "arn:aws:iam::aws:policy/AmazonDynamoDBReadOnlyAccess",
        "AWSLambdaRole": "arn:aws:iam::aws:policy/service-role/AWSLambdaRole",
    }

    return mock_policy_loader


def get_deployment_key(fragment):
    logical_id, value = get_resource_by_type(fragment, "AWS::ApiGateway::Deployment")
    return logical_id


def get_resource_by_type(template, type):
    resources = template["Resources"]
    for key in resources:
        value = resources[key]
        if "Type" in value and value.get("Type") == type:
            return key, value


def get_exception_error_message(e):
    return reduce(lambda message, error: message + " " + error.message, e.value.causes, e.value.message)<|MERGE_RESOLUTION|>--- conflicted
+++ resolved
@@ -274,9 +274,7 @@
                 "function_with_event_dest_conditional",
                 "api_with_usageplans",
                 "api_with_usageplans_intrinsics",
-<<<<<<< HEAD
                 "api_with_basic_custom_domain_security_policy",
-=======
                 "state_machine_with_inline_definition",
                 "state_machine_with_tags",
                 "state_machine_with_inline_definition_intrinsics",
@@ -300,7 +298,6 @@
                 "state_machine_with_api_resource_policy",
                 "state_machine_with_api_auth_default_scopes",
                 "state_machine_with_condition_and_events",
->>>>>>> d168f371
             ],
             [
                 ("aws", "ap-southeast-1"),
