import json
import itertools
import os.path
import hashlib
import sys
from functools import reduce, cmp_to_key

from samtranslator.translator.translator import Translator, prepare_plugins, make_policy_template_for_function_plugin
from samtranslator.parser.parser import Parser
from samtranslator.model.exceptions import InvalidDocumentException, InvalidResourceException
from samtranslator.model import Resource
from samtranslator.model.sam_resources import SamSimpleTable
from samtranslator.public.plugins import BasePlugin

from tests.translator.helpers import get_template_parameter_values
from tests.plugins.application.test_serverless_app_plugin import mock_get_region
from samtranslator.yaml_helper import yaml_parse
from parameterized import parameterized, param

import pytest
import yaml
from unittest import TestCase
from samtranslator.translator.transform import transform
from mock import Mock, MagicMock, patch

BASE_PATH = os.path.dirname(__file__)
INPUT_FOLDER = BASE_PATH + '/input'
OUTPUT_FOLDER = BASE_PATH + '/output'
# Do not sort AWS::Serverless::Function Layers Property.
# Order of Layers is an important attribute and shouldn't be changed.
DO_NOT_SORT = ['Layers']

BASE_PATH = os.path.dirname(__file__)
INPUT_FOLDER = os.path.join(BASE_PATH, 'input')
OUTPUT_FOLDER = os.path.join(BASE_PATH, 'output')


def deep_sort_lists(value):
    """
    Custom sorting implemented as a wrapper on top of Python's built-in ``sorted`` method. This is necessary because
    the previous behavior assumed lists were unordered. As part of migration to Py3, we are trying to
    retain the same behavior. But in Py3, lists with complex data types like dict cannot be sorted. Hence
    we provide a custom sort function that tries best sort the lists in a stable order. The actual order
    does not matter as long as it is stable between runs.

    This implementation assumes that the input was parsed from a JSON data. So it can have one of the
    following types: a primitive type, list or other dictionaries.
    We traverse the dictionary like how we would traverse a tree. If a value is a list, we recursively sort the members
    of the list, and then sort the list itself.

    This assumption that lists are unordered is a problem at the first place. As part of dropping support for Python2,
    we should remove this assumption. We have to update SAM Translator to output lists in a predictable ordering so we
    can assume lists are ordered and compare them.
    """
    if isinstance(value, dict):
        return {k: deep_sort_lists(v) for k, v in value.items()}
    if isinstance(value, list):
        if sys.version_info.major < 3:
            # Py2 can sort lists with complex types like dictionaries
            return sorted((deep_sort_lists(x) for x in value))
        else:
            # Py3 cannot sort lists with complex types. Hence a custom comparator function
            return sorted((deep_sort_lists(x) for x in value), key=cmp_to_key(custom_list_data_comparator))
    else:
        return value


def custom_list_data_comparator(obj1, obj2):
    """
    Comparator function used to sort lists with complex data types in them. This is meant to be used only within the
    context of sorting lists for use with unit tests.

    Given any two objects, this function will return the "difference" between the two objects. This difference obviously
    does not make sense for complex data types like dictionaries & list. This function implements a custom logic that
    is partially borrowed from Python2's implementation of such a comparison:

    * Both objects are dict: Convert them JSON strings and compare
    * Both objects are comparable data types (ie. ones that have > and < operators): Compare them directly
    * Objects are non-comparable (ie. one is a dict other is a list): Compare the names of the data types.
      ie. dict < list because of alphabetical order. This is Python2's behavior.

    """

    if isinstance(obj1, dict) and isinstance(obj2, dict):
        obj1 = json.dumps(obj1, sort_keys=True)
        obj2 = json.dumps(obj2, sort_keys=True)

    try:
        return (obj1 > obj2) - (obj1 < obj2)
    # In Py3 a TypeError will be raised if obj1 and obj2 are different types or uncomparable
    except TypeError:
        s1, s2 = type(obj1).__name__, type(obj2).__name__
        return (s1 > s2) - (s1 < s2)

def mock_sar_service_call(self, service_call_function, logical_id, *args):
    """
    Current implementation: args[0] is always the application_id
    """
    application_id = args[0]
    status = 'ACTIVE'
    if application_id == "no-access":
        raise InvalidResourceException(logical_id, "Cannot access application: {}.".format(application_id))
    elif application_id == "non-existent":
        raise InvalidResourceException(logical_id, "Cannot access application: {}.".format(application_id))
    elif application_id == "invalid-semver":
        raise InvalidResourceException(logical_id, "Cannot access application: {}.".format(application_id))
    elif application_id == 1:
        raise InvalidResourceException(logical_id, "Type of property 'ApplicationId' is invalid.".format(application_id))
    elif application_id == "preparing" and self._wait_for_template_active_status < 2:
        self._wait_for_template_active_status += 1
        self.SLEEP_TIME_SECONDS = 0
        self.TEMPLATE_WAIT_TIMEOUT_SECONDS = 2
        status = "PREPARING"
    elif application_id == "preparing-never-ready":
        self._wait_for_template_active_status = True
        self.SLEEP_TIME_SECONDS = 0
        self.TEMPLATE_WAIT_TIMEOUT_SECONDS = 0
        status = "PREPARING"
    elif application_id == "expired":
        status = "EXPIRED"
    message = {
        'ApplicationId': args[0],
        'CreationTime': 'x',
        'ExpirationTime': 'x',
        'SemanticVersion': '1.1.1',
        'Status': status,
        'TemplateId': 'id-xx-xx',
        'TemplateUrl': 'https://awsserverlessrepo-changesets-xxx.s3.amazonaws.com/signed-url'
    }
    return message

# implicit_api, explicit_api, explicit_api_ref, api_cache tests currently have deployment IDs hardcoded in output file.
# These ids are generated using sha1 hash of the swagger body for implicit
# api and s3 location for explicit api.

class TestTranslatorEndToEnd(TestCase):

    @parameterized.expand(
      itertools.product([
        's3_with_condition',
        'function_with_condition',
        'basic_function',
        'basic_application',
        'application_preparing_state',
        'application_with_intrinsics',
        'basic_layer',
        'cloudwatchevent',
        'cloudwatchevent_schedule_properties',
        'cloudwatch_logs_with_ref',
        'cloudwatchlog',
        'streams',
        'sqs',
        'simpletable',
        'simpletable_with_sse',
        'implicit_api',
        'explicit_api',
        'api_endpoint_configuration',
        'api_with_auth_all_maximum',
        'api_with_auth_all_minimum',
        'api_with_auth_no_default',
        'api_with_default_aws_iam_auth',
        'api_with_method_aws_iam_auth',
        'api_with_aws_iam_auth_overrides',
        'api_with_method_settings',
        'api_with_binary_media_types',
        'api_with_binary_media_types_definition_body',
        'api_with_minimum_compression_size',
        'api_with_resource_refs',
        'api_with_cors',
        'api_with_cors_and_auth_no_preflight_auth',
        'api_with_cors_and_auth_preflight_auth',
        'api_with_cors_and_only_methods',
        'api_with_cors_and_only_headers',
        'api_with_cors_and_only_origins',
        'api_with_cors_and_only_maxage',
        'api_with_cors_and_only_credentials_false',
        'api_with_cors_no_definitionbody',
        'api_with_gateway_responses',
        'api_with_gateway_responses_all',
        'api_with_gateway_responses_minimal',
        'api_with_gateway_responses_implicit',
        'api_with_gateway_responses_string_status_code',
        'api_cache',
        'api_with_access_log_setting',
        'api_with_canary_setting',
        'api_with_xray_tracing',
        'api_request_model',
<<<<<<< HEAD
=======
        'api_with_stage_tags',
>>>>>>> 5f886df0
        's3',
        's3_create_remove',
        's3_existing_lambda_notification_configuration',
        's3_existing_other_notification_configuration',
        's3_filter',
        's3_multiple_events_same_bucket',
        's3_multiple_functions',
        's3_with_dependsOn',
        'sns',
        'sns_existing_other_subscription',
        'sns_topic_outside_template',
        'alexa_skill',
        'alexa_skill_with_skill_id',
        'iot_rule',
        'layers_with_intrinsics',
        'layers_all_properties',
        'function_managed_inline_policy',
        'unsupported_resources',
        'intrinsic_functions',
        'basic_function_with_tags',
        'depends_on',
        'function_event_conditions',
        'function_with_dlq',
        'function_with_kmskeyarn',
        'function_with_alias',
        'function_with_alias_intrinsics',
        'function_with_custom_codedeploy_deployment_preference',
        'function_with_custom_conditional_codedeploy_deployment_preference',
        'function_with_disabled_deployment_preference',
        'function_with_deployment_preference',
        'function_with_deployment_preference_all_parameters',
        'function_with_deployment_preference_multiple_combinations',
        'function_with_alias_and_event_sources',
        'function_with_resource_refs',
        'function_with_deployment_and_custom_role',
        'function_with_deployment_no_service_role',
        'function_with_global_layers',
        'function_with_layers',
        'function_with_many_layers',
        'function_with_permissions_boundary',
        'function_with_policy_templates',
        'function_with_sns_event_source_all_parameters',
        'global_handle_path_level_parameter',
        'globals_for_function',
        'globals_for_api',
        'globals_for_simpletable',
        'all_policy_templates',
        'simple_table_ref_parameter_intrinsic',
        'simple_table_with_table_name',
        'function_concurrency',
        'simple_table_with_extra_tags',
        'explicit_api_with_invalid_events_config',
        'no_implicit_api_with_serverless_rest_api_resource',
        'implicit_api_with_serverless_rest_api_resource',
        'implicit_api_with_auth_and_conditions_max',
        'implicit_api_with_many_conditions',
        'implicit_and_explicit_api_with_conditions',
        'api_with_cors_and_conditions_no_definitionbody',
        'api_with_auth_and_conditions_all_max',
        'api_with_apikey_default_override',
        'api_with_apikey_required',
        'api_with_path_parameters',
      ],
      [
       ("aws", "ap-southeast-1"),
       ("aws-cn", "cn-north-1"),
       ("aws-us-gov", "us-gov-west-1")
      ] # Run all the above tests against each of the list of partitions to test against
      )
    )
    @patch('samtranslator.plugins.application.serverless_app_plugin.ServerlessAppPlugin._sar_service_call', mock_sar_service_call)
    @patch('botocore.client.ClientEndpointBridge._check_default_region', mock_get_region)
    def test_transform_success(self, testcase, partition_with_region):
        partition = partition_with_region[0]
        region = partition_with_region[1]

        manifest = yaml_parse(open(os.path.join(INPUT_FOLDER, testcase + '.yaml'), 'r'))
        # To uncover unicode-related bugs, convert dict to JSON string and parse JSON back to dict
        manifest = json.loads(json.dumps(manifest))
        partition_folder = partition if partition != "aws" else ""
        expected_filepath = os.path.join(OUTPUT_FOLDER, partition_folder, testcase + '.json')
        expected = json.load(open(expected_filepath, 'r'))

        with patch('boto3.session.Session.region_name', region):
            parameter_values = get_template_parameter_values()
            mock_policy_loader = MagicMock()
            mock_policy_loader.load.return_value = {
                'AWSLambdaBasicExecutionRole': 'arn:{}:iam::aws:policy/service-role/AWSLambdaBasicExecutionRole'.format(partition),
                'AmazonDynamoDBFullAccess': 'arn:{}:iam::aws:policy/AmazonDynamoDBFullAccess'.format(partition),
                'AmazonDynamoDBReadOnlyAccess': 'arn:{}:iam::aws:policy/AmazonDynamoDBReadOnlyAccess'.format(partition),
                'AWSLambdaRole': 'arn:{}:iam::aws:policy/service-role/AWSLambdaRole'.format(partition),
            }

            output_fragment = transform(
                manifest, parameter_values, mock_policy_loader)

        print(json.dumps(output_fragment, indent=2))

        # Only update the deployment Logical Id hash in Py3.
        if sys.version_info.major >= 3:
            self._update_logical_id_hash(expected)
            self._update_logical_id_hash(output_fragment)

        assert deep_sort_lists(output_fragment) == deep_sort_lists(expected)

    @parameterized.expand(
      itertools.product([
        'explicit_api_openapi_3',
        'api_with_auth_all_maximum_openapi_3',
        'api_with_cors_openapi_3',
        'api_with_gateway_responses_all_openapi_3',
        'api_with_open_api_version',
        'api_with_open_api_version_2',
        'api_with_auth_all_minimum_openapi',
        'api_with_swagger_and_openapi_with_auth',
        'api_with_openapi_definition_body_no_flag',
        'api_request_model_openapi_3',
        'api_with_apikey_required_openapi_3'
      ],
      [
       ("aws", "ap-southeast-1"),
       ("aws-cn", "cn-north-1"),
       ("aws-us-gov", "us-gov-west-1")
      ] # Run all the above tests against each of the list of partitions to test against
      )
    )
    @patch('samtranslator.plugins.application.serverless_app_plugin.ServerlessAppPlugin._sar_service_call', mock_sar_service_call)
    @patch('botocore.client.ClientEndpointBridge._check_default_region', mock_get_region)
    def test_transform_success_openapi3(self, testcase, partition_with_region):
        partition = partition_with_region[0]
        region = partition_with_region[1]

        manifest = yaml_parse(open(os.path.join(INPUT_FOLDER, testcase + '.yaml'), 'r'))
        # To uncover unicode-related bugs, convert dict to JSON string and parse JSON back to dict
        manifest = json.loads(json.dumps(manifest))
        partition_folder = partition if partition != "aws" else ""
        expected_filepath = os.path.join(OUTPUT_FOLDER, partition_folder, testcase + '.json')
        expected = json.load(open(expected_filepath, 'r'))

        with patch('boto3.session.Session.region_name', region):
            parameter_values = get_template_parameter_values()
            mock_policy_loader = MagicMock()
            mock_policy_loader.load.return_value = {
                'AWSLambdaBasicExecutionRole': 'arn:{}:iam::aws:policy/service-role/AWSLambdaBasicExecutionRole'.format(partition),
                'AmazonDynamoDBFullAccess': 'arn:{}:iam::aws:policy/AmazonDynamoDBFullAccess'.format(partition),
                'AmazonDynamoDBReadOnlyAccess': 'arn:{}:iam::aws:policy/AmazonDynamoDBReadOnlyAccess'.format(partition),
                'AWSLambdaRole': 'arn:{}:iam::aws:policy/service-role/AWSLambdaRole'.format(partition),
            }

            output_fragment = transform(
                manifest, parameter_values, mock_policy_loader)

        print(json.dumps(output_fragment, indent=2))

        # Only update the deployment Logical Id hash in Py3.
        if sys.version_info.major >= 3:
            self._update_logical_id_hash(expected)
            self._update_logical_id_hash(output_fragment)

        assert deep_sort_lists(output_fragment) == deep_sort_lists(expected)

    @parameterized.expand(
      itertools.product([
        'explicit_api_openapi_3',
        'api_with_auth_all_maximum_openapi_3',
        'api_with_cors_openapi_3',
        'api_with_gateway_responses_all_openapi_3',
        'api_with_open_api_version',
        'api_with_open_api_version_2',
        'api_with_auth_all_minimum_openapi',
        'api_with_swagger_and_openapi_with_auth',
        'api_with_openapi_definition_body_no_flag',
        'api_request_model_openapi_3'
      ],
      [
       ("aws", "ap-southeast-1"),
       ("aws-cn", "cn-north-1"),
       ("aws-us-gov", "us-gov-west-1")
      ] # Run all the above tests against each of the list of partitions to test against
      )
    )
    @patch('samtranslator.plugins.application.serverless_app_plugin.ServerlessAppPlugin._sar_service_call', mock_sar_service_call)
    @patch('botocore.client.ClientEndpointBridge._check_default_region', mock_get_region)
    def test_transform_success_openapi3(self, testcase, partition_with_region):
        partition = partition_with_region[0]
        region = partition_with_region[1]

        manifest = yaml_parse(open(os.path.join(INPUT_FOLDER, testcase + '.yaml'), 'r'))
        # To uncover unicode-related bugs, convert dict to JSON string and parse JSON back to dict
        manifest = json.loads(json.dumps(manifest))
        partition_folder = partition if partition != "aws" else ""
        expected_filepath = os.path.join(OUTPUT_FOLDER, partition_folder, testcase + '.json')
        expected = json.load(open(expected_filepath, 'r'))

        with patch('boto3.session.Session.region_name', region):
            parameter_values = get_template_parameter_values()
            mock_policy_loader = MagicMock()
            mock_policy_loader.load.return_value = {
                'AWSLambdaBasicExecutionRole': 'arn:{}:iam::aws:policy/service-role/AWSLambdaBasicExecutionRole'.format(partition),
                'AmazonDynamoDBFullAccess': 'arn:{}:iam::aws:policy/AmazonDynamoDBFullAccess'.format(partition),
                'AmazonDynamoDBReadOnlyAccess': 'arn:{}:iam::aws:policy/AmazonDynamoDBReadOnlyAccess'.format(partition),
                'AWSLambdaRole': 'arn:{}:iam::aws:policy/service-role/AWSLambdaRole'.format(partition),
            }

            output_fragment = transform(
                manifest, parameter_values, mock_policy_loader)

        print(json.dumps(output_fragment, indent=2))

        # Run cfn-lint on translator test output files.
        rules = cfnlint.core.get_rules([], LINT_IGNORE_WARNINGS, [])

        # Only update the deployment Logical Id hash in Py3.
        if sys.version_info.major >= 3:
            self._update_logical_id_hash(expected)
            self._update_logical_id_hash(output_fragment)
            output_template = cfnlint.decode.cfn_json.load(expected_filepath)
        else: # deprecation warning catching in py2
            import warnings
            with warnings.catch_warnings():
                warnings.filterwarnings("ignore",category=DeprecationWarning)
                output_template = cfnlint.decode.cfn_json.load(expected_filepath)
        runner = cfnlint.Runner(rules, expected_filepath, output_template, [region])
        matches = []

        # Only run linter on normal/gov partitions. It errors on china regions
        if testcase not in LINT_IGNORE_TESTS and partition != 'aws-cn':
            matches = runner.run()
        print('cfn-lint ({}): {}'.format(expected_filepath, matches))

        assert deep_sort_lists(output_fragment) == deep_sort_lists(expected)
        assert len(matches) == 0

    def _update_logical_id_hash(self, resources):
        """
        Brute force method for updating all APIGW Deployment LogicalIds and references to a consistent hash
        """
        output_resources = resources.get("Resources", {})
        deployment_logical_id_dict = {}
        rest_api_to_swagger_hash = {}
        dict_of_things_to_delete = {}

        # Find all RestApis in the template
        for logical_id, resource_dict in output_resources.items():
            if "AWS::ApiGateway::RestApi" == resource_dict.get("Type"):
                resource_properties = resource_dict.get("Properties", {})
                if "Body" in resource_properties:
                    self._generate_new_deployment_hash(logical_id, resource_properties.get("Body"), rest_api_to_swagger_hash)

                elif "BodyS3Location" in resource_dict.get("Properties"):
                    self._generate_new_deployment_hash(logical_id,
                                                       resource_properties.get("BodyS3Location"),
                                                       rest_api_to_swagger_hash)

        # Collect all APIGW Deployments LogicalIds and generate the new ones
        for logical_id, resource_dict in output_resources.items():
            if "AWS::ApiGateway::Deployment" == resource_dict.get("Type"):
                resource_properties = resource_dict.get("Properties", {})

                rest_id = resource_properties.get("RestApiId").get("Ref")

                data_hash = rest_api_to_swagger_hash.get(rest_id)

                description = resource_properties.get("Description")[:-len(data_hash)]

                resource_properties["Description"] = description + data_hash

                new_logical_id = logical_id[:-10] + data_hash[:10]

                deployment_logical_id_dict[logical_id] = new_logical_id
                dict_of_things_to_delete[logical_id] = (new_logical_id, resource_dict)

        # Update References to APIGW Deployments
        for logical_id, resource_dict in output_resources.items():
            if "AWS::ApiGateway::Stage" == resource_dict.get("Type"):
                resource_properties = resource_dict.get("Properties", {})

                rest_id = resource_properties.get("RestApiId", {}).get("Ref", "")

                data_hash = rest_api_to_swagger_hash.get(rest_id)

                deployment_id = resource_properties.get("DeploymentId", {}).get("Ref")
                new_logical_id = deployment_logical_id_dict.get(deployment_id, "")[:-10]
                new_logical_id = new_logical_id + data_hash[:10]

                resource_properties.get("DeploymentId", {})["Ref"] = new_logical_id

        # To avoid mutating the template while iterating, delete only after find everything to update
        for logical_id_to_remove, tuple_to_add in dict_of_things_to_delete.items():
            output_resources[tuple_to_add[0]] = tuple_to_add[1]
            del output_resources[logical_id_to_remove]

        # Update any Output References in the template
        for output_key, output_value in resources.get("Outputs", {}).items():
            if output_value.get("Value").get("Ref") in deployment_logical_id_dict:
                output_value["Value"]["Ref"] = deployment_logical_id_dict[output_value.get("Value").get("Ref")]

    def _generate_new_deployment_hash(self, logical_id, dict_to_hash, rest_api_to_swagger_hash):
        data_bytes = json.dumps(dict_to_hash, separators=(',', ':'), sort_keys=True).encode("utf8")
        data_hash = hashlib.sha1(data_bytes).hexdigest()
        rest_api_to_swagger_hash[logical_id] = data_hash

@pytest.mark.parametrize('testcase', [
    'error_api_duplicate_methods_same_path',
    'error_api_gateway_responses_nonnumeric_status_code',
    'error_api_gateway_responses_unknown_responseparameter',
    'error_api_gateway_responses_unknown_responseparameter_property',
    'error_api_invalid_auth',
    'error_api_invalid_path',
    'error_api_invalid_definitionuri',
    'error_api_invalid_definitionbody',
    'error_api_invalid_stagename',
    'error_api_with_invalid_open_api_version',
    'error_api_invalid_restapiid',
    'error_api_invalid_request_model',
    'error_application_properties',
    'error_application_does_not_exist',
    'error_application_no_access',
    'error_application_preparing_timeout',
    'error_cors_on_external_swagger',
    'error_invalid_cors_dict',
    'error_invalid_findinmap',
    'error_invalid_getatt',
    'error_cors_credentials_true_with_wildcard_origin',
    'error_cors_credentials_true_without_explicit_origin',
    'error_function_invalid_codeuri',
    'error_function_invalid_api_event',
    'error_function_invalid_autopublishalias',
    'error_function_invalid_event_type',
    'error_function_invalid_layer',
    'error_function_no_codeuri',
    'error_function_no_handler',
    'error_function_no_runtime',
    'error_function_with_deployment_preference_missing_alias',
    'error_function_with_invalid_deployment_preference_hook_property',
    'error_invalid_logical_id',
    'error_layer_invalid_properties',
    'error_missing_queue',
    'error_missing_startingposition',
    'error_missing_stream',
    'error_multiple_resource_errors',
    'error_s3_not_in_template',
    'error_table_invalid_attributetype',
    'error_invalid_resource_parameters',
    'error_reserved_sam_tag',
    'existing_event_logical_id',
    'existing_permission_logical_id',
    'existing_role_logical_id',
    'error_invalid_template',
    'error_resource_not_dict',
    'error_resource_properties_not_dict',
    'error_globals_is_not_dict',
    'error_globals_unsupported_type',
    'error_globals_unsupported_property',
    'error_globals_api_with_stage_name',
    'error_function_policy_template_with_missing_parameter',
    'error_function_policy_template_invalid_value',
    'error_function_with_unknown_policy_template',
    'error_function_with_invalid_policy_statement',
    'error_function_with_invalid_condition_name',
    'error_invalid_document_empty_semantic_version'
])
@patch('boto3.session.Session.region_name', 'ap-southeast-1')
@patch('samtranslator.plugins.application.serverless_app_plugin.ServerlessAppPlugin._sar_service_call', mock_sar_service_call)
@patch('botocore.client.ClientEndpointBridge._check_default_region', mock_get_region)
def test_transform_invalid_document(testcase):
    manifest = yaml_parse(open(os.path.join(INPUT_FOLDER, testcase + '.yaml'), 'r'))
    expected = json.load(open(os.path.join(OUTPUT_FOLDER, testcase + '.json'), 'r'))

    mock_policy_loader = MagicMock()
    parameter_values = get_template_parameter_values()

    with pytest.raises(InvalidDocumentException) as e:
        transform(manifest, parameter_values, mock_policy_loader)

    error_message = get_exception_error_message(e)

    assert error_message == expected.get('errorMessage')

@patch('boto3.session.Session.region_name', 'ap-southeast-1')
@patch('botocore.client.ClientEndpointBridge._check_default_region', mock_get_region)
def test_transform_unhandled_failure_empty_managed_policy_map():
    document = {
        'Transform': 'AWS::Serverless-2016-10-31',
        'Resources': {
            'Resource': {
                'Type': 'AWS::Serverless::Function',
                'Properties': {
                    'CodeUri': 's3://bucket/key',
                    'Handler': 'index.handler',
                    'Runtime': 'nodejs4.3',
                    'Policies': 'AmazonS3FullAccess'
                }
            }
        }
    }

    parameter_values = get_template_parameter_values()
    mock_policy_loader = MagicMock()
    mock_policy_loader.load.return_value = {}

    with pytest.raises(Exception) as e:
        transform(document, parameter_values, mock_policy_loader)

    error_message = str(e.value)

    assert error_message == 'Managed policy map is empty, but should not be.'


def assert_metric_call(mock, transform, transform_failure=0, invalid_document=0):
    metric_dimensions = [
        {
            'Name': 'Transform',
            'Value': transform
        }
    ]

    mock.put_metric_data.assert_called_once_with(
        Namespace='ServerlessTransform',
        MetricData=[
            {
                'MetricName': 'TransformFailure',
                'Value': transform_failure,
                'Unit': 'Count',
                'Dimensions': metric_dimensions
            },
            {
                'MetricName': 'InvalidDocument',
                'Value': invalid_document,
                'Unit': 'Count',
                'Dimensions': metric_dimensions
            }
        ]
    )


@patch('boto3.session.Session.region_name', 'ap-southeast-1')
@patch('botocore.client.ClientEndpointBridge._check_default_region', mock_get_region)
def test_swagger_body_sha_gets_recomputed():

    document = {
        'Transform': 'AWS::Serverless-2016-10-31',
        'Resources': {
            'Resource': {
                'Type': 'AWS::Serverless::Api',
                'Properties': {
                    "StageName": "Prod",
                    "DefinitionBody": {
                        # Some body property will do
                        "a": "b"
                    }
                }
            }
        }

    }

    mock_policy_loader = get_policy_mock()
    parameter_values = get_template_parameter_values()

    output_fragment = transform(document, parameter_values, mock_policy_loader)

    print(json.dumps(output_fragment, indent=2))
    deployment_key = get_deployment_key(output_fragment)
    assert deployment_key

    # Now let's change the Body property and transform again
    document["Resources"]["Resource"]["Properties"]["DefinitionBody"]["a"] = "foo"
    output_fragment = transform(document, parameter_values, mock_policy_loader)
    deployment_key_changed = get_deployment_key(output_fragment)
    assert deployment_key_changed

    assert deployment_key != deployment_key_changed

    # Now let's re-deploy the document without any changes. Deployment Key must NOT change
    output_fragment = transform(document, parameter_values, mock_policy_loader)
    assert get_deployment_key(output_fragment) == deployment_key_changed


@patch('boto3.session.Session.region_name', 'ap-southeast-1')
@patch('botocore.client.ClientEndpointBridge._check_default_region', mock_get_region)
def test_swagger_definitionuri_sha_gets_recomputed():

    document = {
        'Transform': 'AWS::Serverless-2016-10-31',
        'Resources': {
            'Resource': {
                'Type': 'AWS::Serverless::Api',
                'Properties': {
                    "StageName": "Prod",
                    "DefinitionUri": "s3://bucket/key"
                }
            }
        }

    }

    mock_policy_loader = get_policy_mock()
    parameter_values = get_template_parameter_values()

    output_fragment = transform(document, parameter_values, mock_policy_loader)

    print(json.dumps(output_fragment, indent=2))
    deployment_key = get_deployment_key(output_fragment)
    assert deployment_key

    # Now let's change the Body property and transform again
    document["Resources"]["Resource"]["Properties"]["DefinitionUri"] = "s3://bucket/key1/key2"
    output_fragment = transform(document, parameter_values, mock_policy_loader)
    deployment_key_changed = get_deployment_key(output_fragment)
    assert deployment_key_changed

    assert deployment_key != deployment_key_changed

    # Now let's re-deploy the document without any changes. Deployment Key must NOT change
    output_fragment = transform(document, parameter_values, mock_policy_loader)
    assert get_deployment_key(output_fragment) == deployment_key_changed

class TestFunctionVersionWithParameterReferences(TestCase):
    """
    Test how Lambda Function Version gets created when intrinsic functions
    """

    def setUp(self):
        self.document = {
            'Transform': 'AWS::Serverless-2016-10-31',
            'Resources': {
                'MyFunction': {
                    'Type': 'AWS::Serverless::Function',
                    'Properties': {
                        "Runtime": "nodejs4.3",
                        "Handler": "index.handler",
                        "CodeUri": {
                            "Bucket": {"Ref": "SomeBucket"},
                            "Key": {"Ref": "CodeKeyParam"}
                        },
                        "AutoPublishAlias": "live"
                    }
                }
            }
        }

    @patch('boto3.session.Session.region_name', 'ap-southeast-1')
    @patch('botocore.client.ClientEndpointBridge._check_default_region', mock_get_region)
    def test_logical_id_change_with_parameters(self):
        parameter_values = {
            'CodeKeyParam': 'value1'
        }
        first_transformed_template = self._do_transform(self.document, parameter_values)

        parameter_values["CodeKeyParam"] = "value2"
        second_transformed_template = self._do_transform(self.document, parameter_values)

        first_version_id, _ = get_resource_by_type(first_transformed_template, "AWS::Lambda::Version")
        second_version_id, _ = get_resource_by_type(second_transformed_template, "AWS::Lambda::Version")

        assert first_version_id != second_version_id

    @patch('boto3.session.Session.region_name', 'ap-southeast-1')
    @patch('botocore.client.ClientEndpointBridge._check_default_region', mock_get_region)
    def test_logical_id_remains_same_without_parameter_change(self):
        parameter_values = {
            'CodeKeyParam': 'value1'
        }

        first_transformed_template = self._do_transform(self.document, parameter_values)
        second_transformed_template = self._do_transform(self.document, parameter_values)

        first_version_id, _ = get_resource_by_type(first_transformed_template, "AWS::Lambda::Version")
        second_version_id, _ = get_resource_by_type(second_transformed_template, "AWS::Lambda::Version")

        assert first_version_id == second_version_id

    @patch('boto3.session.Session.region_name', 'ap-southeast-1')
    @patch('botocore.client.ClientEndpointBridge._check_default_region', mock_get_region)
    def test_logical_id_without_resolving_reference(self):
        # Now value of `CodeKeyParam` is not present in document

        first_transformed_template = self._do_transform(self.document)
        second_transformed_template = self._do_transform(self.document)

        first_version_id, _ = get_resource_by_type(first_transformed_template, "AWS::Lambda::Version")
        second_version_id, _ = get_resource_by_type(second_transformed_template, "AWS::Lambda::Version")

        assert first_version_id == second_version_id

    def _do_transform(self, document, parameter_values=get_template_parameter_values()):
        mock_policy_loader = get_policy_mock()
        output_fragment = transform(document, parameter_values, mock_policy_loader)

        print(json.dumps(output_fragment, indent=2))

        return output_fragment


class TestTemplateValidation(TestCase):

    @patch('botocore.client.ClientEndpointBridge._check_default_region', mock_get_region)
    def test_throws_when_resource_not_found(self):
        template = {
            "foo": "bar"
        }

        with self.assertRaises(InvalidDocumentException):
            sam_parser = Parser()
            translator = Translator({}, sam_parser)
            translator.translate(template, {})

    @patch('botocore.client.ClientEndpointBridge._check_default_region', mock_get_region)
    def test_throws_when_resource_is_empty(self):
        template = {
            "Resources": {}
        }

        with self.assertRaises(InvalidDocumentException):
            sam_parser = Parser()
            translator = Translator({}, sam_parser)
            translator.translate(template, {})


    @patch('botocore.client.ClientEndpointBridge._check_default_region', mock_get_region)
    def test_throws_when_resource_is_not_dict(self):
        template = {
            "Resources": [1,2,3]
        }

        with self.assertRaises(InvalidDocumentException):
            sam_parser = Parser()
            translator = Translator({}, sam_parser)
            translator.translate(template, {})


    @patch('botocore.client.ClientEndpointBridge._check_default_region', mock_get_region)
    def test_throws_when_resources_not_all_dicts(self):
        template = {
            "Resources": {
                "notadict": None,
                "MyResource": {}
            }
        }

        with self.assertRaises(InvalidDocumentException):
            sam_parser = Parser()
            translator = Translator({}, sam_parser)
            translator.translate(template, {})

class TestPluginsUsage(TestCase):
    # Tests if plugins are properly injected into the translator

    @patch("samtranslator.translator.translator.make_policy_template_for_function_plugin")
    @patch('botocore.client.ClientEndpointBridge._check_default_region', mock_get_region)
    def test_prepare_plugins_must_add_required_plugins(self, make_policy_template_for_function_plugin_mock):

        # This is currently the only required plugin
        plugin_instance = BasePlugin("something")
        make_policy_template_for_function_plugin_mock.return_value = plugin_instance

        sam_plugins = prepare_plugins([])
        self.assertEqual(5, len(sam_plugins))

    @patch("samtranslator.translator.translator.make_policy_template_for_function_plugin")
    @patch('botocore.client.ClientEndpointBridge._check_default_region', mock_get_region)
    def test_prepare_plugins_must_merge_input_plugins(self, make_policy_template_for_function_plugin_mock):

        required_plugin = BasePlugin("something")
        make_policy_template_for_function_plugin_mock.return_value = required_plugin

        custom_plugin = BasePlugin("someplugin")
        sam_plugins = prepare_plugins([custom_plugin])
        self.assertEqual(6, len(sam_plugins))

    @patch('botocore.client.ClientEndpointBridge._check_default_region', mock_get_region)
    def test_prepare_plugins_must_handle_empty_input(self):

        sam_plugins = prepare_plugins(None)
        self.assertEqual(5, len(sam_plugins))

    @patch("samtranslator.translator.translator.PolicyTemplatesProcessor")
    @patch("samtranslator.translator.translator.PolicyTemplatesForFunctionPlugin")
    def test_make_policy_template_for_function_plugin_must_work(self,
                                                                policy_templates_for_function_plugin_mock,
                                                                policy_templates_processor_mock):

        default_templates = {"some": "value"}
        policy_templates_processor_mock.get_default_policy_templates_json.return_value = default_templates

        # mock to return instance of the processor
        processor_instance = Mock()
        policy_templates_processor_mock.return_value = processor_instance

        # mock for plugin instance
        plugin_instance = Mock()
        policy_templates_for_function_plugin_mock.return_value = plugin_instance

        result = make_policy_template_for_function_plugin()

        self.assertEqual(plugin_instance, result)

        policy_templates_processor_mock.get_default_policy_templates_json.assert_called_once_with()
        policy_templates_processor_mock.assert_called_once_with(default_templates)
        policy_templates_for_function_plugin_mock.assert_called_once_with(processor_instance)

    @patch.object(Resource, "from_dict")
    @patch("samtranslator.translator.translator.SamPlugins")
    @patch("samtranslator.translator.translator.prepare_plugins")
    @patch('boto3.session.Session.region_name', 'ap-southeast-1')
    def test_transform_method_must_inject_plugins_when_creating_resources(self,
                                                                          prepare_plugins_mock,
                                                                          sam_plugins_class_mock,
                                                                          resource_from_dict_mock):
        manifest = {
            'Resources': {
                'MyTable': {
                    'Type': 'AWS::Serverless::SimpleTable',
                    'Properties': {
                    }
                }
            }
        }

        sam_plugins_object_mock = Mock()
        sam_plugins_class_mock.return_value = sam_plugins_object_mock
        prepare_plugins_mock.return_value = sam_plugins_object_mock
        resource_from_dict_mock.return_value = SamSimpleTable("MyFunction")

        initial_plugins = [1,2,3]
        sam_parser = Parser()
        translator = Translator({}, sam_parser, plugins=initial_plugins)
        translator.translate(manifest, {})

        resource_from_dict_mock.assert_called_with("MyTable",
                                                        manifest["Resources"]["MyTable"],
                                                        sam_plugins=sam_plugins_object_mock)
        prepare_plugins_mock.assert_called_once_with(initial_plugins, {"AWS::Region": "ap-southeast-1"})

def get_policy_mock():
    mock_policy_loader = MagicMock()
    mock_policy_loader.load.return_value = {
        'AmazonDynamoDBFullAccess': 'arn:aws:iam::aws:policy/AmazonDynamoDBFullAccess',
        'AmazonDynamoDBReadOnlyAccess': 'arn:aws:iam::aws:policy/AmazonDynamoDBReadOnlyAccess',
        'AWSLambdaRole': 'arn:aws:iam::aws:policy/service-role/AWSLambdaRole',
    }

    return mock_policy_loader

def get_deployment_key(fragment):
    logical_id, value = get_resource_by_type(fragment, "AWS::ApiGateway::Deployment")
    return logical_id

def get_resource_by_type(template, type):
    resources = template["Resources"]
    for key in resources:
        value = resources[key]
        if "Type" in value and value.get("Type") == type:
            return key, value

def get_exception_error_message(e):
    return reduce(lambda message, error: message + ' ' + error.message, e.value.causes, e.value.message)<|MERGE_RESOLUTION|>--- conflicted
+++ resolved
@@ -185,10 +185,7 @@
         'api_with_canary_setting',
         'api_with_xray_tracing',
         'api_request_model',
-<<<<<<< HEAD
-=======
         'api_with_stage_tags',
->>>>>>> 5f886df0
         's3',
         's3_create_remove',
         's3_existing_lambda_notification_configuration',
@@ -350,78 +347,6 @@
 
         assert deep_sort_lists(output_fragment) == deep_sort_lists(expected)
 
-    @parameterized.expand(
-      itertools.product([
-        'explicit_api_openapi_3',
-        'api_with_auth_all_maximum_openapi_3',
-        'api_with_cors_openapi_3',
-        'api_with_gateway_responses_all_openapi_3',
-        'api_with_open_api_version',
-        'api_with_open_api_version_2',
-        'api_with_auth_all_minimum_openapi',
-        'api_with_swagger_and_openapi_with_auth',
-        'api_with_openapi_definition_body_no_flag',
-        'api_request_model_openapi_3'
-      ],
-      [
-       ("aws", "ap-southeast-1"),
-       ("aws-cn", "cn-north-1"),
-       ("aws-us-gov", "us-gov-west-1")
-      ] # Run all the above tests against each of the list of partitions to test against
-      )
-    )
-    @patch('samtranslator.plugins.application.serverless_app_plugin.ServerlessAppPlugin._sar_service_call', mock_sar_service_call)
-    @patch('botocore.client.ClientEndpointBridge._check_default_region', mock_get_region)
-    def test_transform_success_openapi3(self, testcase, partition_with_region):
-        partition = partition_with_region[0]
-        region = partition_with_region[1]
-
-        manifest = yaml_parse(open(os.path.join(INPUT_FOLDER, testcase + '.yaml'), 'r'))
-        # To uncover unicode-related bugs, convert dict to JSON string and parse JSON back to dict
-        manifest = json.loads(json.dumps(manifest))
-        partition_folder = partition if partition != "aws" else ""
-        expected_filepath = os.path.join(OUTPUT_FOLDER, partition_folder, testcase + '.json')
-        expected = json.load(open(expected_filepath, 'r'))
-
-        with patch('boto3.session.Session.region_name', region):
-            parameter_values = get_template_parameter_values()
-            mock_policy_loader = MagicMock()
-            mock_policy_loader.load.return_value = {
-                'AWSLambdaBasicExecutionRole': 'arn:{}:iam::aws:policy/service-role/AWSLambdaBasicExecutionRole'.format(partition),
-                'AmazonDynamoDBFullAccess': 'arn:{}:iam::aws:policy/AmazonDynamoDBFullAccess'.format(partition),
-                'AmazonDynamoDBReadOnlyAccess': 'arn:{}:iam::aws:policy/AmazonDynamoDBReadOnlyAccess'.format(partition),
-                'AWSLambdaRole': 'arn:{}:iam::aws:policy/service-role/AWSLambdaRole'.format(partition),
-            }
-
-            output_fragment = transform(
-                manifest, parameter_values, mock_policy_loader)
-
-        print(json.dumps(output_fragment, indent=2))
-
-        # Run cfn-lint on translator test output files.
-        rules = cfnlint.core.get_rules([], LINT_IGNORE_WARNINGS, [])
-
-        # Only update the deployment Logical Id hash in Py3.
-        if sys.version_info.major >= 3:
-            self._update_logical_id_hash(expected)
-            self._update_logical_id_hash(output_fragment)
-            output_template = cfnlint.decode.cfn_json.load(expected_filepath)
-        else: # deprecation warning catching in py2
-            import warnings
-            with warnings.catch_warnings():
-                warnings.filterwarnings("ignore",category=DeprecationWarning)
-                output_template = cfnlint.decode.cfn_json.load(expected_filepath)
-        runner = cfnlint.Runner(rules, expected_filepath, output_template, [region])
-        matches = []
-
-        # Only run linter on normal/gov partitions. It errors on china regions
-        if testcase not in LINT_IGNORE_TESTS and partition != 'aws-cn':
-            matches = runner.run()
-        print('cfn-lint ({}): {}'.format(expected_filepath, matches))
-
-        assert deep_sort_lists(output_fragment) == deep_sort_lists(expected)
-        assert len(matches) == 0
-
     def _update_logical_id_hash(self, resources):
         """
         Brute force method for updating all APIGW Deployment LogicalIds and references to a consistent hash
