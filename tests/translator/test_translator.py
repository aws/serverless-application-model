--- conflicted
+++ resolved
@@ -308,13 +308,8 @@
 ])
 @patch('boto3.session.Session.region_name', 'ap-southeast-1')
 def test_transform_invalid_document(testcase):
-<<<<<<< HEAD
-    manifest = yaml_parse(open(os.path.join(input_folder, testcase + '.yaml'), 'r'))
-    expected = json.load(open(os.path.join(output_folder, testcase + '.json'), 'r'))
-=======
-    manifest = yaml.load(open(os.path.join(INPUT_FOLDER, testcase + '.yaml'), 'r'))
+    manifest = yaml_parse(open(os.path.join(INPUT_FOLDER, testcase + '.yaml'), 'r'))
     expected = json.load(open(os.path.join(OUTPUT_FOLDER, testcase + '.json'), 'r'))
->>>>>>> c8a0bd2a
 
     mock_policy_loader = MagicMock()
     parameter_values = get_template_parameter_values()
