--- conflicted
+++ resolved
@@ -1,10 +1,7 @@
 import itertools
 import json
 import os.path
-<<<<<<< HEAD
-from functools import reduce
 from unittest import TestCase
-=======
 import hashlib
 import sys
 from functools import reduce, cmp_to_key
@@ -19,7 +16,6 @@
 from tests.translator.helpers import get_template_parameter_values
 from samtranslator.yaml_helper import yaml_parse
 from parameterized import parameterized, param
->>>>>>> f654eaf0
 
 import pytest
 import yaml
@@ -70,8 +66,6 @@
         return value
 
 
-<<<<<<< HEAD
-=======
 def custom_list_data_comparator(obj1, obj2):
     """
     Comparator function used to sort lists with complex data types in them. This is meant to be used only within the
@@ -99,7 +93,6 @@
         s1, s2 = type(obj1).__name__, type(obj2).__name__
         return (s1 > s2) - (s1 < s2)
 
->>>>>>> f654eaf0
 # implicit_api, explicit_api, explicit_api_ref, api_cache tests currently have deployment IDs hardcoded in output file.
 # These ids are generated using sha1 hash of the swagger body for implicit
 # api and s3 location for explicit api.
