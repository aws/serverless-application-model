import json
import itertools
import os.path
import hashlib
import sys
import re
from functools import reduce, cmp_to_key

from samtranslator.translator.translator import Translator, prepare_plugins, make_policy_template_for_function_plugin
from samtranslator.parser.parser import Parser
from samtranslator.model.exceptions import InvalidDocumentException, InvalidResourceException
from samtranslator.model import Resource
from samtranslator.model.sam_resources import SamSimpleTable
from samtranslator.public.plugins import BasePlugin

from tests.translator.helpers import get_template_parameter_values
from tests.plugins.application.test_serverless_app_plugin import mock_get_region
from samtranslator.yaml_helper import yaml_parse
from parameterized import parameterized, param

import pytest
import yaml
from unittest import TestCase
from samtranslator.translator.transform import transform
from mock import Mock, MagicMock, patch

BASE_PATH = os.path.dirname(__file__)
INPUT_FOLDER = BASE_PATH + "/input"
OUTPUT_FOLDER = BASE_PATH + "/output"
# Do not sort AWS::Serverless::Function Layers Property.
# Order of Layers is an important attribute and shouldn't be changed.
DO_NOT_SORT = ["Layers"]

BASE_PATH = os.path.dirname(__file__)
INPUT_FOLDER = os.path.join(BASE_PATH, "input")
ERROR_FILES_NAMES_FOR_TESTING = [os.path.splitext(f)[0] for f in os.listdir(INPUT_FOLDER) if f.startswith("error_")]
OUTPUT_FOLDER = os.path.join(BASE_PATH, "output")


def deep_sort_lists(value):
    """
    Custom sorting implemented as a wrapper on top of Python's built-in ``sorted`` method. This is necessary because
    the previous behavior assumed lists were unordered. As part of migration to Py3, we are trying to
    retain the same behavior. But in Py3, lists with complex data types like dict cannot be sorted. Hence
    we provide a custom sort function that tries best sort the lists in a stable order. The actual order
    does not matter as long as it is stable between runs.

    This implementation assumes that the input was parsed from a JSON data. So it can have one of the
    following types: a primitive type, list or other dictionaries.
    We traverse the dictionary like how we would traverse a tree. If a value is a list, we recursively sort the members
    of the list, and then sort the list itself.

    This assumption that lists are unordered is a problem at the first place. As part of dropping support for Python2,
    we should remove this assumption. We have to update SAM Translator to output lists in a predictable ordering so we
    can assume lists are ordered and compare them.
    """
    if isinstance(value, dict):
        return {k: deep_sort_lists(v) for k, v in value.items()}
    if isinstance(value, list):
        if sys.version_info.major < 3:
            # Py2 can sort lists with complex types like dictionaries
            return sorted((deep_sort_lists(x) for x in value))
        else:
            # Py3 cannot sort lists with complex types. Hence a custom comparator function
            return sorted((deep_sort_lists(x) for x in value), key=cmp_to_key(custom_list_data_comparator))
    else:
        return value


def custom_list_data_comparator(obj1, obj2):
    """
    Comparator function used to sort lists with complex data types in them. This is meant to be used only within the
    context of sorting lists for use with unit tests.

    Given any two objects, this function will return the "difference" between the two objects. This difference obviously
    does not make sense for complex data types like dictionaries & list. This function implements a custom logic that
    is partially borrowed from Python2's implementation of such a comparison:

    * Both objects are dict: Convert them JSON strings and compare
    * Both objects are comparable data types (ie. ones that have > and < operators): Compare them directly
    * Objects are non-comparable (ie. one is a dict other is a list): Compare the names of the data types.
      ie. dict < list because of alphabetical order. This is Python2's behavior.

    """

    if isinstance(obj1, dict) and isinstance(obj2, dict):
        obj1 = json.dumps(obj1, sort_keys=True)
        obj2 = json.dumps(obj2, sort_keys=True)

    try:
        return (obj1 > obj2) - (obj1 < obj2)
    # In Py3 a TypeError will be raised if obj1 and obj2 are different types or uncomparable
    except TypeError:
        s1, s2 = type(obj1).__name__, type(obj2).__name__
        return (s1 > s2) - (s1 < s2)


def mock_sar_service_call(self, service_call_function, logical_id, *args):
    """
    Current implementation: args[0] is always the application_id
    """
    application_id = args[0]
    status = "ACTIVE"
    if application_id == "no-access":
        raise InvalidResourceException(logical_id, "Cannot access application: {}.".format(application_id))
    elif application_id == "non-existent":
        raise InvalidResourceException(logical_id, "Cannot access application: {}.".format(application_id))
    elif application_id == "invalid-semver":
        raise InvalidResourceException(logical_id, "Cannot access application: {}.".format(application_id))
    elif application_id == 1:
        raise InvalidResourceException(
            logical_id, "Type of property 'ApplicationId' is invalid.".format(application_id)
        )
    elif application_id == "preparing" and self._wait_for_template_active_status < 2:
        self._wait_for_template_active_status += 1
        self.SLEEP_TIME_SECONDS = 0
        self.TEMPLATE_WAIT_TIMEOUT_SECONDS = 2
        status = "PREPARING"
    elif application_id == "preparing-never-ready":
        self._wait_for_template_active_status = True
        self.SLEEP_TIME_SECONDS = 0
        self.TEMPLATE_WAIT_TIMEOUT_SECONDS = 0
        status = "PREPARING"
    elif application_id == "expired":
        status = "EXPIRED"
    message = {
        "ApplicationId": args[0],
        "CreationTime": "x",
        "ExpirationTime": "x",
        "SemanticVersion": "1.1.1",
        "Status": status,
        "TemplateId": "id-xx-xx",
        "TemplateUrl": "https://awsserverlessrepo-changesets-xxx.s3.amazonaws.com/signed-url",
    }
    return message


# implicit_api, explicit_api, explicit_api_ref, api_cache tests currently have deployment IDs hardcoded in output file.
# These ids are generated using sha1 hash of the swagger body for implicit
# api and s3 location for explicit api.


class AbstractTestTranslator(TestCase):
    def _read_input(self, testcase):
        manifest = yaml_parse(open(os.path.join(INPUT_FOLDER, testcase + ".yaml"), "r"))
        # To uncover unicode-related bugs, convert dict to JSON string and parse JSON back to dict
        return json.loads(json.dumps(manifest))

    def _read_expected_output(self, testcase, partition):
        partition_folder = partition if partition != "aws" else ""
        expected_filepath = os.path.join(OUTPUT_FOLDER, partition_folder, testcase + ".json")
        return json.load(open(expected_filepath, "r"))

    def _compare_transform(self, manifest, expected, partition, region):
        with patch("boto3.session.Session.region_name", region):
            parameter_values = get_template_parameter_values()
            mock_policy_loader = MagicMock()
            mock_policy_loader.load.return_value = {
                "AWSLambdaBasicExecutionRole": "arn:{}:iam::aws:policy/service-role/AWSLambdaBasicExecutionRole".format(
                    partition
                ),
                "AmazonDynamoDBFullAccess": "arn:{}:iam::aws:policy/AmazonDynamoDBFullAccess".format(partition),
                "AmazonDynamoDBReadOnlyAccess": "arn:{}:iam::aws:policy/AmazonDynamoDBReadOnlyAccess".format(partition),
                "AWSLambdaRole": "arn:{}:iam::aws:policy/service-role/AWSLambdaRole".format(partition),
            }
            if partition == "aws":
                mock_policy_loader.load.return_value[
                    "AWSXrayWriteOnlyAccess"
                ] = "arn:aws:iam::aws:policy/AWSXrayWriteOnlyAccess"
            else:
                mock_policy_loader.load.return_value[
                    "AWSXRayDaemonWriteAccess"
                ] = "arn:{}:iam::aws:policy/AWSXRayDaemonWriteAccess".format(partition)

            output_fragment = transform(manifest, parameter_values, mock_policy_loader)

        print(json.dumps(output_fragment, indent=2))

<<<<<<< HEAD
        # Only update the deployment Logical Id hash in Py3.
        if sys.version_info.major >= 3:
            self._update_logical_id_hash(expected)
            self._update_logical_id_hash(output_fragment)

        def diff(before, after):
            import difflib

            return "\n".join(difflib.unified_diff(before.splitlines(), after.splitlines()))

        actual = json.dumps(deep_sort_lists(output_fragment), sort_keys=True, indent=2)
        expected = json.dumps(deep_sort_lists(expected), sort_keys=True, indent=2)
        print(diff(expected, actual))
        self.assertEqual(actual, expected)
=======
        self.assertEqual(deep_sort_lists(output_fragment), deep_sort_lists(expected))
>>>>>>> a5db070f

    def _update_logical_id_hash(self, resources):
        """
        Brute force method for updating all APIGW Deployment LogicalIds and references to a consistent hash
        """
        output_resources = resources.get("Resources", {})
        deployment_logical_id_dict = {}
        rest_api_to_swagger_hash = {}
        dict_of_things_to_delete = {}

        # Find all RestApis in the template
        for logical_id, resource_dict in output_resources.items():
            if "AWS::ApiGateway::RestApi" == resource_dict.get("Type"):
                resource_properties = resource_dict.get("Properties", {})
                if "Body" in resource_properties:
                    self._generate_new_deployment_hash(
                        logical_id, resource_properties.get("Body"), rest_api_to_swagger_hash
                    )

                elif "BodyS3Location" in resource_dict.get("Properties"):
                    self._generate_new_deployment_hash(
                        logical_id, resource_properties.get("BodyS3Location"), rest_api_to_swagger_hash
                    )

        # Collect all APIGW Deployments LogicalIds and generate the new ones
        for logical_id, resource_dict in output_resources.items():
            if "AWS::ApiGateway::Deployment" == resource_dict.get("Type"):
                resource_properties = resource_dict.get("Properties", {})

                rest_id = resource_properties.get("RestApiId").get("Ref")

                data_hash = rest_api_to_swagger_hash.get(rest_id)

                description = resource_properties.get("Description")[: -len(data_hash)]

                resource_properties["Description"] = description + data_hash

                new_logical_id = logical_id[:-10] + data_hash[:10]

                deployment_logical_id_dict[logical_id] = new_logical_id
                dict_of_things_to_delete[logical_id] = (new_logical_id, resource_dict)

        # Update References to APIGW Deployments
        for logical_id, resource_dict in output_resources.items():
            if "AWS::ApiGateway::Stage" == resource_dict.get("Type"):
                resource_properties = resource_dict.get("Properties", {})

                rest_id = resource_properties.get("RestApiId", {}).get("Ref", "")

                data_hash = rest_api_to_swagger_hash.get(rest_id)

                deployment_id = resource_properties.get("DeploymentId", {}).get("Ref")
                new_logical_id = deployment_logical_id_dict.get(deployment_id, "")[:-10]
                new_logical_id = new_logical_id + data_hash[:10]

                resource_properties.get("DeploymentId", {})["Ref"] = new_logical_id

        # To avoid mutating the template while iterating, delete only after find everything to update
        for logical_id_to_remove, tuple_to_add in dict_of_things_to_delete.items():
            output_resources[tuple_to_add[0]] = tuple_to_add[1]
            del output_resources[logical_id_to_remove]

        # Update any Output References in the template
        for output_key, output_value in resources.get("Outputs", {}).items():
            if output_value.get("Value").get("Ref") in deployment_logical_id_dict:
                output_value["Value"]["Ref"] = deployment_logical_id_dict[output_value.get("Value").get("Ref")]

    def _generate_new_deployment_hash(self, logical_id, dict_to_hash, rest_api_to_swagger_hash):
        data_bytes = json.dumps(dict_to_hash, separators=(",", ":"), sort_keys=True).encode("utf8")
        data_hash = hashlib.sha1(data_bytes).hexdigest()
        rest_api_to_swagger_hash[logical_id] = data_hash


class TestTranslatorEndToEnd(AbstractTestTranslator):
    @parameterized.expand(
        itertools.product(
            [
                "cognito_userpool_with_event",
                "s3_with_condition",
                "function_with_condition",
                "basic_function",
                "basic_function_withimageuri",
                "basic_application",
                "application_preparing_state",
                "application_with_intrinsics",
                "basic_layer",
                "cloudwatchevent",
                "cloudwatchevent_intrinsics",
                "eventbridgerule",
                "eventbridgerule_with_dlq",
                "eventbridgerule_with_retry_policy",
                "eventbridgerule_schedule_properties",
                "cloudwatch_logs_with_ref",
                "cloudwatchlog",
                "streams",
                "sqs",
                "function_with_amq",
                "function_with_amq_kms",
                "function_with_mq_virtual_host",
                "simpletable",
                "simpletable_with_sse",
                "resource_with_invalid_type",
                "implicit_api",
                "explicit_api",
                "api_description",
                "api_endpoint_configuration",
                "api_endpoint_configuration_with_vpcendpoint",
                "api_with_auth_all_maximum",
                "api_with_auth_all_minimum",
                "api_with_auth_no_default",
                "api_with_auth_with_default_scopes",
                "api_with_auth_with_default_scopes_openapi",
                "api_with_default_aws_iam_auth",
                "api_with_default_aws_iam_auth_and_no_auth_route",
                "api_with_method_aws_iam_auth",
                "api_with_aws_iam_auth_overrides",
                "api_with_swagger_authorizer_none",
                "api_with_method_settings",
                "api_with_binary_media_types",
                "api_with_binary_media_types_definition_body",
                "api_with_minimum_compression_size",
                "api_with_resource_refs",
                "api_with_cors",
                "api_with_cors_and_auth_no_preflight_auth",
                "api_with_cors_and_auth_preflight_auth",
                "api_with_cors_and_only_methods",
                "api_with_cors_and_only_headers",
                "api_with_cors_and_only_origins",
                "api_with_cors_and_only_maxage",
                "api_with_cors_and_only_credentials_false",
                "api_with_cors_no_definitionbody",
                "api_with_incompatible_stage_name",
                "api_with_gateway_responses",
                "api_with_gateway_responses_all",
                "api_with_gateway_responses_minimal",
                "api_with_gateway_responses_implicit",
                "api_with_gateway_responses_string_status_code",
                "api_with_identity_intrinsic",
                "api_cache",
                "api_with_access_log_setting",
                "api_with_any_method_in_swagger",
                "api_with_canary_setting",
                "api_with_xray_tracing",
                "api_request_model",
                "api_request_model_with_validator",
                "api_with_stage_tags",
                "api_with_mode",
                "api_with_no_properties",
                "api_with_disable_api_execute_endpoint",
                "s3",
                "s3_create_remove",
                "s3_existing_lambda_notification_configuration",
                "s3_existing_other_notification_configuration",
                "s3_filter",
                "s3_intrinsics",
                "s3_multiple_events_same_bucket",
                "s3_multiple_functions",
                "s3_with_dependsOn",
                "sns",
                "sns_sqs",
                "sns_existing_sqs",
                "sns_intrinsics",
                "sns_outside_sqs",
                "sns_existing_other_subscription",
                "sns_topic_outside_template",
                "alexa_skill",
                "alexa_skill_with_skill_id",
                "iot_rule",
                "kinesis_intrinsics",
                "layers_with_intrinsics",
                "layers_all_properties",
                "layer_deletion_policy_precedence",
                "function_managed_inline_policy",
                "unsupported_resources",
                "intrinsic_functions",
                "basic_function_with_tags",
                "depends_on",
                "function_event_conditions",
                "function_with_dlq",
                "function_with_kmskeyarn",
                "function_with_alias",
                "function_with_alias_intrinsics",
                "function_with_custom_codedeploy_deployment_preference",
                "function_with_custom_conditional_codedeploy_deployment_preference",
                "function_with_disabled_deployment_preference",
                "function_with_disabled_traffic_hook",
                "function_with_deployment_preference",
                "function_with_deployment_preference_all_parameters",
                "function_with_deployment_preference_from_parameters",
                "function_with_deployment_preference_multiple_combinations",
                "function_with_deployment_preference_alarms_intrinsic_if",
                "function_with_alias_and_event_sources",
                "function_with_resource_refs",
                "function_with_deployment_and_custom_role",
                "function_with_deployment_no_service_role",
                "function_with_global_layers",
                "function_with_layers",
                "function_with_many_layers",
                "function_with_null_events",
                "function_with_permissions_boundary",
                "function_with_policy_templates",
                "function_with_sns_event_source_all_parameters",
                "function_with_conditional_managed_policy",
                "function_with_conditional_managed_policy_and_ref_no_value",
                "function_with_conditional_policy_template",
                "function_with_conditional_policy_template_and_ref_no_value",
                "function_with_request_parameters",
                "function_with_signing_profile",
                "global_handle_path_level_parameter",
                "globals_for_function",
                "globals_for_api",
                "globals_for_simpletable",
                "all_policy_templates",
                "simple_table_ref_parameter_intrinsic",
                "simple_table_with_table_name",
                "function_concurrency",
                "simple_table_with_extra_tags",
                "explicit_api_with_invalid_events_config",
                "no_implicit_api_with_serverless_rest_api_resource",
                "implicit_api_deletion_policy_precedence",
                "implicit_api_with_serverless_rest_api_resource",
                "implicit_api_with_auth_and_conditions_max",
                "implicit_api_with_many_conditions",
                "implicit_and_explicit_api_with_conditions",
                "inline_precedence",
                "api_with_cors_and_conditions_no_definitionbody",
                "api_with_auth_and_conditions_all_max",
                "api_with_apikey_default_override",
                "api_with_apikey_required",
                "api_with_path_parameters",
                "function_with_event_source_mapping",
                "function_with_event_dest",
                "function_with_event_dest_basic",
                "function_with_event_dest_conditional",
                "api_with_usageplans",
                "api_with_usageplans_shared_attributes_two",
                "api_with_usageplans_shared_attributes_three",
                "api_with_usageplans_intrinsics",
                "state_machine_with_inline_definition",
                "state_machine_with_tags",
                "state_machine_with_inline_definition_intrinsics",
                "state_machine_with_role",
                "state_machine_with_inline_policies",
                "state_machine_with_sam_policy_templates",
                "state_machine_with_definition_S3_string",
                "state_machine_with_definition_S3_object",
                "state_machine_with_definition_substitutions",
                "state_machine_with_standard_logging",
                "state_machine_with_express_logging",
                "state_machine_with_managed_policy",
                "state_machine_with_condition",
                "state_machine_with_schedule",
                "state_machine_with_schedule_dlq_retry_policy",
                "state_machine_with_cwe",
                "state_machine_with_eb_retry_policy",
                "state_machine_with_eb_dlq",
                "state_machine_with_eb_dlq_generated",
                "state_machine_with_explicit_api",
                "state_machine_with_implicit_api",
                "state_machine_with_implicit_api_globals",
                "state_machine_with_api_authorizer",
                "state_machine_with_api_authorizer_maximum",
                "state_machine_with_api_resource_policy",
                "state_machine_with_api_auth_default_scopes",
                "state_machine_with_condition_and_events",
                "state_machine_with_xray_policies",
                "state_machine_with_xray_role",
                "state_machine_with_null_events",
                "function_with_file_system_config",
                "state_machine_with_permissions_boundary",
                "version_deletion_policy_precedence",
                "api_swagger_integration_with_string_api_id",
                "api_swagger_integration_with_ref_intrinsic_api_id",
                "function_with_architectures",
                "function_with_intrinsic_architecture",
                "self_managed_kafka_with_intrinsics",
                "function_with_self_managed_kafka",
                "function_with_auth_mechanism_for_self_managed_kafka",
                "function_with_vpc_permission_for_self_managed_kafka",
                "function_with_event_filtering",
            ],
            [
                ("aws", "ap-southeast-1"),
                ("aws-cn", "cn-north-1"),
                ("aws-us-gov", "us-gov-west-1"),
            ],  # Run all the above tests against each of the list of partitions to test against
        )
    )
    @patch(
        "samtranslator.plugins.application.serverless_app_plugin.ServerlessAppPlugin._sar_service_call",
        mock_sar_service_call,
    )
    @patch("botocore.client.ClientEndpointBridge._check_default_region", mock_get_region)
    def test_transform_success(self, testcase, partition_with_region):
        partition = partition_with_region[0]
        region = partition_with_region[1]

        manifest = self._read_input(testcase)
        expected = self._read_expected_output(testcase, partition)

        self._compare_transform(manifest, expected, partition, region)

    @parameterized.expand(
        itertools.product(
            [
                "explicit_api_openapi_3",
                "api_with_auth_all_maximum_openapi_3",
                "api_with_cors_openapi_3",
                "api_with_gateway_responses_all_openapi_3",
                "api_with_open_api_version",
                "api_with_open_api_version_2",
                "api_with_auth_all_minimum_openapi",
                "api_with_swagger_and_openapi_with_auth",
                "api_with_openapi_definition_body_no_flag",
                "api_request_model_with_validator_openapi_3",
                "api_request_model_openapi_3",
                "api_with_apikey_required_openapi_3",
                "api_with_basic_custom_domain",
                "api_with_basic_custom_domain_intrinsics",
                "api_with_custom_domain_route53",
                "api_with_custom_domain_route53_hosted_zone_name",
                "api_with_basic_custom_domain_http",
                "api_with_basic_custom_domain_intrinsics_http",
                "api_with_custom_domain_route53_http",
                "api_with_custom_domain_route53_hosted_zone_name_http",
                "implicit_http_api",
                "explicit_http_api_minimum",
                "implicit_http_api_auth_and_simple_case",
                "http_api_existing_openapi",
                "http_api_existing_openapi_conditions",
                "implicit_http_api_with_many_conditions",
                "http_api_explicit_stage",
                "http_api_def_uri",
                "explicit_http_api",
                "http_api_with_cors",
                "http_api_description",
                "http_api_lambda_auth",
                "http_api_lambda_auth_full",
                "http_api_multiple_authorizers",
            ],
            [
                ("aws", "ap-southeast-1"),
                ("aws-cn", "cn-north-1"),
                ("aws-us-gov", "us-gov-west-1"),
            ],  # Run all the above tests against each of the list of partitions to test against
        )
    )
    @pytest.mark.slow
    @patch(
        "samtranslator.plugins.application.serverless_app_plugin.ServerlessAppPlugin._sar_service_call",
        mock_sar_service_call,
    )
    @patch("botocore.client.ClientEndpointBridge._check_default_region", mock_get_region)
    def test_transform_success_openapi3(self, testcase, partition_with_region):
        partition = partition_with_region[0]
        region = partition_with_region[1]

        manifest = yaml_parse(open(os.path.join(INPUT_FOLDER, testcase + ".yaml"), "r"))
        # To uncover unicode-related bugs, convert dict to JSON string and parse JSON back to dict
        manifest = json.loads(json.dumps(manifest))
        partition_folder = partition if partition != "aws" else ""
        expected_filepath = os.path.join(OUTPUT_FOLDER, partition_folder, testcase + ".json")
        expected = json.load(open(expected_filepath, "r"))

        with patch("boto3.session.Session.region_name", region):
            parameter_values = get_template_parameter_values()
            mock_policy_loader = MagicMock()
            mock_policy_loader.load.return_value = {
                "AWSLambdaBasicExecutionRole": "arn:{}:iam::aws:policy/service-role/AWSLambdaBasicExecutionRole".format(
                    partition
                ),
                "AmazonDynamoDBFullAccess": "arn:{}:iam::aws:policy/AmazonDynamoDBFullAccess".format(partition),
                "AmazonDynamoDBReadOnlyAccess": "arn:{}:iam::aws:policy/AmazonDynamoDBReadOnlyAccess".format(partition),
                "AWSLambdaRole": "arn:{}:iam::aws:policy/service-role/AWSLambdaRole".format(partition),
            }

            output_fragment = transform(manifest, parameter_values, mock_policy_loader)

        print(json.dumps(output_fragment, indent=2))

        self.assertEqual(deep_sort_lists(output_fragment), deep_sort_lists(expected))

    @parameterized.expand(
        itertools.product(
            [
                "api_with_aws_account_whitelist",
                "api_with_aws_account_blacklist",
                "api_with_ip_range_whitelist",
                "api_with_ip_range_blacklist",
                "api_with_source_vpc_whitelist",
                "api_with_source_vpc_blacklist",
                "api_with_resource_policy",
                "api_with_resource_policy_global",
                "api_with_resource_policy_global_implicit",
                "api_with_if_conditional_with_resource_policy",
            ],
            [
                ("aws", "ap-southeast-1"),
                ("aws-cn", "cn-north-1"),
                ("aws-us-gov", "us-gov-west-1"),
            ],  # Run all the above tests against each of the list of partitions to test against
        )
    )
    @patch(
        "samtranslator.plugins.application.serverless_app_plugin.ServerlessAppPlugin._sar_service_call",
        mock_sar_service_call,
    )
    @patch("botocore.client.ClientEndpointBridge._check_default_region", mock_get_region)
    def test_transform_success_resource_policy(self, testcase, partition_with_region):
        partition = partition_with_region[0]
        region = partition_with_region[1]

        manifest = yaml_parse(open(os.path.join(INPUT_FOLDER, testcase + ".yaml"), "r"))
        # To uncover unicode-related bugs, convert dict to JSON string and parse JSON back to dict
        manifest = json.loads(json.dumps(manifest))
        partition_folder = partition if partition != "aws" else ""
        expected_filepath = os.path.join(OUTPUT_FOLDER, partition_folder, testcase + ".json")
        expected = json.load(open(expected_filepath, "r"))

        with patch("boto3.session.Session.region_name", region):
            parameter_values = get_template_parameter_values()
            mock_policy_loader = MagicMock()
            mock_policy_loader.load.return_value = {
                "AWSLambdaBasicExecutionRole": "arn:{}:iam::aws:policy/service-role/AWSLambdaBasicExecutionRole".format(
                    partition
                ),
                "AmazonDynamoDBFullAccess": "arn:{}:iam::aws:policy/AmazonDynamoDBFullAccess".format(partition),
                "AmazonDynamoDBReadOnlyAccess": "arn:{}:iam::aws:policy/AmazonDynamoDBReadOnlyAccess".format(partition),
                "AWSLambdaRole": "arn:{}:iam::aws:policy/service-role/AWSLambdaRole".format(partition),
            }

            output_fragment = transform(manifest, parameter_values, mock_policy_loader)
        print(json.dumps(output_fragment, indent=2))

        self.assertEqual(deep_sort_lists(output_fragment), deep_sort_lists(expected))

    @parameterized.expand(
        itertools.product(
            [
                (
                    "usage_plans",
                    ("api_with_usageplans_shared_no_side_effect_1", "api_with_usageplans_shared_no_side_effect_2"),
                ),
            ],
            [
                ("aws", "ap-southeast-1"),
                ("aws-cn", "cn-north-1"),
                ("aws-us-gov", "us-gov-west-1"),
            ],
        )
    )
    @patch(
        "samtranslator.plugins.application.serverless_app_plugin.ServerlessAppPlugin._sar_service_call",
        mock_sar_service_call,
    )
    @patch("botocore.client.ClientEndpointBridge._check_default_region", mock_get_region)
    def test_transform_success_no_side_effect(self, testcase, partition_with_region):
        """
        Tests that the transform does not leak/leave data in shared caches/lists between executions
        Performs the transform of the templates in a row without reinitialization
        Data from template X should not leak in template X+1

        Parameters
        ----------
        testcase : Tuple
            Test name (unused) and Templates
        templates : List
            List of templates to transform
        """
        partition = partition_with_region[0]
        region = partition_with_region[1]

        for template in testcase[1]:
            print(template, partition, region)
            manifest = self._read_input(template)
            expected = self._read_expected_output(template, partition)

            self._compare_transform(manifest, expected, partition, region)


@pytest.mark.parametrize(
    "testcase",
    ERROR_FILES_NAMES_FOR_TESTING,
)
@patch("boto3.session.Session.region_name", "ap-southeast-1")
@patch(
    "samtranslator.plugins.application.serverless_app_plugin.ServerlessAppPlugin._sar_service_call",
    mock_sar_service_call,
)
@patch("botocore.client.ClientEndpointBridge._check_default_region", mock_get_region)
def test_transform_invalid_document(testcase):
    manifest = yaml_parse(open(os.path.join(INPUT_FOLDER, testcase + ".yaml"), "r"))
    expected = json.load(open(os.path.join(OUTPUT_FOLDER, testcase + ".json"), "r"))

    mock_policy_loader = MagicMock()
    parameter_values = get_template_parameter_values()

    with pytest.raises(InvalidDocumentException) as e:
        transform(manifest, parameter_values, mock_policy_loader)

    error_message = get_exception_error_message(e)
    error_message = re.sub(r"u'([A-Za-z0-9]*)'", r"'\1'", error_message)

    assert error_message == expected.get("errorMessage")


@patch("boto3.session.Session.region_name", "ap-southeast-1")
@patch("botocore.client.ClientEndpointBridge._check_default_region", mock_get_region)
def test_transform_unhandled_failure_empty_managed_policy_map():
    document = {
        "Transform": "AWS::Serverless-2016-10-31",
        "Resources": {
            "Resource": {
                "Type": "AWS::Serverless::Function",
                "Properties": {
                    "CodeUri": "s3://bucket/key",
                    "Handler": "index.handler",
                    "Runtime": "nodejs12.x",
                    "Policies": "AmazonS3FullAccess",
                },
            }
        },
    }

    parameter_values = get_template_parameter_values()
    mock_policy_loader = MagicMock()
    mock_policy_loader.load.return_value = {}

    with pytest.raises(Exception) as e:
        transform(document, parameter_values, mock_policy_loader)

    error_message = str(e.value)

    assert error_message == "Managed policy map is empty, but should not be."


def assert_metric_call(mock, transform, transform_failure=0, invalid_document=0):
    metric_dimensions = [{"Name": "Transform", "Value": transform}]

    mock.put_metric_data.assert_called_once_with(
        Namespace="ServerlessTransform",
        MetricData=[
            {
                "MetricName": "TransformFailure",
                "Value": transform_failure,
                "Unit": "Count",
                "Dimensions": metric_dimensions,
            },
            {
                "MetricName": "InvalidDocument",
                "Value": invalid_document,
                "Unit": "Count",
                "Dimensions": metric_dimensions,
            },
        ],
    )


@patch("boto3.session.Session.region_name", "ap-southeast-1")
@patch("botocore.client.ClientEndpointBridge._check_default_region", mock_get_region)
def test_swagger_body_sha_gets_recomputed():

    document = {
        "Transform": "AWS::Serverless-2016-10-31",
        "Resources": {
            "Resource": {
                "Type": "AWS::Serverless::Api",
                "Properties": {
                    "StageName": "Prod",
                    "DefinitionBody": {
                        # Some body property will do
                        "a": "b"
                    },
                },
            }
        },
    }

    mock_policy_loader = get_policy_mock()
    parameter_values = get_template_parameter_values()

    output_fragment = transform(document, parameter_values, mock_policy_loader)

    print(json.dumps(output_fragment, indent=2))
    deployment_key = get_deployment_key(output_fragment)
    assert deployment_key

    # Now let's change the Body property and transform again
    document["Resources"]["Resource"]["Properties"]["DefinitionBody"]["a"] = "foo"
    output_fragment = transform(document, parameter_values, mock_policy_loader)
    deployment_key_changed = get_deployment_key(output_fragment)
    assert deployment_key_changed

    assert deployment_key != deployment_key_changed

    # Now let's re-deploy the document without any changes. Deployment Key must NOT change
    output_fragment = transform(document, parameter_values, mock_policy_loader)
    assert get_deployment_key(output_fragment) == deployment_key_changed


@patch("boto3.session.Session.region_name", "ap-southeast-1")
@patch("botocore.client.ClientEndpointBridge._check_default_region", mock_get_region)
def test_swagger_definitionuri_sha_gets_recomputed():

    document = {
        "Transform": "AWS::Serverless-2016-10-31",
        "Resources": {
            "Resource": {
                "Type": "AWS::Serverless::Api",
                "Properties": {"StageName": "Prod", "DefinitionUri": "s3://bucket/key"},
            }
        },
    }

    mock_policy_loader = get_policy_mock()
    parameter_values = get_template_parameter_values()

    output_fragment = transform(document, parameter_values, mock_policy_loader)

    print(json.dumps(output_fragment, indent=2))
    deployment_key = get_deployment_key(output_fragment)
    assert deployment_key

    # Now let's change the Body property and transform again
    document["Resources"]["Resource"]["Properties"]["DefinitionUri"] = "s3://bucket/key1/key2"
    output_fragment = transform(document, parameter_values, mock_policy_loader)
    deployment_key_changed = get_deployment_key(output_fragment)
    assert deployment_key_changed

    assert deployment_key != deployment_key_changed

    # Now let's re-deploy the document without any changes. Deployment Key must NOT change
    output_fragment = transform(document, parameter_values, mock_policy_loader)
    assert get_deployment_key(output_fragment) == deployment_key_changed


class TestFunctionVersionWithParameterReferences(TestCase):
    """
    Test how Lambda Function Version gets created when intrinsic functions
    """

    def setUp(self):
        self.document = {
            "Transform": "AWS::Serverless-2016-10-31",
            "Resources": {
                "MyFunction": {
                    "Type": "AWS::Serverless::Function",
                    "Properties": {
                        "Runtime": "nodejs12.x",
                        "Handler": "index.handler",
                        "CodeUri": {"Bucket": {"Ref": "SomeBucket"}, "Key": {"Ref": "CodeKeyParam"}},
                        "AutoPublishAlias": "live",
                    },
                }
            },
        }

    @patch("boto3.session.Session.region_name", "ap-southeast-1")
    @patch("botocore.client.ClientEndpointBridge._check_default_region", mock_get_region)
    def test_logical_id_change_with_parameters(self):
        parameter_values = {"CodeKeyParam": "value1"}
        first_transformed_template = self._do_transform(self.document, parameter_values)

        parameter_values["CodeKeyParam"] = "value2"
        second_transformed_template = self._do_transform(self.document, parameter_values)

        first_version_id, _ = get_resource_by_type(first_transformed_template, "AWS::Lambda::Version")
        second_version_id, _ = get_resource_by_type(second_transformed_template, "AWS::Lambda::Version")

        assert first_version_id != second_version_id

    @patch("boto3.session.Session.region_name", "ap-southeast-1")
    @patch("botocore.client.ClientEndpointBridge._check_default_region", mock_get_region)
    def test_logical_id_remains_same_without_parameter_change(self):
        parameter_values = {"CodeKeyParam": "value1"}

        first_transformed_template = self._do_transform(self.document, parameter_values)
        second_transformed_template = self._do_transform(self.document, parameter_values)

        first_version_id, _ = get_resource_by_type(first_transformed_template, "AWS::Lambda::Version")
        second_version_id, _ = get_resource_by_type(second_transformed_template, "AWS::Lambda::Version")

        assert first_version_id == second_version_id

    @patch("boto3.session.Session.region_name", "ap-southeast-1")
    @patch("botocore.client.ClientEndpointBridge._check_default_region", mock_get_region)
    def test_logical_id_without_resolving_reference(self):
        # Now value of `CodeKeyParam` is not present in document

        first_transformed_template = self._do_transform(self.document)
        second_transformed_template = self._do_transform(self.document)

        first_version_id, _ = get_resource_by_type(first_transformed_template, "AWS::Lambda::Version")
        second_version_id, _ = get_resource_by_type(second_transformed_template, "AWS::Lambda::Version")

        assert first_version_id == second_version_id

    def _do_transform(self, document, parameter_values=get_template_parameter_values()):
        mock_policy_loader = get_policy_mock()
        output_fragment = transform(document, parameter_values, mock_policy_loader)

        print(json.dumps(output_fragment, indent=2))

        return output_fragment


class TestTemplateValidation(TestCase):
    @patch("boto3.session.Session.region_name", "ap-southeast-1")
    @patch("botocore.client.ClientEndpointBridge._check_default_region", mock_get_region)
    def test_throws_when_resource_not_found(self):
        template = {"foo": "bar"}

        with self.assertRaises(InvalidDocumentException):
            sam_parser = Parser()
            translator = Translator({}, sam_parser)
            translator.translate(template, {})

    @patch("boto3.session.Session.region_name", "ap-southeast-1")
    @patch("botocore.client.ClientEndpointBridge._check_default_region", mock_get_region)
    def test_throws_when_resource_is_empty(self):
        template = {"Resources": {}}

        with self.assertRaises(InvalidDocumentException):
            sam_parser = Parser()
            translator = Translator({}, sam_parser)
            translator.translate(template, {})

    @patch("boto3.session.Session.region_name", "ap-southeast-1")
    @patch("botocore.client.ClientEndpointBridge._check_default_region", mock_get_region)
    def test_throws_when_resource_is_not_dict(self):
        template = {"Resources": [1, 2, 3]}

        with self.assertRaises(InvalidDocumentException):
            sam_parser = Parser()
            translator = Translator({}, sam_parser)
            translator.translate(template, {})

    @patch("boto3.session.Session.region_name", "ap-southeast-1")
    @patch("botocore.client.ClientEndpointBridge._check_default_region", mock_get_region)
    def test_throws_when_resources_not_all_dicts(self):
        template = {"Resources": {"notadict": None, "MyResource": {}}}

        with self.assertRaises(InvalidDocumentException):
            sam_parser = Parser()
            translator = Translator({}, sam_parser)
            translator.translate(template, {})


class TestPluginsUsage(TestCase):
    # Tests if plugins are properly injected into the translator

    @patch("samtranslator.translator.translator.make_policy_template_for_function_plugin")
    @patch("botocore.client.ClientEndpointBridge._check_default_region", mock_get_region)
    def test_prepare_plugins_must_add_required_plugins(self, make_policy_template_for_function_plugin_mock):

        # This is currently the only required plugin
        plugin_instance = BasePlugin("something")
        make_policy_template_for_function_plugin_mock.return_value = plugin_instance

        sam_plugins = prepare_plugins([])
        self.assertEqual(6, len(sam_plugins))

    @patch("samtranslator.translator.translator.make_policy_template_for_function_plugin")
    @patch("botocore.client.ClientEndpointBridge._check_default_region", mock_get_region)
    def test_prepare_plugins_must_merge_input_plugins(self, make_policy_template_for_function_plugin_mock):

        required_plugin = BasePlugin("something")
        make_policy_template_for_function_plugin_mock.return_value = required_plugin

        custom_plugin = BasePlugin("someplugin")
        sam_plugins = prepare_plugins([custom_plugin])
        self.assertEqual(7, len(sam_plugins))

    @patch("botocore.client.ClientEndpointBridge._check_default_region", mock_get_region)
    def test_prepare_plugins_must_handle_empty_input(self):

        sam_plugins = prepare_plugins(None)
        self.assertEqual(6, len(sam_plugins))

    @patch("samtranslator.translator.translator.PolicyTemplatesProcessor")
    @patch("samtranslator.translator.translator.PolicyTemplatesForResourcePlugin")
    def test_make_policy_template_for_function_plugin_must_work(
        self, policy_templates_for_function_plugin_mock, policy_templates_processor_mock
    ):

        default_templates = {"some": "value"}
        policy_templates_processor_mock.get_default_policy_templates_json.return_value = default_templates

        # mock to return instance of the processor
        processor_instance = Mock()
        policy_templates_processor_mock.return_value = processor_instance

        # mock for plugin instance
        plugin_instance = Mock()
        policy_templates_for_function_plugin_mock.return_value = plugin_instance

        result = make_policy_template_for_function_plugin()

        self.assertEqual(plugin_instance, result)

        policy_templates_processor_mock.get_default_policy_templates_json.assert_called_once_with()
        policy_templates_processor_mock.assert_called_once_with(default_templates)
        policy_templates_for_function_plugin_mock.assert_called_once_with(processor_instance)

    @patch.object(Resource, "from_dict")
    @patch("samtranslator.translator.translator.SamPlugins")
    @patch("samtranslator.translator.translator.prepare_plugins")
    @patch("boto3.session.Session.region_name", "ap-southeast-1")
    def test_transform_method_must_inject_plugins_when_creating_resources(
        self, prepare_plugins_mock, sam_plugins_class_mock, resource_from_dict_mock
    ):
        manifest = {"Resources": {"MyTable": {"Type": "AWS::Serverless::SimpleTable", "Properties": {}}}}

        sam_plugins_object_mock = Mock()
        sam_plugins_class_mock.return_value = sam_plugins_object_mock
        prepare_plugins_mock.return_value = sam_plugins_object_mock
        resource_from_dict_mock.return_value = SamSimpleTable("MyFunction")

        initial_plugins = [1, 2, 3]
        sam_parser = Parser()
        translator = Translator({}, sam_parser, plugins=initial_plugins)
        translator.translate(manifest, {})

        resource_from_dict_mock.assert_called_with(
            "MyTable", manifest["Resources"]["MyTable"], sam_plugins=sam_plugins_object_mock
        )
        prepare_plugins_mock.assert_called_once_with(
            initial_plugins, {"AWS::Region": "ap-southeast-1", "AWS::Partition": "aws"}
        )


def get_policy_mock():
    mock_policy_loader = MagicMock()
    mock_policy_loader.load.return_value = {
        "AmazonDynamoDBFullAccess": "arn:aws:iam::aws:policy/AmazonDynamoDBFullAccess",
        "AmazonDynamoDBReadOnlyAccess": "arn:aws:iam::aws:policy/AmazonDynamoDBReadOnlyAccess",
        "AWSLambdaRole": "arn:aws:iam::aws:policy/service-role/AWSLambdaRole",
    }

    return mock_policy_loader


def get_deployment_key(fragment):
    logical_id, value = get_resource_by_type(fragment, "AWS::ApiGateway::Deployment")
    return logical_id


def get_resource_by_type(template, type):
    resources = template["Resources"]
    for key in resources:
        value = resources[key]
        if "Type" in value and value.get("Type") == type:
            return key, value


def get_exception_error_message(e):
    return reduce(
        lambda message, error: message + " " + error.message,
        sorted(e.value.causes, key=_exception_sort_key),
        e.value.message,
    )


def _exception_sort_key(cause):
    """
    Returns the key to be used for sorting among other exceptions
    """
    if hasattr(cause, "_logical_id"):
        return cause._logical_id
    if hasattr(cause, "_event_id"):
        return cause._event_id
    if hasattr(cause, "message"):
        return cause.message
    return str(cause)<|MERGE_RESOLUTION|>--- conflicted
+++ resolved
@@ -176,24 +176,7 @@
 
         print(json.dumps(output_fragment, indent=2))
 
-<<<<<<< HEAD
-        # Only update the deployment Logical Id hash in Py3.
-        if sys.version_info.major >= 3:
-            self._update_logical_id_hash(expected)
-            self._update_logical_id_hash(output_fragment)
-
-        def diff(before, after):
-            import difflib
-
-            return "\n".join(difflib.unified_diff(before.splitlines(), after.splitlines()))
-
-        actual = json.dumps(deep_sort_lists(output_fragment), sort_keys=True, indent=2)
-        expected = json.dumps(deep_sort_lists(expected), sort_keys=True, indent=2)
-        print(diff(expected, actual))
-        self.assertEqual(actual, expected)
-=======
         self.assertEqual(deep_sort_lists(output_fragment), deep_sort_lists(expected))
->>>>>>> a5db070f
 
     def _update_logical_id_hash(self, resources):
         """
