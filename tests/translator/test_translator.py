--- conflicted
+++ resolved
@@ -471,10 +471,7 @@
     'error_api_invalid_definitionbody',
     'error_api_invalid_stagename',
     'error_api_with_invalid_open_api_version',
-<<<<<<< HEAD
     'error_api_with_openapi_definition_body_no_flag',
-=======
->>>>>>> 7859f19a
     'error_api_invalid_restapiid',
     'error_application_properties',
     'error_application_does_not_exist',
