--- conflicted
+++ resolved
@@ -298,11 +298,8 @@
                 "state_machine_with_api_resource_policy",
                 "state_machine_with_api_auth_default_scopes",
                 "state_machine_with_condition_and_events",
-<<<<<<< HEAD
                 "state_machine_with_permissions_boundary",
-=======
                 "function_with_file_system_config",
->>>>>>> d09ed7b0
             ],
             [
                 ("aws", "ap-southeast-1"),
