--- conflicted
+++ resolved
@@ -99,7 +99,6 @@
 
 class TestTranslatorEndToEnd(TestCase):
     @parameterized.expand(
-<<<<<<< HEAD
         itertools.product([
             'basic_function',
             'cloudwatchevent',
@@ -120,6 +119,7 @@
             'api_with_cors_and_only_headers',
             'api_with_cors_and_only_origins',
             'api_with_cors_and_only_maxage',
+            'api_with_cors_no_definitionbody',
             'api_cache',
             's3',
             's3_create_remove',
@@ -128,6 +128,7 @@
             's3_filter',
             's3_multiple_events_same_bucket',
             's3_multiple_functions',
+            's3_with_dependsOn',
             'sns',
             'sns_existing_other_subscription',
             'sns_topic_outside_template',
@@ -170,79 +171,6 @@
                 ("aws-us-gov", "us-gov-west-1")
             ]  # Run all the above tests against each of the list of partitions to test against
         )
-=======
-      itertools.product([
-        'basic_function',
-        'cloudwatchevent',
-        'cloudwatch_logs_with_ref',
-        'cloudwatchlog',
-        'streams',
-        'sqs',
-        'simpletable',
-        'simpletable_with_sse',
-        'implicit_api',
-        'explicit_api',
-        'api_endpoint_configuration',
-        'api_with_method_settings',
-        'api_with_binary_media_types',
-        'api_with_resource_refs',
-        'api_with_cors',
-        'api_with_cors_and_only_methods',
-        'api_with_cors_and_only_headers',
-        'api_with_cors_and_only_origins',
-        'api_with_cors_and_only_maxage',
-        'api_with_cors_no_definitionbody',
-        'api_cache',
-        's3',
-        's3_create_remove',
-        's3_existing_lambda_notification_configuration',
-        's3_existing_other_notification_configuration',
-        's3_filter',
-        's3_multiple_events_same_bucket',
-        's3_multiple_functions',
-        's3_with_dependsOn',
-        'sns',
-        'sns_existing_other_subscription',
-        'sns_topic_outside_template',
-        'alexa_skill',
-        'iot_rule',
-        'function_managed_inline_policy',
-        'unsupported_resources',
-        'intrinsic_functions',
-        'basic_function_with_tags',
-        'depends_on',
-        'function_with_dlq',
-        'function_with_kmskeyarn',
-        'function_with_alias',
-        'function_with_alias_intrinsics',
-        'function_with_disabled_deployment_preference',
-        'function_with_deployment_preference',
-        'function_with_deployment_preference_all_parameters',
-        'function_with_deployment_preference_multiple_combinations',
-        'function_with_alias_and_event_sources',
-        'function_with_resource_refs',
-        'function_with_deployment_and_custom_role',
-        'function_with_deployment_no_service_role',
-        'function_with_policy_templates',
-        'globals_for_function',
-        'globals_for_api',
-        'globals_for_simpletable',
-        'all_policy_templates',
-        'simple_table_ref_parameter_intrinsic',
-        'simple_table_with_table_name',
-        'function_concurrency',
-        'simple_table_with_extra_tags',
-        'explicit_api_with_invalid_events_config',
-        'no_implicit_api_with_serverless_rest_api_resource',
-        'implicit_api_with_serverless_rest_api_resource'
-      ],
-      [
-       ("aws", "ap-southeast-1"),
-       ("aws-cn", "cn-north-1"),
-       ("aws-us-gov", "us-gov-west-1")
-      ] # Run all the above tests against each of the list of partitions to test against
-      )
->>>>>>> 176ec88a
     )
     def test_transform_success(self, testcase, partition_with_region):
         partition = partition_with_region[0]
@@ -771,11 +699,7 @@
 
     def test_prepare_plugins_must_handle_empty_input(self):
         sam_plugins = prepare_plugins(None)
-<<<<<<< HEAD
-        self.assertEquals(3, len(sam_plugins))  # one required plugin
-=======
         self.assertEquals(4, len(sam_plugins))
->>>>>>> 176ec88a
 
     @patch("samtranslator.translator.translator.PolicyTemplatesProcessor")
     @patch("samtranslator.translator.translator.PolicyTemplatesForFunctionPlugin")
