import json
import cfnlint.core
from cfnlint import Runner
import itertools
import os.path
import hashlib
import sys
from functools import reduce, cmp_to_key

from samtranslator.translator.translator import Translator, prepare_plugins, make_policy_template_for_function_plugin
from samtranslator.parser.parser import Parser
from samtranslator.model.exceptions import InvalidDocumentException, InvalidResourceException
from samtranslator.model import Resource
from samtranslator.model.sam_resources import SamSimpleTable
from samtranslator.public.plugins import BasePlugin

from tests.translator.helpers import get_template_parameter_values
from tests.plugins.application.test_serverless_app_plugin import mock_get_region
from samtranslator.yaml_helper import yaml_parse
from parameterized import parameterized, param

import pytest
import yaml
from unittest import TestCase
from samtranslator.translator.transform import transform
from mock import Mock, MagicMock, patch

BASE_PATH = os.path.dirname(__file__)
INPUT_FOLDER = BASE_PATH + '/input'
OUTPUT_FOLDER = BASE_PATH + '/output'
# Do not sort AWS::Serverless::Function Layers Property.
# Order of Layers is an important attribute and shouldn't be changed.
DO_NOT_SORT = ['Layers']

BASE_PATH = os.path.dirname(__file__)
INPUT_FOLDER = os.path.join(BASE_PATH, 'input')
OUTPUT_FOLDER = os.path.join(BASE_PATH, 'output')

LINT_IGNORE_WARNINGS = [
    'W2001', # unused parameters. Sometimes, SAM uses parameters and removes the param reference from the output template, but the parameter stays in the parameters section.
    'W1001', # Ref/GetAtt with conditions. This incorrectly flags resources since it can't map conditions fully.
    'E3001', # Check for resource availability in a region.
    'W7001', # Check if mappings are used. Serverless::Application uses mappings, the output CFN doesn't use them anymore.
    'W1020', # Sub isn't needed if it doesn't have a variable defined. SAM leaves `!Sub` in even if it tries to resolve variables.
    'E2531', # we don't care if a runtime has been deprecated in our tests.
    'E3038', # Serverless resources- test for invalid resources.
]

LINT_IGNORE_TESTS = [
    'function_with_resource_refs', # Tests functionality of the translator in ways that result in improper GetAtt calls on CFN resources.
    'api_with_canary_setting', # Has stage variable overrides for nonexistent stage variables.
]


def deep_sort_lists(value):
    """
    Custom sorting implemented as a wrapper on top of Python's built-in ``sorted`` method. This is necessary because
    the previous behavior assumed lists were unordered. As part of migration to Py3, we are trying to
    retain the same behavior. But in Py3, lists with complex data types like dict cannot be sorted. Hence
    we provide a custom sort function that tries best sort the lists in a stable order. The actual order
    does not matter as long as it is stable between runs.

    This implementation assumes that the input was parsed from a JSON data. So it can have one of the
    following types: a primitive type, list or other dictionaries.
    We traverse the dictionary like how we would traverse a tree. If a value is a list, we recursively sort the members
    of the list, and then sort the list itself.

    This assumption that lists are unordered is a problem at the first place. As part of dropping support for Python2,
    we should remove this assumption. We have to update SAM Translator to output lists in a predictable ordering so we
    can assume lists are ordered and compare them.
    """
    if isinstance(value, dict):
        return {k: deep_sort_lists(v) for k, v in value.items()}
    if isinstance(value, list):
        if sys.version_info.major < 3:
            # Py2 can sort lists with complex types like dictionaries
            return sorted((deep_sort_lists(x) for x in value))
        else:
            # Py3 cannot sort lists with complex types. Hence a custom comparator function
            return sorted((deep_sort_lists(x) for x in value), key=cmp_to_key(custom_list_data_comparator))
    else:
        return value


def custom_list_data_comparator(obj1, obj2):
    """
    Comparator function used to sort lists with complex data types in them. This is meant to be used only within the
    context of sorting lists for use with unit tests.

    Given any two objects, this function will return the "difference" between the two objects. This difference obviously
    does not make sense for complex data types like dictionaries & list. This function implements a custom logic that
    is partially borrowed from Python2's implementation of such a comparison:

    * Both objects are dict: Convert them JSON strings and compare
    * Both objects are comparable data types (ie. ones that have > and < operators): Compare them directly
    * Objects are non-comparable (ie. one is a dict other is a list): Compare the names of the data types.
      ie. dict < list because of alphabetical order. This is Python2's behavior.

    """

    if isinstance(obj1, dict) and isinstance(obj2, dict):
        obj1 = json.dumps(obj1, sort_keys=True)
        obj2 = json.dumps(obj2, sort_keys=True)

    try:
        return (obj1 > obj2) - (obj1 < obj2)
    # In Py3 a TypeError will be raised if obj1 and obj2 are different types or uncomparable
    except TypeError:
        s1, s2 = type(obj1).__name__, type(obj2).__name__
        return (s1 > s2) - (s1 < s2)

def mock_sar_service_call(self, service_call_function, logical_id, *args):
    """
    Current implementation: args[0] is always the application_id
    """
    application_id = args[0]
    status = 'ACTIVE'
    if application_id == "no-access":
        raise InvalidResourceException(logical_id, "Cannot access application: {}.".format(application_id))
    elif application_id == "non-existent":
        raise InvalidResourceException(logical_id, "Cannot access application: {}.".format(application_id))
    elif application_id == "invalid-semver":
        raise InvalidResourceException(logical_id, "Cannot access application: {}.".format(application_id))
    elif application_id == 1:
        raise InvalidResourceException(logical_id, "Type of property 'ApplicationId' is invalid.".format(application_id))
    elif application_id == "preparing" and self._wait_for_template_active_status < 2:
        self._wait_for_template_active_status += 1
        self.SLEEP_TIME_SECONDS = 0
        self.TEMPLATE_WAIT_TIMEOUT_SECONDS = 2
        status = "PREPARING"
    elif application_id == "preparing-never-ready":
        self._wait_for_template_active_status = True
        self.SLEEP_TIME_SECONDS = 0
        self.TEMPLATE_WAIT_TIMEOUT_SECONDS = 0
        status = "PREPARING"
    elif application_id == "expired":
        status = "EXPIRED"
    message = {
        'ApplicationId': args[0],
        'CreationTime': 'x',
        'ExpirationTime': 'x',
        'SemanticVersion': '1.1.1',
        'Status': status,
        'TemplateId': 'id-xx-xx',
        'TemplateUrl': 'https://awsserverlessrepo-changesets-xxx.s3.amazonaws.com/signed-url'
    }
    return message

# implicit_api, explicit_api, explicit_api_ref, api_cache tests currently have deployment IDs hardcoded in output file.
# These ids are generated using sha1 hash of the swagger body for implicit
# api and s3 location for explicit api.

class TestTranslatorEndToEnd(TestCase):

    @parameterized.expand(
      itertools.product([
        's3_with_condition',
        'function_with_condition',
        'basic_function',
        'basic_application',
        'application_preparing_state',
        'application_with_intrinsics',
        'basic_layer',
        'cloudwatchevent',
        'cloudwatch_logs_with_ref',
        'cloudwatchlog',
        'streams',
        'sqs',
        'simpletable',
        'simpletable_with_sse',
        'implicit_api',
        'explicit_api',
        'api_endpoint_configuration',
        'api_with_auth_all_maximum',
        'api_with_auth_all_minimum',
        'api_with_auth_no_default',
        'api_with_default_aws_iam_auth',
        'api_with_method_aws_iam_auth',
        'api_with_aws_iam_auth_overrides',
        'api_with_method_settings',
        'api_with_binary_media_types',
        'api_with_minimum_compression_size',
        'api_with_resource_refs',
        'api_with_cors',
        'api_with_cors_and_only_methods',
        'api_with_cors_and_only_headers',
        'api_with_cors_and_only_origins',
        'api_with_cors_and_only_maxage',
        'api_with_cors_and_only_credentials_false',
        'api_with_cors_no_definitionbody',
        'api_with_gateway_responses',
        'api_with_gateway_responses_all',
        'api_with_gateway_responses_minimal',
        'api_with_gateway_responses_implicit',
        'api_with_gateway_responses_string_status_code',
        'api_cache',
        'api_with_access_log_setting',
        'api_with_canary_setting',
        'api_with_xray_tracing',
        's3',
        's3_create_remove',
        's3_existing_lambda_notification_configuration',
        's3_existing_other_notification_configuration',
        's3_filter',
        's3_multiple_events_same_bucket',
        's3_multiple_functions',
        's3_with_dependsOn',
        'sns',
        'sns_existing_other_subscription',
        'sns_topic_outside_template',
        'alexa_skill',
        'alexa_skill_with_skill_id',
        'iot_rule',
        'layers_with_intrinsics',
        'layers_all_properties',
        'function_managed_inline_policy',
        'unsupported_resources',
        'intrinsic_functions',
        'basic_function_with_tags',
        'depends_on',
        'function_event_conditions',
        'function_with_dlq',
        'function_with_kmskeyarn',
        'function_with_alias',
        'function_with_alias_intrinsics',
        'function_with_custom_codedeploy_deployment_preference',
        'function_with_custom_conditional_codedeploy_deployment_preference',
        'function_with_disabled_deployment_preference',
        'function_with_deployment_preference',
        'function_with_deployment_preference_all_parameters',
        'function_with_deployment_preference_multiple_combinations',
        'function_with_alias_and_event_sources',
        'function_with_resource_refs',
        'function_with_deployment_and_custom_role',
        'function_with_deployment_no_service_role',
        'function_with_global_layers',
        'function_with_layers',
        'function_with_many_layers',
        'function_with_permissions_boundary',
        'function_with_policy_templates',
        'function_with_sns_event_source_all_parameters',
<<<<<<< HEAD
        'function_with_conditional_managed_policy',
        'function_with_conditional_managed_policy_and_ref_no_value',
        'function_with_conditional_policy_template',
        'function_with_conditional_policy_template_and_ref_no_value',
=======
        'global_handle_path_level_parameter',
>>>>>>> 0f1a0823
        'globals_for_function',
        'globals_for_api',
        'globals_for_simpletable',
        'all_policy_templates',
        'simple_table_ref_parameter_intrinsic',
        'simple_table_with_table_name',
        'function_concurrency',
        'simple_table_with_extra_tags',
        'explicit_api_with_invalid_events_config',
        'no_implicit_api_with_serverless_rest_api_resource',
        'implicit_api_with_serverless_rest_api_resource',
        'implicit_api_with_auth_and_conditions_max',
        'implicit_api_with_many_conditions',
        'implicit_and_explicit_api_with_conditions',
        'api_with_cors_and_conditions_no_definitionbody',
        'api_with_auth_and_conditions_all_max',
      ],
      [
       ("aws", "ap-southeast-1"),
       ("aws-cn", "cn-north-1"),
       ("aws-us-gov", "us-gov-west-1")
      ] # Run all the above tests against each of the list of partitions to test against
      )
    )
    @patch('samtranslator.plugins.application.serverless_app_plugin.ServerlessAppPlugin._sar_service_call', mock_sar_service_call)
    @patch('botocore.client.ClientEndpointBridge._check_default_region', mock_get_region)
    def test_transform_success(self, testcase, partition_with_region):
        partition = partition_with_region[0]
        region = partition_with_region[1]

        manifest = yaml_parse(open(os.path.join(INPUT_FOLDER, testcase + '.yaml'), 'r'))
        # To uncover unicode-related bugs, convert dict to JSON string and parse JSON back to dict
        manifest = json.loads(json.dumps(manifest))
        partition_folder = partition if partition != "aws" else ""
        expected_filepath = os.path.join(OUTPUT_FOLDER, partition_folder, testcase + '.json')
        expected = json.load(open(expected_filepath, 'r'))

        with patch('boto3.session.Session.region_name', region):
            parameter_values = get_template_parameter_values()
            mock_policy_loader = MagicMock()
            mock_policy_loader.load.return_value = {
                'AWSLambdaBasicExecutionRole': 'arn:{}:iam::aws:policy/service-role/AWSLambdaBasicExecutionRole'.format(partition),
                'AmazonDynamoDBFullAccess': 'arn:{}:iam::aws:policy/AmazonDynamoDBFullAccess'.format(partition),
                'AmazonDynamoDBReadOnlyAccess': 'arn:{}:iam::aws:policy/AmazonDynamoDBReadOnlyAccess'.format(partition),
                'AWSLambdaRole': 'arn:{}:iam::aws:policy/service-role/AWSLambdaRole'.format(partition),
            }

            output_fragment = transform(
                manifest, parameter_values, mock_policy_loader)

        print(json.dumps(output_fragment, indent=2))

        # Run cfn-lint on translator test output files.
        rules = cfnlint.core.get_rules([], LINT_IGNORE_WARNINGS, [])

        # Only update the deployment Logical Id hash in Py3.
        if sys.version_info.major >= 3:
            self._update_logical_id_hash(expected)
            self._update_logical_id_hash(output_fragment)
            output_template = cfnlint.decode.cfn_json.load(expected_filepath)
        else: # deprecation warning catching in py2
            import warnings
            with warnings.catch_warnings():
                warnings.filterwarnings("ignore",category=DeprecationWarning)
                output_template = cfnlint.decode.cfn_json.load(expected_filepath)
        runner = cfnlint.Runner(rules, expected_filepath, output_template, [region])
        matches = []

        # Only run linter on normal/gov partitions. It errors on china regions
        if testcase not in LINT_IGNORE_TESTS and partition != 'aws-cn':
            matches = runner.run()
        print('cfn-lint ({}): {}'.format(expected_filepath, matches))

        assert deep_sort_lists(output_fragment) == deep_sort_lists(expected)
        assert len(matches) == 0

    def _update_logical_id_hash(self, resources):
        """
        Brute force method for updating all APIGW Deployment LogicalIds and references to a consistent hash
        """
        output_resources = resources.get("Resources", {})
        deployment_logical_id_dict = {}
        rest_api_to_swagger_hash = {}
        dict_of_things_to_delete = {}

        # Find all RestApis in the template
        for logical_id, resource_dict in output_resources.items():
            if "AWS::ApiGateway::RestApi" == resource_dict.get("Type"):
                resource_properties = resource_dict.get("Properties", {})
                if "Body" in resource_properties:
                    self._generate_new_deployment_hash(logical_id, resource_properties.get("Body"), rest_api_to_swagger_hash)

                elif "BodyS3Location" in resource_dict.get("Properties"):
                    self._generate_new_deployment_hash(logical_id,
                                                       resource_properties.get("BodyS3Location"),
                                                       rest_api_to_swagger_hash)

        # Collect all APIGW Deployments LogicalIds and generate the new ones
        for logical_id, resource_dict in output_resources.items():
            if "AWS::ApiGateway::Deployment" == resource_dict.get("Type"):
                resource_properties = resource_dict.get("Properties", {})

                rest_id = resource_properties.get("RestApiId").get("Ref")

                data_hash = rest_api_to_swagger_hash.get(rest_id)

                description = resource_properties.get("Description")[:-len(data_hash)]

                resource_properties["Description"] = description + data_hash

                new_logical_id = logical_id[:-10] + data_hash[:10]

                deployment_logical_id_dict[logical_id] = new_logical_id
                dict_of_things_to_delete[logical_id] = (new_logical_id, resource_dict)

        # Update References to APIGW Deployments
        for logical_id, resource_dict in output_resources.items():
            if "AWS::ApiGateway::Stage" == resource_dict.get("Type"):
                resource_properties = resource_dict.get("Properties", {})

                rest_id = resource_properties.get("RestApiId", {}).get("Ref", "")

                data_hash = rest_api_to_swagger_hash.get(rest_id)

                deployment_id = resource_properties.get("DeploymentId", {}).get("Ref")
                new_logical_id = deployment_logical_id_dict.get(deployment_id, "")[:-10]
                new_logical_id = new_logical_id + data_hash[:10]

                resource_properties.get("DeploymentId", {})["Ref"] = new_logical_id

        # To avoid mutating the template while iterating, delete only after find everything to update
        for logical_id_to_remove, tuple_to_add in dict_of_things_to_delete.items():
            output_resources[tuple_to_add[0]] = tuple_to_add[1]
            del output_resources[logical_id_to_remove]

        # Update any Output References in the template
        for output_key, output_value in resources.get("Outputs", {}).items():
            if output_value.get("Value").get("Ref") in deployment_logical_id_dict:
                output_value["Value"]["Ref"] = deployment_logical_id_dict[output_value.get("Value").get("Ref")]

    def _generate_new_deployment_hash(self, logical_id, dict_to_hash, rest_api_to_swagger_hash):
        data_bytes = json.dumps(dict_to_hash, separators=(',', ':'), sort_keys=True).encode("utf8")
        data_hash = hashlib.sha1(data_bytes).hexdigest()
        rest_api_to_swagger_hash[logical_id] = data_hash

@pytest.mark.parametrize('testcase', [
    'error_api_duplicate_methods_same_path',
    'error_api_gateway_responses_nonnumeric_status_code',
    'error_api_gateway_responses_unknown_responseparameter',
    'error_api_gateway_responses_unknown_responseparameter_property',
    'error_api_invalid_auth',
    'error_api_invalid_path',
    'error_api_invalid_definitionuri',
    'error_api_invalid_definitionbody',
    'error_api_invalid_stagename',
    'error_api_invalid_restapiid',
    'error_application_properties',
    'error_application_does_not_exist',
    'error_application_no_access',
    'error_application_preparing_timeout',
    'error_cors_on_external_swagger',
    'error_invalid_cors_dict',
    'error_invalid_findinmap',
    'error_invalid_getatt',
    'error_cors_credentials_true_with_wildcard_origin',
    'error_cors_credentials_true_without_explicit_origin',
    'error_function_invalid_codeuri',
    'error_function_invalid_api_event',
    'error_function_invalid_autopublishalias',
    'error_function_invalid_event_type',
    'error_function_invalid_layer',
    'error_function_no_codeuri',
    'error_function_no_handler',
    'error_function_no_runtime',
    'error_function_with_deployment_preference_missing_alias',
    'error_function_with_invalid_deployment_preference_hook_property',
    'error_invalid_logical_id',
    'error_layer_invalid_properties',
    'error_missing_queue',
    'error_missing_startingposition',
    'error_missing_stream',
    'error_multiple_resource_errors',
    'error_s3_not_in_template',
    'error_table_invalid_attributetype',
    'error_invalid_resource_parameters',
    'error_reserved_sam_tag',
    'existing_event_logical_id',
    'existing_permission_logical_id',
    'existing_role_logical_id',
    'error_invalid_template',
    'error_resource_not_dict',
    'error_resource_properties_not_dict',
    'error_globals_is_not_dict',
    'error_globals_unsupported_type',
    'error_globals_unsupported_property',
    'error_globals_api_with_stage_name',
    'error_function_policy_template_with_missing_parameter',
    'error_function_policy_template_invalid_value',
    'error_function_with_unknown_policy_template',
    'error_function_with_invalid_policy_statement',
    'error_function_with_invalid_condition_name'
])
@patch('boto3.session.Session.region_name', 'ap-southeast-1')
@patch('samtranslator.plugins.application.serverless_app_plugin.ServerlessAppPlugin._sar_service_call', mock_sar_service_call)
@patch('botocore.client.ClientEndpointBridge._check_default_region', mock_get_region)
def test_transform_invalid_document(testcase):
    manifest = yaml_parse(open(os.path.join(INPUT_FOLDER, testcase + '.yaml'), 'r'))
    expected = json.load(open(os.path.join(OUTPUT_FOLDER, testcase + '.json'), 'r'))

    mock_policy_loader = MagicMock()
    parameter_values = get_template_parameter_values()

    with pytest.raises(InvalidDocumentException) as e:
        transform(manifest, parameter_values, mock_policy_loader)

    error_message = get_exception_error_message(e)

    assert error_message == expected.get('errorMessage')

@patch('boto3.session.Session.region_name', 'ap-southeast-1')
@patch('botocore.client.ClientEndpointBridge._check_default_region', mock_get_region)
def test_transform_unhandled_failure_empty_managed_policy_map():
    document = {
        'Transform': 'AWS::Serverless-2016-10-31',
        'Resources': {
            'Resource': {
                'Type': 'AWS::Serverless::Function',
                'Properties': {
                    'CodeUri': 's3://bucket/key',
                    'Handler': 'index.handler',
                    'Runtime': 'nodejs4.3',
                    'Policies': 'AmazonS3FullAccess'
                }
            }
        }
    }

    parameter_values = get_template_parameter_values()
    mock_policy_loader = MagicMock()
    mock_policy_loader.load.return_value = {}

    with pytest.raises(Exception) as e:
        transform(document, parameter_values, mock_policy_loader)

    error_message = str(e.value)

    assert error_message == 'Managed policy map is empty, but should not be.'


def assert_metric_call(mock, transform, transform_failure=0, invalid_document=0):
    metric_dimensions = [
        {
            'Name': 'Transform',
            'Value': transform
        }
    ]

    mock.put_metric_data.assert_called_once_with(
        Namespace='ServerlessTransform',
        MetricData=[
            {
                'MetricName': 'TransformFailure',
                'Value': transform_failure,
                'Unit': 'Count',
                'Dimensions': metric_dimensions
            },
            {
                'MetricName': 'InvalidDocument',
                'Value': invalid_document,
                'Unit': 'Count',
                'Dimensions': metric_dimensions
            }
        ]
    )


@patch('boto3.session.Session.region_name', 'ap-southeast-1')
@patch('botocore.client.ClientEndpointBridge._check_default_region', mock_get_region)
def test_swagger_body_sha_gets_recomputed():

    document = {
        'Transform': 'AWS::Serverless-2016-10-31',
        'Resources': {
            'Resource': {
                'Type': 'AWS::Serverless::Api',
                'Properties': {
                    "StageName": "Prod",
                    "DefinitionBody": {
                        # Some body property will do
                        "a": "b"
                    }
                }
            }
        }

    }

    mock_policy_loader = get_policy_mock()
    parameter_values = get_template_parameter_values()

    output_fragment = transform(document, parameter_values, mock_policy_loader)

    print(json.dumps(output_fragment, indent=2))
    deployment_key = get_deployment_key(output_fragment)
    assert deployment_key

    # Now let's change the Body property and transform again
    document["Resources"]["Resource"]["Properties"]["DefinitionBody"]["a"] = "foo"
    output_fragment = transform(document, parameter_values, mock_policy_loader)
    deployment_key_changed = get_deployment_key(output_fragment)
    assert deployment_key_changed

    assert deployment_key != deployment_key_changed

    # Now let's re-deploy the document without any changes. Deployment Key must NOT change
    output_fragment = transform(document, parameter_values, mock_policy_loader)
    assert get_deployment_key(output_fragment) == deployment_key_changed


@patch('boto3.session.Session.region_name', 'ap-southeast-1')
@patch('botocore.client.ClientEndpointBridge._check_default_region', mock_get_region)
def test_swagger_definitionuri_sha_gets_recomputed():

    document = {
        'Transform': 'AWS::Serverless-2016-10-31',
        'Resources': {
            'Resource': {
                'Type': 'AWS::Serverless::Api',
                'Properties': {
                    "StageName": "Prod",
                    "DefinitionUri": "s3://bucket/key"
                }
            }
        }

    }

    mock_policy_loader = get_policy_mock()
    parameter_values = get_template_parameter_values()

    output_fragment = transform(document, parameter_values, mock_policy_loader)

    print(json.dumps(output_fragment, indent=2))
    deployment_key = get_deployment_key(output_fragment)
    assert deployment_key

    # Now let's change the Body property and transform again
    document["Resources"]["Resource"]["Properties"]["DefinitionUri"] = "s3://bucket/key1/key2"
    output_fragment = transform(document, parameter_values, mock_policy_loader)
    deployment_key_changed = get_deployment_key(output_fragment)
    assert deployment_key_changed

    assert deployment_key != deployment_key_changed

    # Now let's re-deploy the document without any changes. Deployment Key must NOT change
    output_fragment = transform(document, parameter_values, mock_policy_loader)
    assert get_deployment_key(output_fragment) == deployment_key_changed

class TestFunctionVersionWithParameterReferences(TestCase):
    """
    Test how Lambda Function Version gets created when intrinsic functions
    """

    def setUp(self):
        self.document = {
            'Transform': 'AWS::Serverless-2016-10-31',
            'Resources': {
                'MyFunction': {
                    'Type': 'AWS::Serverless::Function',
                    'Properties': {
                        "Runtime": "nodejs4.3",
                        "Handler": "index.handler",
                        "CodeUri": {
                            "Bucket": {"Ref": "SomeBucket"},
                            "Key": {"Ref": "CodeKeyParam"}
                        },
                        "AutoPublishAlias": "live"
                    }
                }
            }
        }

    @patch('boto3.session.Session.region_name', 'ap-southeast-1')
    @patch('botocore.client.ClientEndpointBridge._check_default_region', mock_get_region)
    def test_logical_id_change_with_parameters(self):
        parameter_values = {
            'CodeKeyParam': 'value1'
        }
        first_transformed_template = self._do_transform(self.document, parameter_values)

        parameter_values["CodeKeyParam"] = "value2"
        second_transformed_template = self._do_transform(self.document, parameter_values)

        first_version_id, _ = get_resource_by_type(first_transformed_template, "AWS::Lambda::Version")
        second_version_id, _ = get_resource_by_type(second_transformed_template, "AWS::Lambda::Version")

        assert first_version_id != second_version_id

    @patch('boto3.session.Session.region_name', 'ap-southeast-1')
    @patch('botocore.client.ClientEndpointBridge._check_default_region', mock_get_region)
    def test_logical_id_remains_same_without_parameter_change(self):
        parameter_values = {
            'CodeKeyParam': 'value1'
        }

        first_transformed_template = self._do_transform(self.document, parameter_values)
        second_transformed_template = self._do_transform(self.document, parameter_values)

        first_version_id, _ = get_resource_by_type(first_transformed_template, "AWS::Lambda::Version")
        second_version_id, _ = get_resource_by_type(second_transformed_template, "AWS::Lambda::Version")

        assert first_version_id == second_version_id

    @patch('boto3.session.Session.region_name', 'ap-southeast-1')
    @patch('botocore.client.ClientEndpointBridge._check_default_region', mock_get_region)
    def test_logical_id_without_resolving_reference(self):
        # Now value of `CodeKeyParam` is not present in document

        first_transformed_template = self._do_transform(self.document)
        second_transformed_template = self._do_transform(self.document)

        first_version_id, _ = get_resource_by_type(first_transformed_template, "AWS::Lambda::Version")
        second_version_id, _ = get_resource_by_type(second_transformed_template, "AWS::Lambda::Version")

        assert first_version_id == second_version_id

    def _do_transform(self, document, parameter_values=get_template_parameter_values()):
        mock_policy_loader = get_policy_mock()
        output_fragment = transform(document, parameter_values, mock_policy_loader)

        print(json.dumps(output_fragment, indent=2))

        return output_fragment


class TestTemplateValidation(TestCase):

    @patch('botocore.client.ClientEndpointBridge._check_default_region', mock_get_region)
    def test_throws_when_resource_not_found(self):
        template = {
            "foo": "bar"
        }

        with self.assertRaises(InvalidDocumentException):
            sam_parser = Parser()
            translator = Translator({}, sam_parser)
            translator.translate(template, {})

    @patch('botocore.client.ClientEndpointBridge._check_default_region', mock_get_region)
    def test_throws_when_resource_is_empty(self):
        template = {
            "Resources": {}
        }

        with self.assertRaises(InvalidDocumentException):
            sam_parser = Parser()
            translator = Translator({}, sam_parser)
            translator.translate(template, {})


    @patch('botocore.client.ClientEndpointBridge._check_default_region', mock_get_region)
    def test_throws_when_resource_is_not_dict(self):
        template = {
            "Resources": [1,2,3]
        }

        with self.assertRaises(InvalidDocumentException):
            sam_parser = Parser()
            translator = Translator({}, sam_parser)
            translator.translate(template, {})


    @patch('botocore.client.ClientEndpointBridge._check_default_region', mock_get_region)
    def test_throws_when_resources_not_all_dicts(self):
        template = {
            "Resources": {
                "notadict": None,
                "MyResource": {}
            }
        }

        with self.assertRaises(InvalidDocumentException):
            sam_parser = Parser()
            translator = Translator({}, sam_parser)
            translator.translate(template, {})

class TestPluginsUsage(TestCase):
    # Tests if plugins are properly injected into the translator

    @patch("samtranslator.translator.translator.make_policy_template_for_function_plugin")
    @patch('botocore.client.ClientEndpointBridge._check_default_region', mock_get_region)
    def test_prepare_plugins_must_add_required_plugins(self, make_policy_template_for_function_plugin_mock):

        # This is currently the only required plugin
        plugin_instance = BasePlugin("something")
        make_policy_template_for_function_plugin_mock.return_value = plugin_instance

        sam_plugins = prepare_plugins([])
        self.assertEqual(5, len(sam_plugins))

    @patch("samtranslator.translator.translator.make_policy_template_for_function_plugin")
    @patch('botocore.client.ClientEndpointBridge._check_default_region', mock_get_region)
    def test_prepare_plugins_must_merge_input_plugins(self, make_policy_template_for_function_plugin_mock):

        required_plugin = BasePlugin("something")
        make_policy_template_for_function_plugin_mock.return_value = required_plugin

        custom_plugin = BasePlugin("someplugin")
        sam_plugins = prepare_plugins([custom_plugin])
        self.assertEqual(6, len(sam_plugins))

    @patch('botocore.client.ClientEndpointBridge._check_default_region', mock_get_region)
    def test_prepare_plugins_must_handle_empty_input(self):

        sam_plugins = prepare_plugins(None)
        self.assertEqual(5, len(sam_plugins))

    @patch("samtranslator.translator.translator.PolicyTemplatesProcessor")
    @patch("samtranslator.translator.translator.PolicyTemplatesForFunctionPlugin")
    def test_make_policy_template_for_function_plugin_must_work(self,
                                                                policy_templates_for_function_plugin_mock,
                                                                policy_templates_processor_mock):

        default_templates = {"some": "value"}
        policy_templates_processor_mock.get_default_policy_templates_json.return_value = default_templates

        # mock to return instance of the processor
        processor_instance = Mock()
        policy_templates_processor_mock.return_value = processor_instance

        # mock for plugin instance
        plugin_instance = Mock()
        policy_templates_for_function_plugin_mock.return_value = plugin_instance

        result = make_policy_template_for_function_plugin()

        self.assertEqual(plugin_instance, result)

        policy_templates_processor_mock.get_default_policy_templates_json.assert_called_once_with()
        policy_templates_processor_mock.assert_called_once_with(default_templates)
        policy_templates_for_function_plugin_mock.assert_called_once_with(processor_instance)

    @patch.object(Resource, "from_dict")
    @patch("samtranslator.translator.translator.SamPlugins")
    @patch("samtranslator.translator.translator.prepare_plugins")
    @patch('boto3.session.Session.region_name', 'ap-southeast-1')
    def test_transform_method_must_inject_plugins_when_creating_resources(self,
                                                                          prepare_plugins_mock,
                                                                          sam_plugins_class_mock,
                                                                          resource_from_dict_mock):
        manifest = {
            'Resources': {
                'MyTable': {
                    'Type': 'AWS::Serverless::SimpleTable',
                    'Properties': {
                    }
                }
            }
        }

        sam_plugins_object_mock = Mock()
        sam_plugins_class_mock.return_value = sam_plugins_object_mock
        prepare_plugins_mock.return_value = sam_plugins_object_mock
        resource_from_dict_mock.return_value = SamSimpleTable("MyFunction")

        initial_plugins = [1,2,3]
        sam_parser = Parser()
        translator = Translator({}, sam_parser, plugins=initial_plugins)
        translator.translate(manifest, {})

        resource_from_dict_mock.assert_called_with("MyTable",
                                                        manifest["Resources"]["MyTable"],
                                                        sam_plugins=sam_plugins_object_mock)
        prepare_plugins_mock.assert_called_once_with(initial_plugins, {"AWS::Region": "ap-southeast-1"})

def get_policy_mock():
    mock_policy_loader = MagicMock()
    mock_policy_loader.load.return_value = {
        'AmazonDynamoDBFullAccess': 'arn:aws:iam::aws:policy/AmazonDynamoDBFullAccess',
        'AmazonDynamoDBReadOnlyAccess': 'arn:aws:iam::aws:policy/AmazonDynamoDBReadOnlyAccess',
        'AWSLambdaRole': 'arn:aws:iam::aws:policy/service-role/AWSLambdaRole',
    }

    return mock_policy_loader

def get_deployment_key(fragment):
    logical_id, value = get_resource_by_type(fragment, "AWS::ApiGateway::Deployment")
    return logical_id

def get_resource_by_type(template, type):
    resources = template["Resources"]
    for key in resources:
        value = resources[key]
        if "Type" in value and value.get("Type") == type:
            return key, value

def get_exception_error_message(e):
    return reduce(lambda message, error: message + ' ' + error.message, e.value.causes, e.value.message)<|MERGE_RESOLUTION|>--- conflicted
+++ resolved
@@ -239,14 +239,11 @@
         'function_with_permissions_boundary',
         'function_with_policy_templates',
         'function_with_sns_event_source_all_parameters',
-<<<<<<< HEAD
         'function_with_conditional_managed_policy',
         'function_with_conditional_managed_policy_and_ref_no_value',
         'function_with_conditional_policy_template',
         'function_with_conditional_policy_template_and_ref_no_value',
-=======
         'global_handle_path_level_parameter',
->>>>>>> 0f1a0823
         'globals_for_function',
         'globals_for_api',
         'globals_for_simpletable',
