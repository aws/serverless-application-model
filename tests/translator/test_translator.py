--- conflicted
+++ resolved
@@ -238,10 +238,7 @@
         'function_with_conditional_managed_policy_and_ref_no_value',
         'function_with_conditional_policy_template',
         'function_with_conditional_policy_template_and_ref_no_value',
-<<<<<<< HEAD
-=======
         'function_with_request_parameters',
->>>>>>> 7b9d79aa
         'global_handle_path_level_parameter',
         'globals_for_function',
         'globals_for_api',
