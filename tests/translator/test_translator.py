--- conflicted
+++ resolved
@@ -239,10 +239,7 @@
         'function_with_permissions_boundary',
         'function_with_policy_templates',
         'function_with_sns_event_source_all_parameters',
-<<<<<<< HEAD
         'function_with_request_parameters',
-=======
->>>>>>> 675fb894
         'global_handle_path_level_parameter',
         'globals_for_function',
         'globals_for_api',
@@ -280,8 +277,6 @@
         partition_folder = partition if partition != "aws" else ""
         expected_filepath = os.path.join(OUTPUT_FOLDER, partition_folder, testcase + '.json')
         expected = json.load(open(expected_filepath, 'r'))
-<<<<<<< HEAD
-=======
 
         with patch('boto3.session.Session.region_name', region):
             parameter_values = get_template_parameter_values()
@@ -353,7 +348,6 @@
         partition_folder = partition if partition != "aws" else ""
         expected_filepath = os.path.join(OUTPUT_FOLDER, partition_folder, testcase + '.json')
         expected = json.load(open(expected_filepath, 'r'))
->>>>>>> 675fb894
 
         with patch('boto3.session.Session.region_name', region):
             parameter_values = get_template_parameter_values()
@@ -370,29 +364,12 @@
 
         print(json.dumps(output_fragment, indent=2))
 
-        # Run cfn-lint on translator test output files.
-        rules = cfnlint.core.get_rules([], LINT_IGNORE_WARNINGS, [])
-
         # Only update the deployment Logical Id hash in Py3.
         if sys.version_info.major >= 3:
             self._update_logical_id_hash(expected)
             self._update_logical_id_hash(output_fragment)
-            output_template = cfnlint.decode.cfn_json.load(expected_filepath)
-        else: # deprecation warning catching in py2
-            import warnings
-            with warnings.catch_warnings():
-                warnings.filterwarnings("ignore",category=DeprecationWarning)
-                output_template = cfnlint.decode.cfn_json.load(expected_filepath)
-        runner = cfnlint.Runner(rules, expected_filepath, output_template, [region])
-        matches = []
-
-        # Only run linter on normal/gov partitions. It errors on china regions
-        if testcase not in LINT_IGNORE_TESTS and partition != 'aws-cn':
-            matches = runner.run()
-        print('cfn-lint ({}): {}'.format(expected_filepath, matches))
 
         assert deep_sort_lists(output_fragment) == deep_sort_lists(expected)
-        assert len(matches) == 0
 
     def _update_logical_id_hash(self, resources):
         """
