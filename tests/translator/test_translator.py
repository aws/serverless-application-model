--- conflicted
+++ resolved
@@ -524,81 +524,6 @@
         data_hash = hashlib.sha1(data_bytes).hexdigest()
         rest_api_to_swagger_hash[logical_id] = data_hash
 
-<<<<<<< HEAD
-@pytest.mark.parametrize('testcase', [
-    'error_cognito_userpool_duplicate_trigger',
-    'error_api_duplicate_methods_same_path',
-    'error_api_gateway_responses_nonnumeric_status_code',
-    'error_api_gateway_responses_unknown_responseparameter',
-    'error_api_gateway_responses_unknown_responseparameter_property',
-    'error_api_invalid_auth',
-    'error_api_invalid_path',
-    'error_api_invalid_definitionuri',
-    'error_api_invalid_definitionbody',
-    'error_api_invalid_stagename',
-    'error_api_with_invalid_open_api_version',
-    'error_api_invalid_restapiid',
-    'error_api_invalid_request_model',
-    'error_application_properties',
-    'error_application_does_not_exist',
-    'error_application_no_access',
-    'error_application_preparing_timeout',
-    'error_cors_on_external_swagger',
-    'error_invalid_cors_dict',
-    'error_invalid_findinmap',
-    'error_invalid_getatt',
-    'error_cors_credentials_true_with_wildcard_origin',
-    'error_cors_credentials_true_without_explicit_origin',
-    'error_function_invalid_codeuri',
-    'error_function_invalid_api_event',
-    'error_function_invalid_autopublishalias',
-    'error_function_invalid_event_type',
-    'error_function_invalid_layer',
-    'error_function_no_codeuri',
-    'error_function_no_handler',
-    'error_function_no_runtime',
-    'error_function_with_deployment_preference_missing_alias',
-    'error_function_with_invalid_deployment_preference_hook_property',
-    'error_function_invalid_request_parameters',
-    'error_invalid_logical_id',
-    'error_layer_invalid_properties',
-    'error_missing_queue',
-    'error_missing_startingposition',
-    'error_missing_stream',
-    'error_multiple_resource_errors',
-    'error_null_application_id',
-    'error_s3_not_in_template',
-    'error_table_invalid_attributetype',
-    'error_table_primary_key_missing_name',
-    'error_table_primary_key_missing_type',
-    'error_invalid_resource_parameters',
-    'error_reserved_sam_tag',
-    'error_existing_event_logical_id',
-    'error_existing_permission_logical_id',
-    'error_existing_role_logical_id',
-    'error_invalid_template',
-    'error_resource_not_dict',
-    'error_resource_properties_not_dict',
-    'error_globals_is_not_dict',
-    'error_globals_unsupported_type',
-    'error_globals_unsupported_property',
-    'error_globals_api_with_stage_name',
-    'error_function_policy_template_with_missing_parameter',
-    'error_function_policy_template_invalid_value',
-    'error_function_with_unknown_policy_template',
-    'error_function_with_invalid_policy_statement',
-    'error_function_with_invalid_condition_name',
-    'error_invalid_document_empty_semantic_version',
-    'error_api_with_invalid_open_api_version_type',
-    'error_api_with_custom_domains_invalid',
-    'error_api_with_custom_domains_route53_invalid',
-    'error_api_event_import_vaule_reference',
-    'error_default_authorizer_should_be_string'
-])
-@patch('boto3.session.Session.region_name', 'ap-southeast-1')
-@patch('samtranslator.plugins.application.serverless_app_plugin.ServerlessAppPlugin._sar_service_call', mock_sar_service_call)
-@patch('botocore.client.ClientEndpointBridge._check_default_region', mock_get_region)
-=======
 
 @pytest.mark.parametrize(
     "testcase",
@@ -683,6 +608,7 @@
         "error_function_with_event_dest_type",
         "error_function_with_api_key_false",
         "error_api_with_usage_plan_invalid_parameter",
+        "error_default_authorizer_should_be_string",
     ],
 )
 @patch("boto3.session.Session.region_name", "ap-southeast-1")
@@ -691,7 +617,6 @@
     mock_sar_service_call,
 )
 @patch("botocore.client.ClientEndpointBridge._check_default_region", mock_get_region)
->>>>>>> 3ea32eaa
 def test_transform_invalid_document(testcase):
     manifest = yaml_parse(open(os.path.join(INPUT_FOLDER, testcase + ".yaml"), "r"))
     expected = json.load(open(os.path.join(OUTPUT_FOLDER, testcase + ".json"), "r"))
