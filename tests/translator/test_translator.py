--- conflicted
+++ resolved
@@ -298,11 +298,8 @@
                 "state_machine_with_api_resource_policy",
                 "state_machine_with_api_auth_default_scopes",
                 "state_machine_with_condition_and_events",
-<<<<<<< HEAD
                 "state_machine_with_permissions_boundary",
-=======
                 "state_machine_with_xray",
->>>>>>> fef88a1d
                 "function_with_file_system_config",
             ],
             [
