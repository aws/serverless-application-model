--- conflicted
+++ resolved
@@ -177,12 +177,10 @@
 
       - SSMParameterWithSlashPrefixReadPolicy:
           ParameterName: /name
-
-<<<<<<< HEAD
+      
+      - StepFunctionsExecutionPolicy_v2:
+          StateMachineName: name
+      
       - SESBulkTemplatedCrudPolicy_v2:
           IdentityName: name
-          TemplateName: template_name
-=======
-      - StepFunctionsExecutionPolicy_v2:
-          StateMachineName: name
->>>>>>> b491e450
+          TemplateName: template_name