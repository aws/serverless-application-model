# "Kitchen Sink" test containing all supported policy templates. The idea is to know every one of them is
# transformable and fail on any changes in the policy template definition without updating the test
# Since this not about testing the transformation logic, we will keep the policy template parameter values as literal
# string

Resources:
  KitchenSinkFunction:
    Type: AWS::Serverless::Function
    Properties:
      CodeUri: s3://sam-demo-bucket/hello.zip
      Handler: hello.handler
      Runtime: python2.7
      Policies:

      - SQSPollerPolicy:
          QueueName: name

      - LambdaInvokePolicy:
          FunctionName: name

      - CloudWatchDescribeAlarmHistoryPolicy: {}

      - CloudWatchPutMetricPolicy: {}

      - EC2DescribePolicy: {}

      - DynamoDBCrudPolicy:
          TableName: name

      - DynamoDBReadPolicy:
          TableName: name

      - SESSendBouncePolicy:
          IdentityName: name

      - ElasticsearchHttpPostPolicy:
          DomainName: name

      - S3ReadPolicy:
          BucketName: name

      - S3CrudPolicy:
          BucketName: name

      - AMIDescribePolicy: {}

      - CloudFormationDescribeStacksPolicy: {}

      - RekognitionNoDataAccessPolicy:
          CollectionId: id

      - RekognitionReadPolicy:
          CollectionId: id

      - RekognitionWriteOnlyAccessPolicy:
          CollectionId: id

      - SQSSendMessagePolicy:
          QueueName: name

      - SNSPublishMessagePolicy:
          TopicName: name

      - VPCAccessPolicy: {}

      - DynamoDBStreamReadPolicy:
          TableName: name
          StreamName: name

      - KinesisStreamReadPolicy:
          StreamName: name

      - SESCrudPolicy:
          IdentityName: name

      - SNSCrudPolicy:
          TopicName: name

      - KinesisCrudPolicy:
          StreamName: name

      - KMSDecryptPolicy:
          KeyId: keyId

      - PollyFullAccessPolicy:
          LexiconName: name

      - S3FullAccessPolicy:
          BucketName: name

      - CodePipelineLambdaExecutionPolicy: {}

      - ServerlessRepoReadWriteAccessPolicy: {}

      - EC2CopyImagePolicy:
          ImageId: id

      - CodePipelineReadOnlyPolicy:
          PipelineName: pipeline

      - CloudWatchDashboardPolicy: {}

      - RekognitionFacesPolicy: {}

      - RekognitionLabelsPolicy: {}

      - DynamoDBBackupFullAccessPolicy:
          TableName: table

      - DynamoDBRestoreFromBackupPolicy:
          TableName: table

      - ComprehendBasicAccessPolicy: {}

      - AWSSecretsManagerRotationPolicy:
          FunctionName: function

      - MobileAnalyticsWriteOnlyAccessPolicy: {}

      - PinpointEndpointAccessPolicy:
          PinpointApplicationId: id

      - RekognitionDetectOnlyPolicy: {}

      - RekognitionFacesManagementPolicy:
          CollectionId: collection

      - EKSDescribePolicy: {}

      - CostExplorerReadOnlyPolicy: {}

      - OrganizationsListAccountsPolicy: {}

      - DynamoDBReconfigurePolicy:
          TableName: name

      - SESBulkTemplatedCrudPolicy:
          IdentityName: name

      - SESEmailTemplateCrudPolicy: {}

      - FilterLogEventsPolicy:
          LogGroupName: name

      - SSMParameterReadPolicy:
          ParameterName: name

      - StepFunctionsExecutionPolicy:
          StateMachineName: name

      - CodeCommitCrudPolicy:
          RepositoryName: name

      - CodeCommitReadPolicy:
          RepositoryName: name

      - KMSEncryptPolicy:
          KeyId: keyId

      - AthenaQueryPolicy:
          WorkGroupName: name

      - S3WritePolicy:
          BucketName: name

      - DynamoDBWritePolicy:
          TableName: name

      - EventBridgePutEventsPolicy:
          EventBusName: name

      - AcmGetCertificatePolicy:
          CertificateArn: arn

      - Route53ChangeResourceRecordSetsPolicy:
          HostedZoneId: test

      - SSMParameterWithSlashPrefixReadPolicy:
          ParameterName: /name

      - StepFunctionsExecutionPolicy_v2:
<<<<<<< HEAD
          StateMachineName: name
=======
          StateMachineName: name

      - SESBulkTemplatedCrudPolicy_v2:
          IdentityName: name
          TemplateName: template_name
>>>>>>> ce02bf33
<|MERGE_RESOLUTION|>--- conflicted
+++ resolved
@@ -179,12 +179,8 @@
           ParameterName: /name
 
       - StepFunctionsExecutionPolicy_v2:
-<<<<<<< HEAD
-          StateMachineName: name
-=======
           StateMachineName: name
 
       - SESBulkTemplatedCrudPolicy_v2:
           IdentityName: name
-          TemplateName: template_name
->>>>>>> ce02bf33
+          TemplateName: template_name