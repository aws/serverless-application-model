--- conflicted
+++ resolved
@@ -135,11 +135,8 @@
 
         - SESBulkTemplatedCrudPolicy:
             IdentityName: name
-<<<<<<< HEAD
         
         - SESEmailTemplateCrudPolicy: {}
-=======
 
         - FilterLogEventsPolicy:
-            LogGroupName: name
->>>>>>> aa00bb1c
+            LogGroupName: name