# "Kitchen Sink" test containing all supported policy templates. The idea is to know every one of them is
# transformable and fail on any changes in the policy template definition without updating the test
# Since this not about testing the transformation logic, we will keep the policy template parameter values as literal
# string

Resources:
  KitchenSinkFunction:
    Type: 'AWS::Serverless::Function'
    Properties:
      CodeUri: s3://sam-demo-bucket/hello.zip
      Handler: hello.handler
      Runtime: python2.7
      Policies:

        - SQSPollerPolicy:
            QueueName: name

        - LambdaInvokePolicy:
            FunctionName: name

        - CloudWatchPutMetricPolicy: {}

        - EC2DescribePolicy: {}

        - DynamoDBCrudPolicy:
            TableName: name

        - DynamoDBReadPolicy:
            TableName: name

        - SESSendBouncePolicy:
            IdentityName: name

        - ElasticsearchHttpPostPolicy:
            DomainName: name

        - S3ReadPolicy:
            BucketName: name

        - S3CrudPolicy:
            BucketName: name

        - AMIDescribePolicy: {}

        - CloudFormationDescribeStacksPolicy: {}

        - RekognitionNoDataAccessPolicy:
            CollectionId: id

        - RekognitionReadPolicy:
            CollectionId: id

        - RekognitionWriteOnlyAccessPolicy:
            CollectionId: id

        - SQSSendMessagePolicy:
            QueueName: name

        - SNSPublishMessagePolicy:
            TopicName: name

        - VPCAccessPolicy: {}

        - DynamoDBStreamReadPolicy:
            TableName: name
            StreamName: name

        - KinesisStreamReadPolicy:
            StreamName: name

        - SESCrudPolicy:
            IdentityName: name

        - SNSCrudPolicy:
            TopicName: name

        - KinesisCrudPolicy:
            StreamName: name

        - KMSDecryptPolicy:
            KeyId: keyId

        - PollyFullAccessPolicy:
            LexiconName: name

        - S3FullAccessPolicy:
            BucketName: name

        - CodePipelineLambdaExecutionPolicy: {}

        - ServerlessRepoReadWriteAccessPolicy: {}

        - EC2CopyImagePolicy:
            ImageId: id

        - CodePipelineReadOnlyPolicy:
            PipelineName: pipeline

        - CloudWatchDashboardPolicy: {}

        - RekognitionFacesPolicy:
            CollectionId: collection

        - RekognitionLabelsPolicy: {}

        - DynamoDBBackupFullAccessPolicy:
            TableName: table

        - DynamoDBRestoreFromBackupPolicy:
            TableName: table

        - ComprehendBasicAccessPolicy: {}

        - AWSSecretsManagerRotationPolicy:
            FunctionName: function

        - MobileAnalyticsWriteOnlyAccessPolicy: {}

        - PinpointEndpointAccessPolicy:
            PinpointApplicationId: id

        - RekognitionDetectOnlyPolicy: {}

        - RekognitionFacesManagementPolicy:
            CollectionId: collection

        - EKSDescribePolicy: {}

        - CostExplorerReadOnlyPolicy: {}

        - OrganizationsListAccountsPolicy: {}

        - DynamoDBReconfigurePolicy:
            TableName: name

<<<<<<< HEAD
        - DecodeSSMParameterPolicy:
            ParameterName: name

        - DecodeSSMParameterCustomKeyPolicy:
            ParameterName: name
            KeyId: id
=======
        - SESBulkTemplatedCrudPolicy:
            IdentityName: name
        
        - SESEmailTemplateCrudPolicy: {}

        - FilterLogEventsPolicy:
            LogGroupName: name
>>>>>>> 7cf48bd4
<|MERGE_RESOLUTION|>--- conflicted
+++ resolved
@@ -133,19 +133,17 @@
         - DynamoDBReconfigurePolicy:
             TableName: name
 
-<<<<<<< HEAD
+        - SESBulkTemplatedCrudPolicy:
+            IdentityName: name
+
+        - SESEmailTemplateCrudPolicy: {}
+
+        - FilterLogEventsPolicy:
+            LogGroupName: name
+
         - DecodeSSMParameterPolicy:
             ParameterName: name
 
         - DecodeSSMParameterCustomKeyPolicy:
             ParameterName: name
-            KeyId: id
-=======
-        - SESBulkTemplatedCrudPolicy:
-            IdentityName: name
-        
-        - SESEmailTemplateCrudPolicy: {}
-
-        - FilterLogEventsPolicy:
-            LogGroupName: name
->>>>>>> 7cf48bd4
+            KeyId: id