# "Kitchen Sink" test containing all supported policy templates. The idea is to know every one of them is
# transformable and fail on any changes in the policy template definition without updating the test
# Since this not about testing the transformation logic, we will keep the policy template parameter values as literal
# string

Resources:
  KitchenSinkFunction:
    Type: 'AWS::Serverless::Function'
    Properties:
      CodeUri: s3://sam-demo-bucket/hello.zip
      Handler: hello.handler
      Runtime: python2.7
      Policies:

        - SQSPollerPolicy:
            QueueName: name

        - LambdaInvokePolicy:
            FunctionName: name

        - CloudWatchPutMetricPolicy: {}

        - EC2DescribePolicy: {}

        - DynamoDBCrudPolicy:
            TableName: name

        - DynamoDBReadPolicy:
            TableName: name

        - SESSendBouncePolicy:
            IdentityName: name

        - ElasticsearchHttpPostPolicy:
            DomainName: name

        - S3ReadPolicy:
            BucketName: name

        - S3CrudPolicy:
            BucketName: name

        - AMIDescribePolicy: {}

        - CloudFormationDescribeStacksPolicy: {}

        - RekognitionNoDataAccessPolicy:
            CollectionId: id

        - RekognitionReadPolicy:
            CollectionId: id

        - RekognitionWriteOnlyAccessPolicy:
            CollectionId: id

        - SQSSendMessagePolicy:
            QueueName: name

        - SNSPublishMessagePolicy:
            TopicName: name

        - VPCAccessPolicy: {}

        - DynamoDBStreamReadPolicy:
            TableName: name
            StreamName: name

        - KinesisStreamReadPolicy:
            StreamName: name

        - SESCrudPolicy:
            IdentityName: name

        - SNSCrudPolicy:
            TopicName: name

        - KinesisCrudPolicy:
            StreamName: name

        - KMSDecryptPolicy:
            KeyId: keyId

        - PollyFullAccessPolicy:
            LexiconName: name

        - S3FullAccessPolicy:
            BucketName: name

        - CodePipelineLambdaExecutionPolicy: {}

        - ServerlessRepoReadWriteAccessPolicy: {}

        - EC2CopyImagePolicy:
            ImageId: id

        - CodePipelineReadOnlyPolicy:
            PipelineName: pipeline

        - CloudWatchDashboardPolicy: {}

        - RekognitionFacesPolicy:
            CollectionId: collection

        - RekognitionLabelsPolicy: {}

        - DynamoDBBackupFullAccessPolicy:
            TableName: table

        - DynamoDBRestoreFromBackupPolicy:
            TableName: table

        - ComprehendBasicAccessPolicy: {}

        - AWSSecretsManagerRotationPolicy:
            FunctionName: function

        - MobileAnalyticsWriteOnlyAccessPolicy: {}

        - PinpointEndpointAccessPolicy:
            PinpointApplicationId: id

<<<<<<< HEAD
        - RekognitionDetectOnlyPolicy: {}

        - RekognitionFacesManagementPolicy:
            CollectionId: collection

        - EKSDescribePolicy: {}
        
        - CostExplorerReadOnlyPolicy: {}
        
        - OrganizationsListAccountsPolicy: {}
        
        - DynamoDBReconfigurePolicy:
            TableName: name

        - SESBulkTemplatedCrudPolicy:
            IdentityName: name
=======
        - FilterLogEventsPolicy:
            LogGroupName: name
>>>>>>> a234d58f
<|MERGE_RESOLUTION|>--- conflicted
+++ resolved
@@ -119,7 +119,6 @@
         - PinpointEndpointAccessPolicy:
             PinpointApplicationId: id
 
-<<<<<<< HEAD
         - RekognitionDetectOnlyPolicy: {}
 
         - RekognitionFacesManagementPolicy:
@@ -136,7 +135,6 @@
 
         - SESBulkTemplatedCrudPolicy:
             IdentityName: name
-=======
+
         - FilterLogEventsPolicy:
-            LogGroupName: name
->>>>>>> a234d58f
+            LogGroupName: name