import copy

from unittest import TestCase
from mock import Mock
from parameterized import parameterized, param

from samtranslator.swagger.swagger import SwaggerEditor
from samtranslator.model.exceptions import InvalidDocumentException

_X_INTEGRATION = "x-amazon-apigateway-integration"
_X_ANY_METHOD = 'x-amazon-apigateway-any-method'
_ALLOW_CREDENTALS_TRUE = "'true'"

class TestSwaggerEditor_init(TestCase):

    def test_must_raise_on_invalid_swagger(self):

        invalid_swagger = {"paths": {}} # Missing "Swagger" keyword
        with self.assertRaises(ValueError):
            SwaggerEditor(invalid_swagger)

    def test_must_succeed_on_valid_swagger(self):
        valid_swagger = {
            "swagger": "2.0",
            "paths": {
                "/foo": {},
                "/bar": {}
            }
        }

        editor = SwaggerEditor(valid_swagger)
        self.assertIsNotNone(editor)

        self.assertEqual(editor.paths, {"/foo": {}, "/bar": {}})

    def test_must_fail_on_invalid_openapi_version(self):
        invalid_swagger = {
            "openapi": "2.3.0",
            "paths": {
                "/foo": {},
                "/bar": {}
            }
        }

        with self.assertRaises(ValueError):
            SwaggerEditor(invalid_swagger)

    def test_must_fail_on_invalid_openapi_version_2(self):
        invalid_swagger = {
            "openapi": "3.1.1.1",
            "paths": {
                "/foo": {},
                "/bar": {}
            }
        }

        with self.assertRaises(ValueError):
            SwaggerEditor(invalid_swagger)

    def test_must_succeed_on_valid_openapi3(self):
        valid_swagger = {
            "openapi": "3.0.1",
            "paths": {
                "/foo": {},
                "/bar": {}
            }
        }

        editor = SwaggerEditor(valid_swagger)
        self.assertIsNotNone(editor)

        self.assertEqual(editor.paths, {"/foo": {}, "/bar": {}})


class TestSwaggerEditor_has_path(TestCase):

    def setUp(self):
        self.swagger = {
            "swagger": "2.0",
            "paths": {
                "/foo": {
                    "get": {},
                    "somemethod": {}
                },
                "/bar": {
                    "post": {},
                    _X_ANY_METHOD: {}
                },
                "badpath": "string value"
            }
        }

        self.editor = SwaggerEditor(self.swagger)

    def test_must_find_path_and_method(self):
        self.assertTrue(self.editor.has_path("/foo"))
        self.assertTrue(self.editor.has_path("/foo", "get"))
        self.assertTrue(self.editor.has_path("/foo", "somemethod"))
        self.assertTrue(self.editor.has_path("/bar"))
        self.assertTrue(self.editor.has_path("/bar", "post"))

    def test_must_find_with_method_case_insensitive(self):
        self.assertTrue(self.editor.has_path("/foo", "GeT"))
        self.assertTrue(self.editor.has_path("/bar", "POST"))

        # Only Method is case insensitive. Path is case sensitive
        self.assertFalse(self.editor.has_path("/FOO"))

    def test_must_work_with_any_method(self):
        """
        Method name "ANY" is special. It must be converted to the x-amazon style value before search
        """
        self.assertTrue(self.editor.has_path("/bar", "any"))
        self.assertTrue(self.editor.has_path("/bar", "AnY")) # Case insensitive
        self.assertTrue(self.editor.has_path("/bar", _X_ANY_METHOD))
        self.assertFalse(self.editor.has_path("/foo", "any"))

    def test_must_not_find_path(self):
        self.assertFalse(self.editor.has_path("/foo/other"))
        self.assertFalse(self.editor.has_path("/bar/xyz"))
        self.assertFalse(self.editor.has_path("/abc"))

    def test_must_not_find_path_and_method(self):
        self.assertFalse(self.editor.has_path("/foo", "post"))
        self.assertFalse(self.editor.has_path("/foo", "abc"))
        self.assertFalse(self.editor.has_path("/bar", "get"))
        self.assertFalse(self.editor.has_path("/bar", "xyz"))

    def test_must_not_fail_on_bad_path(self):

        self.assertTrue(self.editor.has_path("badpath"))
        self.assertFalse(self.editor.has_path("badpath", "somemethod"))


class TestSwaggerEditor_has_integration(TestCase):

    def setUp(self):
        self.swagger = {
            "swagger": "2.0",
            "paths": {
                "/foo": {
                    "get": {
                        _X_INTEGRATION: {
                            "a": "b"
                        }
                    },
                    "post": {
                        "Fn::If": [
                            "Condition",
                            {
                                _X_INTEGRATION: {
                                    "a": "b"
                                }
                            },
                            {"Ref": "AWS::NoValue"}
                        ]
                    },
                    "delete": {
                        "Fn::If": [
                            "Condition",
                            {"Ref": "AWS::NoValue"},
                            {
                                _X_INTEGRATION: {
                                    "a": "b"
                                }
                            }
                        ]
                    },
                    "somemethod": {
                        "foo": "value",
                    },
                    "emptyintegration": {
                        _X_INTEGRATION: {}
                    },
                    "badmethod": "string value"
                },
            }
        }

        self.editor = SwaggerEditor(self.swagger)

    def test_must_find_integration(self):
        self.assertTrue(self.editor.has_integration("/foo", "get"))

    def test_must_find_integration_with_condition(self):
        self.assertTrue(self.editor.has_integration("/foo", "post"))

    def test_must_find_integration_with_condition2(self):
        self.assertTrue(self.editor.has_integration("/foo", "delete"))

    def test_must_not_find_integration(self):
        self.assertFalse(self.editor.has_integration("/foo", "somemethod"))

    def test_must_not_find_empty_integration(self):
        self.assertFalse(self.editor.has_integration("/foo", "emptyintegration"))

    def test_must_handle_bad_value_for_method(self):
        self.assertFalse(self.editor.has_integration("/foo", "badmethod"))


class TestSwaggerEditor_add_path(TestCase):

    def setUp(self):

        self.original_swagger = {
            "swagger": "2.0",
            "paths": {
                "/foo": {
                    "get": {"a": "b"}
                },
                "/bar": {},
                "/badpath": "string value"
            }
        }

        self.editor = SwaggerEditor(self.original_swagger)

    @parameterized.expand([
        param("/new", "get", "new path, new method"),
        param("/foo", "new method", "existing path, new method"),
        param("/bar", "get", "existing path, new method"),
    ])
    def test_must_add_new_path_and_method(self, path, method, case):

        self.assertFalse(self.editor.has_path(path, method))
        self.editor.add_path(path, method)

        self.assertTrue(self.editor.has_path(path, method), "must add for "+case)
        self.assertEqual(self.editor.swagger["paths"][path][method], {})

    def test_must_raise_non_dict_path_values(self):

        path = "/badpath"
        method = "get"

        with self.assertRaises(InvalidDocumentException):
            self.editor.add_path(path, method)

    def test_must_skip_existing_path(self):
        """
        Given an existing path/method, this must
        :return:
        """

        path = "/foo"
        method = "get"
        original_value = copy.deepcopy(self.original_swagger["paths"][path][method])

        self.editor.add_path(path, method)
        modified_swagger = self.editor.swagger
        self.assertEqual(original_value, modified_swagger["paths"][path][method])


class TestSwaggerEditor_add_lambda_integration(TestCase):

    def setUp(self):

        self.original_swagger = {
            "swagger": "2.0",
            "paths": {
                "/foo": {
                    "post": {
                        "a": [1, 2, "b"],
                        "responses": {
                            "something": "is already here"
                        }
                    }
                },
                "/bar": {
                    "get": {
                        _X_INTEGRATION: {
                            "a": "b"
                        }
                    }
                },
            }
        }

        self.editor = SwaggerEditor(self.original_swagger)

    def test_must_add_new_integration_to_new_path(self):
        path = "/newpath"
        method = "get"
        integration_uri = "something"
        expected = {
            "responses": {},
            _X_INTEGRATION: {
                "type": "aws_proxy",
                "httpMethod": "POST",
                "uri": integration_uri
            }
        }

        self.editor.add_lambda_integration(path, method, integration_uri)

        self.assertTrue(self.editor.has_path(path, method))
        actual = self.editor.swagger["paths"][path][method]
        self.assertEqual(expected, actual)

    def test_must_add_new_integration_with_conditions_to_new_path(self):
        path = "/newpath"
        method = "get"
        integration_uri = "something"
        condition = "condition"
        expected = {
            "Fn::If": [
                "condition",
                {
                    "responses": {},
                    _X_INTEGRATION: {
                        "type": "aws_proxy",
                        "httpMethod": "POST",
                        "uri": {
                            "Fn::If": [
                                "condition",
                                integration_uri,
                                {
                                    "Ref": "AWS::NoValue"
                                }
                            ]
                        }
                    }
                },
                {
                    "Ref": "AWS::NoValue"
                }
            ]
        }

        self.editor.add_lambda_integration(path, method, integration_uri, condition=condition)

        self.assertTrue(self.editor.has_path(path, method))
        actual = self.editor.swagger["paths"][path][method]
        self.assertEqual(expected, actual)

    def test_must_add_new_integration_to_existing_path(self):
        path = "/foo"
        method = "post"
        integration_uri = "something"
        expected = {
            # Current values present in the dictionary *MUST* be preserved
            "a": [1, 2, "b"],

            # Responses key must be untouched
            "responses": {
                "something": "is already here"
            },

            # New values must be added
            _X_INTEGRATION: {
                "type": "aws_proxy",
                "httpMethod": "POST",
                "uri": integration_uri
            }
        }

        # Just make sure test is working on an existing path
        self.assertTrue(self.editor.has_path(path, method))

        self.editor.add_lambda_integration(path, method, integration_uri)

        actual = self.editor.swagger["paths"][path][method]
        self.assertEqual(expected, actual)

    def test_must_raise_on_existing_integration(self):

        with self.assertRaises(ValueError):
            self.editor.add_lambda_integration("/bar", "get", "integrationUri")

    def test_must_add_credentials_to_the_integration(self):
        path = "/newpath"
        method = "get"
        integration_uri = "something"
        expected = 'arn:aws:iam::*:user/*'
        api_auth_config = {
          "DefaultAuthorizer": "AWS_IAM",
          "InvokeRole": "CALLER_CREDENTIALS"
        }

        self.editor.add_lambda_integration(path, method, integration_uri, None, api_auth_config)
        actual = self.editor.swagger["paths"][path][method][_X_INTEGRATION]['credentials']
        self.assertEqual(expected, actual)

    def test_must_add_credentials_to_the_integration_overrides(self):
        path = "/newpath"
        method = "get"
        integration_uri = "something"
        expected = 'arn:aws:iam::*:role/xxxxxx'
        api_auth_config = {
          "DefaultAuthorizer": "MyAuth",
        }
        method_auth_config = {
          "Authorizer": "AWS_IAM",
          "InvokeRole": "arn:aws:iam::*:role/xxxxxx"
        }

        self.editor.add_lambda_integration(path, method, integration_uri, method_auth_config, api_auth_config)
        actual = self.editor.swagger["paths"][path][method][_X_INTEGRATION]['credentials']
        self.assertEqual(expected, actual)


class TestSwaggerEditor_iter_on_path(TestCase):

    def setUp(self):

        self.original_swagger = {
            "swagger": "2.0",
            "paths": {
                "/foo": {},
                "/bar": {},
                "/baz": "some value"
            }
        }

        self.editor = SwaggerEditor(self.original_swagger)

    def test_must_iterate_on_paths(self):

        expected = {"/foo", "/bar", "/baz"}
        actual = set([path for path in self.editor.iter_on_path()])

        self.assertEqual(expected, actual)


class TestSwaggerEditor_add_cors(TestCase):

    def setUp(self):

        self.original_swagger = {
            "swagger": "2.0",
            "paths": {
                "/foo": {},
                "/withoptions": {
                    "options": {"some": "value"}
                },
                "/bad": "some value"
            }
        }

        self.editor = SwaggerEditor(self.original_swagger)

    def test_must_add_options_to_new_path(self):
        allowed_origins = "origins"
        allowed_headers = ["headers", "2"]
        allowed_methods = {"key": "methods"}
        max_age = 60
        allow_credentials = True
        options_method_response_allow_credentials = True
        path = "/foo"
        expected = {"some cors": "return value"}

        self.editor._options_method_response_for_cors = Mock()
        self.editor._options_method_response_for_cors.return_value = expected

        self.editor.add_cors(path, allowed_origins, allowed_headers, allowed_methods, max_age, allow_credentials)
        self.assertEqual(expected, self.editor.swagger["paths"][path]["options"])
        self.editor._options_method_response_for_cors.assert_called_with(allowed_origins,
                                                                         allowed_headers,
                                                                         allowed_methods,
                                                                         max_age,
                                                                         options_method_response_allow_credentials)

    def test_must_skip_existing_path(self):
        path = "/withoptions"
        expected = copy.deepcopy(self.original_swagger["paths"][path]["options"])

        self.editor.add_cors(path, "origins", "headers", "methods")
        self.assertEqual(expected, self.editor.swagger["paths"][path]["options"])

    def test_must_fail_with_bad_values_for_path(self):
        path = "/bad"

        with self.assertRaises(InvalidDocumentException):
            self.editor.add_cors(path, "origins", "headers", "methods")

    def test_must_fail_for_invalid_allowed_origin(self):

        path = "/foo"
        with self.assertRaises(ValueError):
            self.editor.add_cors(path, None, "headers", "methods")

    def test_must_work_for_optional_allowed_headers(self):

        allowed_origins = "origins"
        allowed_headers = None # No Value
        allowed_methods = "methods"
        max_age = 60
        allow_credentials = True
        options_method_response_allow_credentials = True

        expected = {"some cors": "return value"}
        path = "/foo"

        self.editor._options_method_response_for_cors = Mock()
        self.editor._options_method_response_for_cors.return_value = expected

        self.editor.add_cors(path, allowed_origins, allowed_headers, allowed_methods, max_age, allow_credentials)

        self.assertEqual(expected, self.editor.swagger["paths"][path]["options"])

        self.editor._options_method_response_for_cors.assert_called_with(allowed_origins,
                                                                         allowed_headers,
                                                                         allowed_methods,
                                                                         max_age,
                                                                         options_method_response_allow_credentials)

    def test_must_make_default_value_with_optional_allowed_methods(self):

        allowed_origins = "origins"
        allowed_headers = "headers"
        allowed_methods = None  # No Value
        max_age = 60
        allow_credentials = True
        options_method_response_allow_credentials = True

        default_allow_methods_value = "some default value"
        default_allow_methods_value_with_quotes = "'{}'".format(default_allow_methods_value)
        expected = {"some cors": "return value"}
        path = "/foo"

        self.editor._make_cors_allowed_methods_for_path = Mock()
        self.editor._make_cors_allowed_methods_for_path.return_value = default_allow_methods_value

        self.editor._options_method_response_for_cors = Mock()
        self.editor._options_method_response_for_cors.return_value = expected

        self.editor.add_cors(path, allowed_origins, allowed_headers, allowed_methods, max_age, allow_credentials)

        self.assertEqual(expected, self.editor.swagger["paths"][path]["options"])

        self.editor._options_method_response_for_cors.assert_called_with(allowed_origins,
                                                                         allowed_headers,
                                                                         # Must be called with default value.
                                                                         # And value must be quoted
                                                                         default_allow_methods_value_with_quotes,
                                                                         max_age,
                                                                         options_method_response_allow_credentials)

    def test_must_accept_none_allow_credentials(self):
        allowed_origins = "origins"
        allowed_headers = ["headers", "2"]
        allowed_methods = {"key": "methods"}
        max_age = 60
        allow_credentials = None
        options_method_response_allow_credentials = False
        path = "/foo"
        expected = {"some cors": "return value"}

        self.editor._options_method_response_for_cors = Mock()
        self.editor._options_method_response_for_cors.return_value = expected

        self.editor.add_cors(path, allowed_origins, allowed_headers, allowed_methods, max_age, allow_credentials)
        self.assertEqual(expected, self.editor.swagger["paths"][path]["options"])
        self.editor._options_method_response_for_cors.assert_called_with(allowed_origins,
                                                                         allowed_headers,
                                                                         allowed_methods,
                                                                         max_age,
                                                                         options_method_response_allow_credentials)


class TestSwaggerEditor_options_method_response_for_cors(TestCase):

    def test_correct_value_is_returned(self):
        self.maxDiff = None
        headers = "foo"
        methods = {"a": "b"}
        origins = [1,2,3]
        max_age = 60
        allow_credentials = True

        expected = {
            "summary": "CORS support",
            "consumes": ["application/json"],
            "produces": ["application/json"],
            _X_INTEGRATION: {
                "type": "mock",
                "requestTemplates": {
                    "application/json": "{\n  \"statusCode\" : 200\n}\n"
                },
                "responses": {
                    "default": {
                        "statusCode": "200",
                        "responseParameters": {
                            "method.response.header.Access-Control-Allow-Credentials": _ALLOW_CREDENTALS_TRUE,
                            "method.response.header.Access-Control-Allow-Headers": headers,
                            "method.response.header.Access-Control-Allow-Methods": methods,
                            "method.response.header.Access-Control-Allow-Origin": origins,
                            "method.response.header.Access-Control-Max-Age": max_age,
                        },
                        "responseTemplates": {
                            "application/json": "{}\n"
                        }
                    }
                }
            },
            "responses": {
                "200": {
                    "description": "Default response for CORS method",
                    "headers": {
                        "Access-Control-Allow-Credentials": {
                            "type": "string"
                        },
                        "Access-Control-Allow-Headers": {
                            "type": "string"
                        },
                        "Access-Control-Allow-Methods": {
                            "type": "string"
                        },
                        "Access-Control-Allow-Origin": {
                            "type": "string"
                        },
                        "Access-Control-Max-Age": {
                            "type": "integer"
                        }
                    }
                }
            }
        }

        actual = SwaggerEditor(SwaggerEditor.gen_skeleton())._options_method_response_for_cors(origins, headers,
                                                                                               methods, max_age,
                                                                                               allow_credentials)
        self.assertEqual(expected, actual)

    def test_allow_headers_is_skipped_with_no_value(self):
        headers = None # No value
        methods = "methods"
        origins = "origins"
        allow_credentials = True

        expected = {
            "method.response.header.Access-Control-Allow-Credentials": _ALLOW_CREDENTALS_TRUE,
            "method.response.header.Access-Control-Allow-Methods": methods,
            "method.response.header.Access-Control-Allow-Origin": origins,
        }

        expected_headers = {
            "Access-Control-Allow-Credentials": {
                "type": "string"
            },
            "Access-Control-Allow-Methods": {
                "type": "string"
            },
            "Access-Control-Allow-Origin": {
                "type": "string"
            }
        }

        options_config = SwaggerEditor(SwaggerEditor.gen_skeleton())._options_method_response_for_cors(
            origins, headers, methods, allow_credentials=allow_credentials)

        actual = options_config[_X_INTEGRATION]["responses"]["default"]["responseParameters"]
        self.assertEqual(expected, actual)
        self.assertEqual(expected_headers, options_config["responses"]["200"]["headers"])

    def test_allow_methods_is_skipped_with_no_value(self):
        headers = "headers"
        methods = None # No value
        origins = "origins"
        allow_credentials = True

        expected = {
            "method.response.header.Access-Control-Allow-Credentials": _ALLOW_CREDENTALS_TRUE,
            "method.response.header.Access-Control-Allow-Headers": headers,
            "method.response.header.Access-Control-Allow-Origin": origins,
        }

        options_config = SwaggerEditor(SwaggerEditor.gen_skeleton())._options_method_response_for_cors(
            origins, headers, methods, allow_credentials=allow_credentials)

        actual = options_config[_X_INTEGRATION]["responses"]["default"]["responseParameters"]
        self.assertEqual(expected, actual)

    def test_allow_origins_is_not_skipped_with_no_value(self):
        headers = None
        methods = None
        origins = None
        allow_credentials = False

        expected = {
            # We will ALWAYS set AllowOrigin. This is a minimum requirement for CORS
            "method.response.header.Access-Control-Allow-Origin": origins
        }

        options_config = SwaggerEditor(SwaggerEditor.gen_skeleton())._options_method_response_for_cors(
            origins, headers, methods, allow_credentials=allow_credentials)

        actual = options_config[_X_INTEGRATION]["responses"]["default"]["responseParameters"]
        self.assertEqual(expected, actual)

    def test_max_age_can_be_set_to_zero(self):
        headers = None
        methods = "methods"
        origins = "origins"
        max_age = 0
        allow_credentials = True

        expected = {
            "method.response.header.Access-Control-Allow-Credentials": _ALLOW_CREDENTALS_TRUE,
            "method.response.header.Access-Control-Allow-Methods": methods,
            "method.response.header.Access-Control-Allow-Origin": origins,
            "method.response.header.Access-Control-Max-Age": max_age,
        }

        options_config = SwaggerEditor(SwaggerEditor.gen_skeleton())._options_method_response_for_cors(
            origins, headers, methods, max_age, allow_credentials)

        actual = options_config[_X_INTEGRATION]["responses"]["default"]["responseParameters"]
        self.assertEqual(expected, actual)

    def test_allow_credentials_is_skipped_with_false_value(self):
        headers = "headers"
        methods = "methods"
        origins = "origins"
        allow_credentials = False

        expected = {
            "method.response.header.Access-Control-Allow-Headers": headers,
            "method.response.header.Access-Control-Allow-Methods": methods,
            "method.response.header.Access-Control-Allow-Origin": origins,
        }

        options_config = SwaggerEditor(SwaggerEditor.gen_skeleton())._options_method_response_for_cors(
            origins, headers, methods, allow_credentials=allow_credentials)

        actual = options_config[_X_INTEGRATION]["responses"]["default"]["responseParameters"]
        self.assertEqual(expected, actual)


class TestSwaggerEditor_make_cors_allowed_methods_for_path(TestCase):

    def setUp(self):
        self.editor = SwaggerEditor({
            "swagger": "2.0",
            "paths": {
                "/foo": {
                    "get": {},
                    "POST": {},
                    "DeLeTe": {}
                },
                "/withany": {
                    "head": {},
                    _X_ANY_METHOD: {}
                },
                "/nothing": {
                }
            }
        })

    def test_must_return_all_defined_methods(self):
        path = "/foo"
        expected = "DELETE,GET,OPTIONS,POST" # Result should be sorted alphabetically

        actual = self.editor._make_cors_allowed_methods_for_path(path)
        self.assertEqual(expected, actual)

    def test_must_work_for_any_method(self):
        path = "/withany"
        expected = "DELETE,GET,HEAD,OPTIONS,PATCH,POST,PUT" # Result should be sorted alphabetically

        actual = self.editor._make_cors_allowed_methods_for_path(path)
        self.assertEqual(expected, actual)

    def test_must_work_with_no_methods(self):
        path = "/nothing"
        expected = "OPTIONS"

        actual = self.editor._make_cors_allowed_methods_for_path(path)
        self.assertEqual(expected, actual)

    def test_must_skip_non_existent_path(self):
        path = "/no-path"
        expected = ""

        actual = self.editor._make_cors_allowed_methods_for_path(path)
        self.assertEqual(expected, actual)


class TestSwaggerEditor_normalize_method_name(TestCase):

    @parameterized.expand([
        param("GET", "get", "must lowercase"),
        param("PoST", "post", "must lowercase"),
        param("ANY", _X_ANY_METHOD, "must convert any method"),
        param(None, None, "must skip empty values"),
        param({"a": "b"}, {"a": "b"}, "must skip non-string values"),
        param([1, 2], [1, 2], "must skip non-string values"),
    ])
    def test_must_normalize(self, input, expected, msg):
        self.assertEqual(expected, SwaggerEditor._normalize_method_name(input), msg)


class TestSwaggerEditor_swagger_property(TestCase):

    def test_must_return_copy_of_swagger(self):

        input = {
            "swagger": "2.0",
            "paths": {}
        }

        editor = SwaggerEditor(input)
        self.assertEqual(input, editor.swagger) # They are equal in content
        input["swagger"] = "3"
        self.assertEqual("2.0", editor.swagger["swagger"]) # Editor works on a diff copy of input

        editor.add_path("/foo", "get")
        self.assertEqual({"/foo": {"get": {}}}, editor.swagger["paths"])
        self.assertEqual({}, input["paths"]) # Editor works on a diff copy of input


class TestSwaggerEditor_is_valid(TestCase):

    @parameterized.expand([
        param(SwaggerEditor.gen_skeleton()),

        # Dict can contain any other unrecognized properties
        param({"swagger": "anyvalue", "paths": {}, "foo": "bar", "baz": "bar"})
    ])
    def test_must_work_on_valid_values(self, swagger):
        self.assertTrue(SwaggerEditor.is_valid(swagger))

    @parameterized.expand([
        ({}, "empty dictionary"),
        ([1, 2, 3], "array data type"),
        ({"paths": {}}, "missing swagger property"),
        ({"swagger": "hello"}, "missing paths property"),
        ({"swagger": "hello", "paths": [1, 2, 3]}, "array value for paths property"),
    ])
    def test_must_fail_for_invalid_values(self, data, case):
        self.assertFalse(SwaggerEditor.is_valid(data), "Swagger dictionary with {} must not be valid".format(case))

class TestSwaggerEditor_add_models(TestCase):

    def setUp(self):

        self.original_swagger = {
            "swagger": "2.0",
            "paths": {
                "/foo": {}
            }
        }

        self.editor = SwaggerEditor(self.original_swagger)

    def test_must_add_definitions(self):

        models = {
            'User': {
                'type': 'object',
                'properties': {
                    'username': {
                        'type': 'string'
                    }
                }
            }
        }

        self.editor.add_models(models)

        expected = {
            'user': {
                'type': 'object',
                'properties': {
                    'username': {
                        'type': 'string'
                    }
                }
            }
        }

        self.assertEqual(expected, self.editor.swagger['definitions'])

    def test_must_fail_without_type_in_model(self):

        models = {
            'User': {
                'properties': {
                    'username': {
                        'type': 'string'
                    }
                }
            }
        }

        with self.assertRaises(ValueError):
            self.editor.add_models(models)

    def test_must_fail_without_properties_in_model(self):
        models = {
            'User': {
                'type': 'object'
            }
        }

        with self.assertRaises(ValueError):
            self.editor.add_models(models)

class TestSwaggerEditor_add_request_model_to_method(TestCase):

    def setUp(self):

        self.original_swagger = {
            "swagger": "2.0",
            "paths": {
                "/foo": {
                    'get': {
                        'x-amazon-apigateway-integration': {
                            'test': 'must have integration'
                        }
                    }
                }
            }
        }

        self.editor = SwaggerEditor(self.original_swagger)

    def test_must_add_body_parameter_to_method_with_required_true(self):

        model = {
            'Model': 'User',
            'Required': True
        }

        self.editor.add_request_model_to_method('/foo', 'get', model)

        expected = [
                {
                    'in': 'body',
                    'required': True,
                    'name': 'user',
                    'schema': {
                        '$ref': '#/definitions/user'
                    }
                }
            ]

        self.assertEqual(expected, self.editor.swagger['paths']['/foo']['get']['parameters'])

    def test_must_add_body_parameter_to_method_with_required_false(self):

        model = {
            'Model': 'User',
            'Required': False
        }

        self.editor.add_request_model_to_method('/foo', 'get', model)

        expected = [
                {
                    'in': 'body',
                    'required': False,
                    'name': 'user',
                    'schema': {
                        '$ref': '#/definitions/user'
                    }
                }
            ]

        self.assertEqual(expected, self.editor.swagger['paths']['/foo']['get']['parameters'])

    def test_must_add_body_parameter_to_existing_method_parameters(self):

        original_swagger = {
            "swagger": "2.0",
            "paths": {
                "/foo": {
                    'get': {
                        'x-amazon-apigateway-integration': {
                            'test': 'must have integration'
                        },
                        'parameters': [{'test': 'existing parameter'}]
                    }
                }
            }
        }

        editor = SwaggerEditor(original_swagger)

        model = {
            'Model': 'User',
            'Required': True
        }

        editor.add_request_model_to_method('/foo', 'get', model)

        expected = [
            {
                'test': 'existing parameter'
            },
            {
                'in': 'body',
                'required': True,
                'name': 'user',
                'schema': {
                    '$ref': '#/definitions/user'
                }
            }
        ]

        self.assertEqual(expected, editor.swagger['paths']['/foo']['get']['parameters'])

    def test_must_not_add_body_parameter_to_method_without_integration(self):

        original_swagger = {
            "swagger": "2.0",
            "paths": {
                "/foo": {
                    'get': {}
                }
            }
        }

        editor = SwaggerEditor(original_swagger)

        model = {
            'Model': 'User',
            'Required': True
        }

        editor.add_request_model_to_method('/foo', 'get', model)

        expected = {}

        self.assertEqual(expected, editor.swagger['paths']['/foo']['get'])

    def test_must_add_body_parameter_to_method_without_required(self):

        model = {
            'Model': 'User'
        }

        self.editor.add_request_model_to_method('/foo', 'get', model)

        expected = [
                {
                    'in': 'body',
                    'name': 'user',
                    'schema': {
                        '$ref': '#/definitions/user'
                    }
                }
            ]

        self.assertEqual(expected, self.editor.swagger['paths']['/foo']['get']['parameters'])

    def test_must_add_body_parameter_to_method_openapi_without_required(self):

        original_openapi = {
            "openapi": "3.0.1",
            "paths": {
                "/foo": {
                    'get': {
                        'x-amazon-apigateway-integration': {
                            'test': 'must have integration'
                        }
                    }
                }
            }
        }

        editor = SwaggerEditor(original_openapi)

        model = {
            'Model': 'User',
            'Required': True
        }

        editor.add_request_model_to_method('/foo', 'get', model)

        expected = {
            'content': {
                'application/json': {
                    'schema': {
                        '$ref': '#/components/schemas/user'
                    }
                }
            },
            'required': True
        }

        self.assertEqual(expected, editor.swagger['paths']['/foo']['get']['requestBody'])

    def test_must_add_body_parameter_to_method_openapi_required_true(self):

        original_openapi = {
            "openapi": "3.0.1",
            "paths": {
                "/foo": {
                    'get': {
                        'x-amazon-apigateway-integration': {
                            'test': 'must have integration'
                        }
                    }
                }
            }
        }

        editor = SwaggerEditor(original_openapi)

        model = {
            'Model': 'User'
        }

        editor.add_request_model_to_method('/foo', 'get', model)

        expected = {
            'content': {
                'application/json': {
                    'schema': {
                        '$ref': '#/components/schemas/user'
                    }
                }
            }
        }

        self.assertEqual(expected, editor.swagger['paths']['/foo']['get']['requestBody'])

<<<<<<< HEAD
class TestSwaggerEditor_add_request_parameter_to_method(TestCase):

    def setUp(self):
=======
class TestSwaggerEditor_add_auth(TestCase):

    def setUp(self):

>>>>>>> 0d124667
        self.original_swagger = {
            "swagger": "2.0",
            "paths": {
                "/foo": {
<<<<<<< HEAD
                    'get': {
                        'x-amazon-apigateway-integration': {
                            'test': 'must have integration'
                        }
                    }
                }
=======
                    "get": {
                        _X_INTEGRATION: {
                            "a": "b"
                        }
                    },
                    "post":{
                        _X_INTEGRATION: {
                            "a": "b"
                        }
                    }
                },
                "/bar": {
                    "get": {
                        _X_INTEGRATION: {
                            "a": "b"
                        }
                    }
                },
>>>>>>> 0d124667
            }
        }

        self.editor = SwaggerEditor(self.original_swagger)

<<<<<<< HEAD
    def test_must_add_parameter_to_method_with_required_and_caching_true(self):

        parameters = [{
            'Name': 'method.request.header.Authorization',
            'Required': True,
            'Caching': True
        }]

        self.editor.add_request_parameters_to_method('/foo', 'get', parameters)

        expected_parameters = [
            {
                'in': 'header',
                'required': True,
                'name': 'Authorization',
                'type': 'string'
            }
        ]

        method_swagger = self.editor.swagger['paths']['/foo']['get']

        self.assertEqual(expected_parameters, method_swagger['parameters'])
        self.assertEqual(['method.request.header.Authorization'], method_swagger[_X_INTEGRATION]['cacheKeyParameters'])

    def test_must_add_parameter_to_method_with_required_and_caching_false(self):

        parameters = [{
            'Name': 'method.request.header.Authorization',
            'Required': False,
            'Caching': False
        }]

        self.editor.add_request_parameters_to_method('/foo', 'get', parameters)

        expected_parameters = [
            {
                'in': 'header',
                'required': False,
                'name': 'Authorization',
                'type': 'string'
            }
        ]

        method_swagger = self.editor.swagger['paths']['/foo']['get']

        self.assertEqual(expected_parameters, method_swagger['parameters'])
        self.assertNotIn('cacheKeyParameters', method_swagger[_X_INTEGRATION].keys())

    def test_must_add_parameter_to_method_with_existing_parameters(self):

        original_swagger = {
            "swagger": "2.0",
            "paths": {
                "/foo": {
                    'get': {
                        'x-amazon-apigateway-integration': {
                            'test': 'must have integration'
                        },
                        'parameters': [{'test': 'existing parameter'}]
                    }
                }
            }
        }

        editor = SwaggerEditor(original_swagger)

        parameters = [{
            'Name': 'method.request.header.Authorization',
            'Required': False,
            'Caching': False
        }]

        editor.add_request_parameters_to_method('/foo', 'get', parameters)

        expected_parameters = [
            {
                'test': 'existing parameter'
            },
            {
                'in': 'header',
                'required': False,
                'name': 'Authorization',
                'type': 'string'
            }
        ]

        method_swagger = editor.swagger['paths']['/foo']['get']

        self.assertEqual(expected_parameters, method_swagger['parameters'])
        self.assertNotIn('cacheKeyParameters', method_swagger[_X_INTEGRATION].keys())

    def test_must_not_add_parameter_to_method_without_integration(self):
        original_swagger = {
            "swagger": "2.0",
            "paths": {
                "/foo": {
                    'get': {}
                }
            }
        }

        editor = SwaggerEditor(original_swagger)

        parameters = [{
            'Name': 'method.request.header.Authorization',
            'Required': True,
            'Caching': True
        }]

        editor.add_request_parameters_to_method('/foo', 'get', parameters)

        expected = {}

        self.assertEqual(expected, editor.swagger['paths']['/foo']['get'])
=======
    def test_add_apikey_security_definition_is_added(self):
        expected = {
            "type": "apiKey",
            "name": "x-api-key",
            "in": "header"
        }

        self.editor.add_apikey_security_definition()
        self.assertIn('securityDefinitions', self.editor.swagger)
        self.assertIn('api_key', self.editor.swagger["securityDefinitions"])
        self.assertEqual(expected, self.editor.swagger["securityDefinitions"]['api_key'])

    def test_must_add_default_apikey_to_all_paths(self):
        expected = [{
            "api_key": []
        }]
        path = "/foo"


        self.editor.set_path_default_apikey_required(path)
        methods = self.editor.swagger["paths"][path]
        for method in methods:
            self.assertEqual(expected, methods[method]["security"])

    def test_add_default_apikey_to_all_paths_correctly_handles_method_level_settings(self):
        self.original_swagger = {
            "swagger": "2.0",
            "paths": {
                "/foo": {
                    "apikeyfalse": {
                        _X_INTEGRATION: {
                            "a": "b"
                        },
                        "security":[
                            {"api_key_false":[]}
                        ]
                    },
                    "apikeytrue": {
                        _X_INTEGRATION: {
                            "a": "b"
                        },
                        "security":[
                            {"api_key":[]}
                        ]
                    },
                    "apikeydefault":{
                        _X_INTEGRATION: {
                            "a": "b"
                        }
                    }
                },
            }
        }

        self.editor = SwaggerEditor(self.original_swagger)
        api_key_exists = [{
            "api_key": []
        }]
        path = "/foo"

        self.editor.set_path_default_apikey_required(path)
        self.assertEqual([], self.editor.swagger["paths"][path]['apikeyfalse']["security"])
        self.assertEqual(api_key_exists, self.editor.swagger["paths"][path]['apikeytrue']["security"])
        self.assertEqual(api_key_exists, self.editor.swagger["paths"][path]['apikeydefault']["security"])

    def test_set_method_apikey_handling_apikeyrequired_false(self):
        expected = [{
            "api_key_false": []
        }]
        path = "/bar"
        method = "get"

        self.editor._set_method_apikey_handling(path, method, False)
        self.assertEqual(expected, self.editor.swagger["paths"][path][method]["security"])

    def test_set_method_apikey_handling_apikeyrequired_true(self):
        expected = [{
            "api_key": []
        }]
        path = "/bar"
        method = "get"

        self.editor._set_method_apikey_handling(path, method, True)
        self.assertEqual(expected, self.editor.swagger["paths"][path][method]["security"])
>>>>>>> 0d124667
<|MERGE_RESOLUTION|>--- conflicted
+++ resolved
@@ -1116,28 +1116,15 @@
 
         self.assertEqual(expected, editor.swagger['paths']['/foo']['get']['requestBody'])
 
-<<<<<<< HEAD
-class TestSwaggerEditor_add_request_parameter_to_method(TestCase):
+
+class TestSwaggerEditor_add_auth(TestCase):
 
     def setUp(self):
-=======
-class TestSwaggerEditor_add_auth(TestCase):
-
-    def setUp(self):
-
->>>>>>> 0d124667
+
         self.original_swagger = {
             "swagger": "2.0",
             "paths": {
                 "/foo": {
-<<<<<<< HEAD
-                    'get': {
-                        'x-amazon-apigateway-integration': {
-                            'test': 'must have integration'
-                        }
-                    }
-                }
-=======
                     "get": {
                         _X_INTEGRATION: {
                             "a": "b"
@@ -1156,128 +1143,11 @@
                         }
                     }
                 },
->>>>>>> 0d124667
             }
         }
 
         self.editor = SwaggerEditor(self.original_swagger)
 
-<<<<<<< HEAD
-    def test_must_add_parameter_to_method_with_required_and_caching_true(self):
-
-        parameters = [{
-            'Name': 'method.request.header.Authorization',
-            'Required': True,
-            'Caching': True
-        }]
-
-        self.editor.add_request_parameters_to_method('/foo', 'get', parameters)
-
-        expected_parameters = [
-            {
-                'in': 'header',
-                'required': True,
-                'name': 'Authorization',
-                'type': 'string'
-            }
-        ]
-
-        method_swagger = self.editor.swagger['paths']['/foo']['get']
-
-        self.assertEqual(expected_parameters, method_swagger['parameters'])
-        self.assertEqual(['method.request.header.Authorization'], method_swagger[_X_INTEGRATION]['cacheKeyParameters'])
-
-    def test_must_add_parameter_to_method_with_required_and_caching_false(self):
-
-        parameters = [{
-            'Name': 'method.request.header.Authorization',
-            'Required': False,
-            'Caching': False
-        }]
-
-        self.editor.add_request_parameters_to_method('/foo', 'get', parameters)
-
-        expected_parameters = [
-            {
-                'in': 'header',
-                'required': False,
-                'name': 'Authorization',
-                'type': 'string'
-            }
-        ]
-
-        method_swagger = self.editor.swagger['paths']['/foo']['get']
-
-        self.assertEqual(expected_parameters, method_swagger['parameters'])
-        self.assertNotIn('cacheKeyParameters', method_swagger[_X_INTEGRATION].keys())
-
-    def test_must_add_parameter_to_method_with_existing_parameters(self):
-
-        original_swagger = {
-            "swagger": "2.0",
-            "paths": {
-                "/foo": {
-                    'get': {
-                        'x-amazon-apigateway-integration': {
-                            'test': 'must have integration'
-                        },
-                        'parameters': [{'test': 'existing parameter'}]
-                    }
-                }
-            }
-        }
-
-        editor = SwaggerEditor(original_swagger)
-
-        parameters = [{
-            'Name': 'method.request.header.Authorization',
-            'Required': False,
-            'Caching': False
-        }]
-
-        editor.add_request_parameters_to_method('/foo', 'get', parameters)
-
-        expected_parameters = [
-            {
-                'test': 'existing parameter'
-            },
-            {
-                'in': 'header',
-                'required': False,
-                'name': 'Authorization',
-                'type': 'string'
-            }
-        ]
-
-        method_swagger = editor.swagger['paths']['/foo']['get']
-
-        self.assertEqual(expected_parameters, method_swagger['parameters'])
-        self.assertNotIn('cacheKeyParameters', method_swagger[_X_INTEGRATION].keys())
-
-    def test_must_not_add_parameter_to_method_without_integration(self):
-        original_swagger = {
-            "swagger": "2.0",
-            "paths": {
-                "/foo": {
-                    'get': {}
-                }
-            }
-        }
-
-        editor = SwaggerEditor(original_swagger)
-
-        parameters = [{
-            'Name': 'method.request.header.Authorization',
-            'Required': True,
-            'Caching': True
-        }]
-
-        editor.add_request_parameters_to_method('/foo', 'get', parameters)
-
-        expected = {}
-
-        self.assertEqual(expected, editor.swagger['paths']['/foo']['get'])
-=======
     def test_add_apikey_security_definition_is_added(self):
         expected = {
             "type": "apiKey",
@@ -1362,4 +1232,137 @@
 
         self.editor._set_method_apikey_handling(path, method, True)
         self.assertEqual(expected, self.editor.swagger["paths"][path][method]["security"])
->>>>>>> 0d124667
+
+
+class TestSwaggerEditor_add_request_parameter_to_method(TestCase):
+
+    def setUp(self):
+        self.original_swagger = {
+            "swagger": "2.0",
+            "paths": {
+                "/foo": {
+                    'get': {
+                        'x-amazon-apigateway-integration': {
+                            'test': 'must have integration'
+                        }
+                    }
+                }
+            }
+        }
+
+        self.editor = SwaggerEditor(self.original_swagger)
+
+    def test_must_add_parameter_to_method_with_required_and_caching_true(self):
+
+        parameters = [{
+            'Name': 'method.request.header.Authorization',
+            'Required': True,
+            'Caching': True
+        }]
+
+        self.editor.add_request_parameters_to_method('/foo', 'get', parameters)
+
+        expected_parameters = [
+            {
+                'in': 'header',
+                'required': True,
+                'name': 'Authorization',
+                'type': 'string'
+            }
+        ]
+
+        method_swagger = self.editor.swagger['paths']['/foo']['get']
+
+        self.assertEqual(expected_parameters, method_swagger['parameters'])
+        self.assertEqual(['method.request.header.Authorization'], method_swagger[_X_INTEGRATION]['cacheKeyParameters'])
+
+    def test_must_add_parameter_to_method_with_required_and_caching_false(self):
+
+        parameters = [{
+            'Name': 'method.request.header.Authorization',
+            'Required': False,
+            'Caching': False
+        }]
+
+        self.editor.add_request_parameters_to_method('/foo', 'get', parameters)
+
+        expected_parameters = [
+            {
+                'in': 'header',
+                'required': False,
+                'name': 'Authorization',
+                'type': 'string'
+            }
+        ]
+
+        method_swagger = self.editor.swagger['paths']['/foo']['get']
+
+        self.assertEqual(expected_parameters, method_swagger['parameters'])
+        self.assertNotIn('cacheKeyParameters', method_swagger[_X_INTEGRATION].keys())
+
+    def test_must_add_parameter_to_method_with_existing_parameters(self):
+
+        original_swagger = {
+            "swagger": "2.0",
+            "paths": {
+                "/foo": {
+                    'get': {
+                        'x-amazon-apigateway-integration': {
+                            'test': 'must have integration'
+                        },
+                        'parameters': [{'test': 'existing parameter'}]
+                    }
+                }
+            }
+        }
+
+        editor = SwaggerEditor(original_swagger)
+
+        parameters = [{
+            'Name': 'method.request.header.Authorization',
+            'Required': False,
+            'Caching': False
+        }]
+
+        editor.add_request_parameters_to_method('/foo', 'get', parameters)
+
+        expected_parameters = [
+            {
+                'test': 'existing parameter'
+            },
+            {
+                'in': 'header',
+                'required': False,
+                'name': 'Authorization',
+                'type': 'string'
+            }
+        ]
+
+        method_swagger = editor.swagger['paths']['/foo']['get']
+
+        self.assertEqual(expected_parameters, method_swagger['parameters'])
+        self.assertNotIn('cacheKeyParameters', method_swagger[_X_INTEGRATION].keys())
+
+    def test_must_not_add_parameter_to_method_without_integration(self):
+        original_swagger = {
+            "swagger": "2.0",
+            "paths": {
+                "/foo": {
+                    'get': {}
+                }
+            }
+        }
+
+        editor = SwaggerEditor(original_swagger)
+
+        parameters = [{
+            'Name': 'method.request.header.Authorization',
+            'Required': True,
+            'Caching': True
+        }]
+
+        editor.add_request_parameters_to_method('/foo', 'get', parameters)
+
+        expected = {}
+
+        self.assertEqual(expected, editor.swagger['paths']['/foo']['get'])