import boto3
import itertools

from mock import Mock, patch
from unittest import TestCase
from parameterized import parameterized, param

from samtranslator.plugins.application.serverless_app_plugin import ServerlessAppPlugin
from samtranslator.plugins.exceptions import InvalidPluginException

# TODO: run tests when AWS CLI is not configured (so they can run in brazil)

MOCK_TEMPLATE_URL = "https://awsserverlessrepo-changesets-xxx.s3.amazonaws.com/pre-signed-url"
MOCK_TEMPLATE_ID = "id-xx-xx"
STATUS_ACTIVE = "ACTIVE"
STATUS_PREPARING = "PREPARING"
STATUS_EXPIRED = "EXPIRED"


def mock_create_cloud_formation_template(ApplicationId=None, SemanticVersion=None):
    message = {
        "ApplicationId": ApplicationId,
        "SemanticVersion": SemanticVersion,
        "Status": STATUS_ACTIVE,
        "TemplateId": MOCK_TEMPLATE_ID,
        "TemplateUrl": MOCK_TEMPLATE_URL,
    }
    return message


def mock_get_application(ApplicationId=None, SemanticVersion=None):
    message = {
        "ApplicationId": ApplicationId,
        "Author": "AWS",
        "Description": "Application description",
        "Name": "application-name",
        "ParameterDefinitions": [{"Name": "Parameter1", "ReferencedByResources": ["resource1"], "Type": "String"}],
        "SemanticVersion": SemanticVersion,
    }
    return message


def mock_get_cloud_formation_template(ApplicationId=None, TemplateId=None):
    message = {
        "ApplicationId": ApplicationId,
        "SemanticVersion": "1.0.0",
        "Status": STATUS_ACTIVE,
        "TemplateId": TemplateId,
        "TemplateUrl": MOCK_TEMPLATE_URL,
    }
    return message


def mock_get_region(self, service_name, region_name):
    return "us-east-1"


class TestServerlessAppPlugin_init(TestCase):
    def setUp(self):
        client = boto3.client("serverlessrepo", region_name="us-east-1")
        self.plugin = ServerlessAppPlugin(sar_client=client)

    def test_plugin_must_setup_correct_name(self):
        # Name is the class name
        expected_name = "ServerlessAppPlugin"
        self.assertEqual(self.plugin.name, expected_name)

    @patch("botocore.client.ClientEndpointBridge._check_default_region", mock_get_region)
    def test_plugin_default_values(self):
        self.assertEqual(self.plugin._wait_for_template_active_status, False)
        self.assertEqual(self.plugin._validate_only, False)
        self.assertTrue(self.plugin._sar_client is not None)
        # For some reason, `isinstance` or comparing classes did not work here
        self.assertEqual(str(self.plugin._sar_client.__class__), str(boto3.client("serverlessrepo").__class__))

    @patch("botocore.client.ClientEndpointBridge._check_default_region", mock_get_region)
    def test_plugin_accepts_different_sar_client(self):
        client = boto3.client("serverlessrepo", endpoint_url="https://example.com")
        self.plugin = ServerlessAppPlugin(sar_client=client)
        self.assertEqual(self.plugin._sar_client, client)
        self.assertEqual(self.plugin._sar_client._endpoint, client._endpoint)

    @patch("botocore.client.ClientEndpointBridge._check_default_region", mock_get_region)
    def test_plugin_accepts_flags(self):
        self.plugin = ServerlessAppPlugin(wait_for_template_active_status=True)
        self.assertEqual(self.plugin._wait_for_template_active_status, True)

    @patch("botocore.client.ClientEndpointBridge._check_default_region", mock_get_region)
    def test_plugin_invalid_configuration_raises_exception(self):
        with self.assertRaises(InvalidPluginException):
            plugin = ServerlessAppPlugin(wait_for_template_active_status=True, validate_only=True)

    @patch("botocore.client.ClientEndpointBridge._check_default_region", mock_get_region)
    def test_plugin_accepts_parameters(self):
        parameters = {"a": "b"}
        self.plugin = ServerlessAppPlugin(parameters=parameters)
        self.assertEqual(self.plugin._parameters, parameters)


class TestServerlessAppPlugin_on_before_transform_template_translate(TestCase):
    def setUp(self):
        client = boto3.client("serverlessrepo", region_name="us-east-1")
        self.plugin = ServerlessAppPlugin(sar_client=client)

    @patch("samtranslator.plugins.application.serverless_app_plugin.SamTemplate")
    @patch("botocore.client.BaseClient._make_api_call", mock_create_cloud_formation_template)
    @patch("botocore.client.ClientEndpointBridge._check_default_region", mock_get_region)
    def test_must_process_applications(self, SamTemplateMock):

        self.plugin = ServerlessAppPlugin(sar_client=boto3.client("serverlessrepo"))
        template_dict = {"a": "b"}
        app_resources = [
            ("id1", ApplicationResource(app_id="id1")),
            ("id2", ApplicationResource(app_id="id2")),
            ("id3", ApplicationResource()),
        ]

        sam_template = Mock()
        SamTemplateMock.return_value = sam_template
        sam_template.iterate = Mock()
        sam_template.iterate.return_value = app_resources

        self.plugin.on_before_transform_template(template_dict)

        SamTemplateMock.assert_called_with(template_dict)

        # Make sure this is called only for Apis
        sam_template.iterate.assert_called_with("AWS::Serverless::Application")

    @patch("samtranslator.plugins.application.serverless_app_plugin.SamTemplate")
    @patch("botocore.client.BaseClient._make_api_call", mock_get_application)
    @patch("botocore.client.ClientEndpointBridge._check_default_region", mock_get_region)
    def test_must_process_applications_validate(self, SamTemplateMock):

        self.plugin = ServerlessAppPlugin(validate_only=True)
        template_dict = {"a": "b"}
        app_resources = [
            ("id1", ApplicationResource(app_id="id1")),
            ("id2", ApplicationResource(app_id="id2")),
            ("id3", ApplicationResource()),
        ]

        sam_template = Mock()
        SamTemplateMock.return_value = sam_template
        sam_template.iterate = Mock()
        sam_template.iterate.return_value = app_resources

        self.plugin.on_before_transform_template(template_dict)

        SamTemplateMock.assert_called_with(template_dict)

        # Make sure this is called only for Apis
        sam_template.iterate.assert_called_with("AWS::Serverless::Application")

    @patch("samtranslator.plugins.application.serverless_app_plugin.SamTemplate")
    @patch("botocore.client.BaseClient._make_api_call", mock_create_cloud_formation_template)
    @patch("botocore.client.ClientEndpointBridge._check_default_region", mock_get_region)
    def test_process_invalid_applications(self, SamTemplateMock):
        self.plugin = ServerlessAppPlugin(sar_client=boto3.client("serverlessrepo", region_name="us-east-1"))
        template_dict = {"a": "b"}
<<<<<<< HEAD
        app_resources = [("id1", ApplicationResource(app_id="")), ("id2", ApplicationResource(app_id=None))]
=======
        app_resources = [("id1", ApplicationResource(app_id = '')), ("id2", ApplicationResource(app_id=None)), ("id3", ApplicationResource(app_id='id3', semver=None))]
>>>>>>> 34ac03eb

        sam_template = Mock()
        SamTemplateMock.return_value = sam_template
        sam_template.iterate = Mock()
        sam_template.iterate.return_value = app_resources

        self.plugin.on_before_transform_template(template_dict)

        SamTemplateMock.assert_called_with(template_dict)

        # Make sure this is called only for Apis
        sam_template.iterate.assert_called_with("AWS::Serverless::Application")

    @patch("samtranslator.plugins.application.serverless_app_plugin.SamTemplate")
    @patch("botocore.client.BaseClient._make_api_call", mock_get_application)
    @patch("botocore.client.ClientEndpointBridge._check_default_region", mock_get_region)
    def test_process_invalid_applications_validate(self, SamTemplateMock):
        self.plugin = ServerlessAppPlugin(validate_only=True)
        template_dict = {"a": "b"}
<<<<<<< HEAD
        app_resources = [("id1", ApplicationResource(app_id="")), ("id2", ApplicationResource(app_id=None))]
=======
        app_resources = [("id1", ApplicationResource(app_id = '')), ("id2", ApplicationResource(app_id=None)), ("id3", ApplicationResource(app_id='id3', semver=None))]
>>>>>>> 34ac03eb

        sam_template = Mock()
        SamTemplateMock.return_value = sam_template
        sam_template.iterate = Mock()
        sam_template.iterate.return_value = app_resources

        self.plugin.on_before_transform_template(template_dict)

        SamTemplateMock.assert_called_with(template_dict)

        # Make sure this is called only for Apis
        sam_template.iterate.assert_called_with("AWS::Serverless::Application")

    @patch("botocore.client.ClientEndpointBridge._check_default_region", mock_get_region)
    def test_sar_service_calls(self):
        service_call_lambda = mock_get_application
        logical_id = "logical_id"
        app_id = "app_id"
        semver = "1.0.0"
        response = self.plugin._sar_service_call(service_call_lambda, logical_id, app_id, semver)
        self.assertEqual(app_id, response["ApplicationId"])

    def test_resolve_intrinsics(self):
        self.plugin = ServerlessAppPlugin(parameters={"AWS::Region": "us-east-1"})
        mappings = {"MapA": {"us-east-1": {"SecondLevelKey1": "value1"}}}
        input = {"Fn::FindInMap": ["MapA", {"Ref": "AWS::Region"}, "SecondLevelKey1"]}
        intrinsic_resolvers = self.plugin._get_intrinsic_resolvers(mappings)
        output = self.plugin._resolve_location_value(input, intrinsic_resolvers)

        self.assertEqual("value1", output)


class ApplicationResource(object):
    def __init__(self, app_id="app_id", semver="1.3.5"):
        self.properties = {"ApplicationId": app_id, "SemanticVersion": semver}


# class TestServerlessAppPlugin_on_before_transform_resource(TestCase):

#    def setUp(self):
#        self.plugin = ServerlessAppPlugin()

# TODO: test this lifecycle event

# @parameterized.expand(
#   itertools.product([
#       ServerlessAppPlugin(),
#       ServerlessAppPlugin(wait_for_template_active_status=True),
#   ])
# )
# @patch("samtranslator.plugins.application.serverless_app_plugin.SamTemplate")
# @patch('botocore.client.BaseClient._make_api_call', mock_create_cloud_formation_template)
# def test_process_invalid_applications(self, plugin, SamTemplateMock):
#     self.plugin = plugin
#     template_dict = {"a": "b"}
#     app_resources = [("id1", ApplicationResource(app_id = '')), ("id2", ApplicationResource(app_id=None))]

#     sam_template = Mock()
#     SamTemplateMock.return_value = sam_template
#     sam_template.iterate = Mock()
#     sam_template.iterate.return_value = app_resources

#     self.plugin.on_before_transform_template(template_dict)

#     self.plugin.on_before_transform_resource(app_resources[0][0], 'AWS::Serverless::Application', app_resources[0][1].properties)

# class TestServerlessAppPlugin_on_after_transform_template(TestCase):

#     def setUp(self):
#         self.plugin = SeverlessAppPlugin()

# # TODO: test this lifecycle event<|MERGE_RESOLUTION|>--- conflicted
+++ resolved
@@ -158,11 +158,11 @@
     def test_process_invalid_applications(self, SamTemplateMock):
         self.plugin = ServerlessAppPlugin(sar_client=boto3.client("serverlessrepo", region_name="us-east-1"))
         template_dict = {"a": "b"}
-<<<<<<< HEAD
-        app_resources = [("id1", ApplicationResource(app_id="")), ("id2", ApplicationResource(app_id=None))]
-=======
-        app_resources = [("id1", ApplicationResource(app_id = '')), ("id2", ApplicationResource(app_id=None)), ("id3", ApplicationResource(app_id='id3', semver=None))]
->>>>>>> 34ac03eb
+        app_resources = [
+            ("id1", ApplicationResource(app_id="")),
+            ("id2", ApplicationResource(app_id=None)),
+            ("id3", ApplicationResource(app_id="id3", semver=None)),
+        ]
 
         sam_template = Mock()
         SamTemplateMock.return_value = sam_template
@@ -182,11 +182,11 @@
     def test_process_invalid_applications_validate(self, SamTemplateMock):
         self.plugin = ServerlessAppPlugin(validate_only=True)
         template_dict = {"a": "b"}
-<<<<<<< HEAD
-        app_resources = [("id1", ApplicationResource(app_id="")), ("id2", ApplicationResource(app_id=None))]
-=======
-        app_resources = [("id1", ApplicationResource(app_id = '')), ("id2", ApplicationResource(app_id=None)), ("id3", ApplicationResource(app_id='id3', semver=None))]
->>>>>>> 34ac03eb
+        app_resources = [
+            ("id1", ApplicationResource(app_id="")),
+            ("id2", ApplicationResource(app_id=None)),
+            ("id3", ApplicationResource(app_id="id3", semver=None)),
+        ]
 
         sam_template = Mock()
         SamTemplateMock.return_value = sam_template
