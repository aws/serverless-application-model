<<<<<<< HEAD
[tox]
envlist=py27, py36

[testenv]
=======
# tox (https://tox.readthedocs.io/) is a tool for running tests
# in multiple virtualenvs. This configuration file will run the
# test suite on all supported python versions. To use it, "pip install tox"
# and then run "tox" from this directory.

[tox]
envlist = py27, py36

[testenv]
# Set this environment variable **only** for Python2.7. In Py >= 3.3, the hash seed property was set to a random
# value on every execution. This is the seed for random number generator used to compute hash of objects. This hash
# is widely used in ``dict`` to compute insertion position. In Py2.7, this seed is uninitialized so when iterating
# over a dictionary, you tend to get the same order always. Unfortunately, this consistency is because the seed remains
# same and not a ordering guarantee provided by the dictionary.
#
# SAM Translator has a dependency on this pseudo-ordering to generate a stable LogicalID for API Gateway Deployment
# resource. Tox tries to simulate Py3 behavior in Py2.7 by setting PYTHONHASHSEED to random values on every run.
# This results in unit test failures. This happens only within Tox. To fix this, we are unsetting the seed value
# specifically for Py27 in Tox.
py27: setenv = PYTHONHASHSEED = 0

>>>>>>> bef88f50
whitelist_externals = make
commands = make pr<|MERGE_RESOLUTION|>--- conflicted
+++ resolved
@@ -1,9 +1,3 @@
-<<<<<<< HEAD
-[tox]
-envlist=py27, py36
-
-[testenv]
-=======
 # tox (https://tox.readthedocs.io/) is a tool for running tests
 # in multiple virtualenvs. This configuration file will run the
 # test suite on all supported python versions. To use it, "pip install tox"
@@ -25,6 +19,5 @@
 # specifically for Py27 in Tox.
 py27: setenv = PYTHONHASHSEED = 0
 
->>>>>>> bef88f50
 whitelist_externals = make
 commands = make pr